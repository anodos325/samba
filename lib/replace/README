--- conflicted
+++ resolved
@@ -66,14 +66,11 @@
 freeifaddrs
 utime
 utimes
-<<<<<<< HEAD
 dup2
-=======
 link
 readlink
 symlink
 realpath
->>>>>>> 7b186c48
 
 Types:
 bool
