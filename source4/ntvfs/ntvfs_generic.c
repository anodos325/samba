/* 
   Unix SMB/CIFS implementation.

   NTVFS generic level mapping code

   Copyright (C) Andrew Tridgell 2003-2004

   This program is free software; you can redistribute it and/or modify
   it under the terms of the GNU General Public License as published by
   the Free Software Foundation; either version 3 of the License, or
   (at your option) any later version.
   
   This program is distributed in the hope that it will be useful,
   but WITHOUT ANY WARRANTY; without even the implied warranty of
   MERCHANTABILITY or FITNESS FOR A PARTICULAR PURPOSE.  See the
   GNU General Public License for more details.
   
   You should have received a copy of the GNU General Public License
   along with this program.  If not, see <http://www.gnu.org/licenses/>.
*/
/*
  this implements mappings between info levels for NTVFS backend calls

  the idea is that each of these functions implements one of the NTVFS
  backend calls in terms of the 'generic' call. All backends that use
  these functions must supply the generic call, but can if it wants to
  also implement other levels if the need arises

  this allows backend writers to only implement one variant of each
  call unless they need fine grained control of the calls.
*/

#include "includes.h"
#include "ntvfs/ntvfs.h"
#include "libcli/smb2/smb2.h"
#include "libcli/smb2/smb2_calls.h"

/* a second stage function converts from the out parameters of the generic
   call onto the out parameters of the specific call made */
typedef NTSTATUS (*second_stage_t)(struct ntvfs_module_context *,
				   struct ntvfs_request *,
				   void *, void *, NTSTATUS);

/* 
   this structure holds the async state for pending mapped async calls
*/
struct ntvfs_map_async {
	struct ntvfs_module_context *ntvfs;
	void *io, *io2;
	second_stage_t fn;
};

/*
  this is a async wrapper, called from the backend when it has completed
  a function that it has decided to reply to in an async fashion
*/
static void ntvfs_map_async_send(struct ntvfs_request *req)
{
	struct ntvfs_map_async *m = req->async_states->private_data;

	ntvfs_async_state_pop(req);

	/* call the _finish function setup in ntvfs_map_async_setup() */
	req->async_states->status = m->fn(m->ntvfs, req, m->io, m->io2, req->async_states->status);

	/* call the send function from the next module up */
	req->async_states->send_fn(req);
}

/*
  prepare for calling a ntvfs backend with async support
  io is the original call structure
  io2 is the new call structure for the mapped call
  fn is a second stage function for processing the out arguments
*/
static NTSTATUS ntvfs_map_async_setup(struct ntvfs_module_context *ntvfs,
				      struct ntvfs_request *req,
				      void *io, void *io2,
				      second_stage_t fn)
{
	struct ntvfs_map_async *m;
	m = talloc(req, struct ntvfs_map_async);
	if (m == NULL) {
		return NT_STATUS_NO_MEMORY;
	}
	m->ntvfs = ntvfs;
	m->io = io;
	m->io2 = io2;
	m->fn = fn;
	return ntvfs_async_state_push(ntvfs, req, m, ntvfs_map_async_send);
}

/*
  called when first stage processing is complete. 
*/	
static NTSTATUS ntvfs_map_async_finish(struct ntvfs_request *req, NTSTATUS status)
{
	struct ntvfs_map_async *m;

	/* if the backend has decided to reply in an async fashion then
	   we don't need to do any work here */
	if (req->async_states->state & NTVFS_ASYNC_STATE_ASYNC) {
		return status;
	}

	/* the backend is replying immediately. call the 2nd stage function after popping our local
	   async state */
	m = req->async_states->private_data;

	ntvfs_async_state_pop(req);

	return m->fn(m->ntvfs, req, m->io, m->io2, status);
}

/*
  see if a filename ends in EXE COM DLL or SYM. This is needed for the
  DENY_DOS mapping for OpenX
*/
bool is_exe_filename(const char *fname)
{
	char *p;
	p = strrchr(fname, '.');
	if (!p) {
		return false;
	}
	p++;
	if (strcasecmp(p, "EXE") == 0 ||
	    strcasecmp(p, "COM") == 0 ||
	    strcasecmp(p, "DLL") == 0 ||
	    strcasecmp(p, "SYM") == 0) {
		return true;
	}
	return false;
}


/* 
   NTVFS openx to ntcreatex mapper
*/
static NTSTATUS ntvfs_map_open_finish(struct ntvfs_module_context *ntvfs,
				      struct ntvfs_request *req, 
				      union smb_open *io, 
				      union smb_open *io2, 
				      NTSTATUS status)
{
	time_t write_time = 0;
	uint32_t set_size = 0;
	union smb_setfileinfo *sf;
	uint_t state;

	if (!NT_STATUS_IS_OK(status)) {
		return status;
	}

	switch (io->generic.level) {
	case RAW_OPEN_OPEN:
		io->openold.out.file.ntvfs = io2->generic.out.file.ntvfs;
		io->openold.out.attrib     = io2->generic.out.attrib;
		io->openold.out.write_time = nt_time_to_unix(io2->generic.out.write_time);
		io->openold.out.size       = io2->generic.out.size;
		io->openold.out.rmode      = io->openold.in.open_mode;
		break;

	case RAW_OPEN_OPENX:
		io->openx.out.file.ntvfs  = io2->generic.out.file.ntvfs;
		io->openx.out.attrib      = io2->generic.out.attrib;
		io->openx.out.write_time  = nt_time_to_unix(io2->generic.out.write_time);
		io->openx.out.size        = io2->generic.out.size;
		io->openx.out.access      = (io->openx.in.open_mode & OPENX_MODE_ACCESS_MASK);
		io->openx.out.ftype       = 0;
		io->openx.out.devstate    = 0;
		io->openx.out.action      = io2->generic.out.create_action;
		io->openx.out.unique_fid  = 0;
		io->openx.out.access_mask = SEC_STD_ALL;
		io->openx.out.unknown     = 0;
		
		/* we need to extend the file to the requested size if
		   it was newly created */
		if (io2->generic.out.create_action == NTCREATEX_ACTION_CREATED) {
			set_size = io->openx.in.size;
		}
		break;

	case RAW_OPEN_T2OPEN:
		io->t2open.out.file.ntvfs  = io2->generic.out.file.ntvfs;
		io->t2open.out.attrib      = io2->generic.out.attrib;
		io->t2open.out.write_time  = nt_time_to_unix(io2->generic.out.write_time);
		io->t2open.out.size        = io2->generic.out.size;
		io->t2open.out.access      = io->t2open.in.open_mode;
		io->t2open.out.ftype       = 0;
		io->t2open.out.devstate    = 0;
		io->t2open.out.action      = io2->generic.out.create_action;
		io->t2open.out.file_id      = 0;
		break;

	case RAW_OPEN_MKNEW:
	case RAW_OPEN_CREATE:
		io->mknew.out.file.ntvfs= io2->generic.out.file.ntvfs;
		write_time		= io->mknew.in.write_time;
		break;

	case RAW_OPEN_CTEMP:
		io->ctemp.out.file.ntvfs= io2->generic.out.file.ntvfs;
		io->ctemp.out.name 	= talloc_strdup(req, io2->generic.in.fname + 
							strlen(io->ctemp.in.directory) + 1);
		NT_STATUS_HAVE_NO_MEMORY(io->ctemp.out.name);
		break;

	case RAW_OPEN_SMB2:
		io->smb2.out.file.ntvfs		= io2->generic.out.file.ntvfs;
<<<<<<< HEAD
		io->smb2.out.oplock_level	= 0;
=======
		switch (io2->generic.out.oplock_level) {
		case OPLOCK_BATCH:
			io->smb2.out.oplock_level = SMB2_OPLOCK_LEVEL_BATCH;
			break;
		case OPLOCK_EXCLUSIVE:
			io->smb2.out.oplock_level = SMB2_OPLOCK_LEVEL_EXCLUSIVE;
			break;
		case OPLOCK_LEVEL_II:
			io->smb2.out.oplock_level = SMB2_OPLOCK_LEVEL_II;
			break;
		default:
			io->smb2.out.oplock_level = SMB2_OPLOCK_LEVEL_NONE;
			break;
		}
>>>>>>> baad7a7e
		io->smb2.out.reserved		= 0;
		io->smb2.out.create_action	= io2->generic.out.create_action;
		io->smb2.out.create_time	= io2->generic.out.create_time;
		io->smb2.out.access_time	= io2->generic.out.access_time;
		io->smb2.out.write_time		= io2->generic.out.write_time;
		io->smb2.out.change_time	= io2->generic.out.change_time;
		io->smb2.out.alloc_size		= io2->generic.out.alloc_size;
		io->smb2.out.size		= io2->generic.out.size;
		io->smb2.out.file_attr		= io2->generic.out.attrib;
		io->smb2.out.reserved2		= 0;
		io->smb2.out.blob		= data_blob(NULL, 0);
		break;

	default:
		return NT_STATUS_INVALID_LEVEL;
	}

	/* doing a secondary request async is more trouble than its
	   worth */
	state = req->async_states->state;
	req->async_states->state &= ~NTVFS_ASYNC_STATE_MAY_ASYNC;

	if (write_time != 0) {
		sf = talloc(req, union smb_setfileinfo);
		NT_STATUS_HAVE_NO_MEMORY(sf);
		sf->generic.level           = RAW_SFILEINFO_STANDARD;
		sf->generic.in.file.ntvfs   = io2->generic.out.file.ntvfs;
		sf->standard.in.create_time = 0;
		sf->standard.in.write_time  = write_time;
		sf->standard.in.access_time = 0;
		status = ntvfs->ops->setfileinfo(ntvfs, req, sf);
	}

	if (set_size != 0) {
		sf = talloc(req, union smb_setfileinfo);			
		NT_STATUS_HAVE_NO_MEMORY(sf);
		sf->generic.level            = RAW_SFILEINFO_END_OF_FILE_INFORMATION;
		sf->generic.in.file.ntvfs    = io2->generic.out.file.ntvfs;
		sf->end_of_file_info.in.size = set_size;
		status = ntvfs->ops->setfileinfo(ntvfs, req, sf);
		if (NT_STATUS_IS_OK(status)) {
			io->openx.out.size = io->openx.in.size;
		}
	}

	req->async_states->state = state;

	return NT_STATUS_OK;
}

/*
  the core of the mapping between openx style parameters and ntcreatex 
  parameters
*/
static NTSTATUS map_openx_open(uint16_t flags, uint16_t open_mode, 
			       uint16_t open_func, const char *fname,
			       union smb_open *io2)
{
	if (flags & OPENX_FLAGS_REQUEST_OPLOCK) {
		io2->generic.in.flags |= NTCREATEX_FLAGS_REQUEST_OPLOCK;
	}
	if (flags & OPENX_FLAGS_REQUEST_BATCH_OPLOCK) {
		io2->generic.in.flags |= NTCREATEX_FLAGS_REQUEST_BATCH_OPLOCK;
	}

	switch (open_mode & OPENX_MODE_ACCESS_MASK) {
	case OPENX_MODE_ACCESS_READ:
	case OPENX_MODE_ACCESS_EXEC:
		io2->generic.in.access_mask = SEC_RIGHTS_FILE_READ;
		break;
	case OPENX_MODE_ACCESS_WRITE:
		io2->generic.in.access_mask = SEC_RIGHTS_FILE_WRITE;
		break;
	case OPENX_MODE_ACCESS_RDWR:
	case OPENX_MODE_ACCESS_FCB:
		io2->generic.in.access_mask = 
			SEC_RIGHTS_FILE_READ | 
			SEC_RIGHTS_FILE_WRITE;
		break;
	default:
		return NT_STATUS_DOS(ERRDOS, ERRbadaccess);
	}

	switch (open_mode & OPENX_MODE_DENY_MASK) {
	case OPENX_MODE_DENY_READ:
		io2->generic.in.share_access = NTCREATEX_SHARE_ACCESS_WRITE;
		break;
	case OPENX_MODE_DENY_WRITE:
		io2->generic.in.share_access = NTCREATEX_SHARE_ACCESS_READ;
		break;
	case OPENX_MODE_DENY_ALL:
		io2->generic.in.share_access = NTCREATEX_SHARE_ACCESS_NONE;
		break;
	case OPENX_MODE_DENY_NONE:
		io2->generic.in.share_access = 
			NTCREATEX_SHARE_ACCESS_READ | 
			NTCREATEX_SHARE_ACCESS_WRITE;
		break;
	case OPENX_MODE_DENY_DOS:
		/* DENY_DOS is quite strange - it depends on the filename! */
		io2->generic.in.create_options |= 
			NTCREATEX_OPTIONS_PRIVATE_DENY_DOS;
		if (is_exe_filename(fname)) {
			io2->generic.in.share_access = 
				NTCREATEX_SHARE_ACCESS_READ | 
				NTCREATEX_SHARE_ACCESS_WRITE;
		} else {
			if ((open_mode & OPENX_MODE_ACCESS_MASK) == OPENX_MODE_ACCESS_READ) {
				io2->generic.in.share_access = NTCREATEX_SHARE_ACCESS_READ;
			} else {
				io2->generic.in.share_access = NTCREATEX_SHARE_ACCESS_NONE;
			}
		}
		break;
	case OPENX_MODE_DENY_FCB:
		io2->generic.in.create_options |= NTCREATEX_OPTIONS_PRIVATE_DENY_FCB;
		io2->generic.in.share_access = NTCREATEX_SHARE_ACCESS_NONE;
		break;
	default:
		return NT_STATUS_DOS(ERRDOS, ERRbadaccess);
	}

	switch (open_func) {
	case (OPENX_OPEN_FUNC_OPEN):
		io2->generic.in.open_disposition = NTCREATEX_DISP_OPEN;
		break;
	case (OPENX_OPEN_FUNC_TRUNC):
		io2->generic.in.open_disposition = NTCREATEX_DISP_OVERWRITE;
		break;
	case (OPENX_OPEN_FUNC_FAIL | OPENX_OPEN_FUNC_CREATE):
		io2->generic.in.open_disposition = NTCREATEX_DISP_CREATE;
		break;
	case (OPENX_OPEN_FUNC_OPEN | OPENX_OPEN_FUNC_CREATE):
		io2->generic.in.open_disposition = NTCREATEX_DISP_OPEN_IF;
		break;
	case (OPENX_OPEN_FUNC_TRUNC | OPENX_OPEN_FUNC_CREATE):
		io2->generic.in.open_disposition = NTCREATEX_DISP_OVERWRITE_IF;
		break;			
	default:
		/* this one is very strange */
		if ((open_mode & OPENX_MODE_ACCESS_MASK) == OPENX_MODE_ACCESS_EXEC) {
			io2->generic.in.open_disposition = NTCREATEX_DISP_CREATE;
			break;
		}
		return NT_STATUS_DOS(ERRDOS, ERRbadaccess);
	}

	return NT_STATUS_OK;
}

/* 
   NTVFS open generic to any mapper
*/
NTSTATUS ntvfs_map_open(struct ntvfs_module_context *ntvfs,
				 struct ntvfs_request *req,
				 union smb_open *io)
{
	NTSTATUS status;
	union smb_open *io2;

	io2 = talloc_zero(req, union smb_open);
	if (io2 == NULL) {
		return NT_STATUS_NO_MEMORY;
	}

	status = ntvfs_map_async_setup(ntvfs, req,
				       io, io2, 
				       (second_stage_t)ntvfs_map_open_finish);
	if (!NT_STATUS_IS_OK(status)) {
		return status;
	}

	io2->generic.level = RAW_OPEN_GENERIC;
		
	switch (io->generic.level) {
	case RAW_OPEN_OPENX:
		status = map_openx_open(io->openx.in.flags,
					io->openx.in.open_mode, 
					io->openx.in.open_func, 
					io->openx.in.fname,
					io2);
		if (!NT_STATUS_IS_OK(status)) {
			goto done;
		}
		
		io2->generic.in.file_attr = io->openx.in.file_attrs;
		io2->generic.in.fname = io->openx.in.fname;
		
		status = ntvfs->ops->open(ntvfs, req, io2);
		break;
		
		
	case RAW_OPEN_OPEN:
		status = map_openx_open(0,
					io->openold.in.open_mode, 
					OPENX_OPEN_FUNC_OPEN, 
					io->openold.in.fname,
					io2);
		if (!NT_STATUS_IS_OK(status)) {
			goto done;
		}

		io2->generic.in.file_attr = io->openold.in.search_attrs;
		io2->generic.in.fname = io->openold.in.fname;

		status = ntvfs->ops->open(ntvfs, req, io2);
		break;

	case RAW_OPEN_T2OPEN:
		io2->generic.level         = RAW_OPEN_NTTRANS_CREATE;

		if (io->t2open.in.open_func == 0) {
			status = NT_STATUS_OBJECT_NAME_COLLISION;
			goto done;
		}

		status = map_openx_open(io->t2open.in.flags,
					io->t2open.in.open_mode, 
					io->t2open.in.open_func, 
					io->t2open.in.fname,
					io2);
		if (!NT_STATUS_IS_OK(status)) {
			goto done;
		}

		io2->generic.in.file_attr        = io->t2open.in.file_attrs;
		io2->generic.in.fname            = io->t2open.in.fname;
		io2->generic.in.ea_list          = talloc(io2, struct smb_ea_list);
		io2->generic.in.ea_list->num_eas = io->t2open.in.num_eas;
		io2->generic.in.ea_list->eas     = io->t2open.in.eas;

		status = ntvfs->ops->open(ntvfs, req, io2);
		break;

	case RAW_OPEN_MKNEW:
		io2->generic.in.file_attr = io->mknew.in.attrib;
		io2->generic.in.fname = io->mknew.in.fname;
		io2->generic.in.open_disposition = NTCREATEX_DISP_CREATE;
		io2->generic.in.access_mask = 
			SEC_RIGHTS_FILE_READ |
			SEC_RIGHTS_FILE_WRITE;
		io2->generic.in.share_access = 
			NTCREATEX_SHARE_ACCESS_READ | 
			NTCREATEX_SHARE_ACCESS_WRITE;
		status = ntvfs->ops->open(ntvfs, req, io2);
		break;

	case RAW_OPEN_CREATE:
		io2->generic.in.file_attr = io->mknew.in.attrib;
		io2->generic.in.fname = io->mknew.in.fname;
		io2->generic.in.open_disposition = NTCREATEX_DISP_OPEN_IF;
		io2->generic.in.access_mask = 
			SEC_RIGHTS_FILE_READ |
			SEC_RIGHTS_FILE_WRITE;
		io2->generic.in.share_access = 
			NTCREATEX_SHARE_ACCESS_READ | 
			NTCREATEX_SHARE_ACCESS_WRITE;
		status = ntvfs->ops->open(ntvfs, req, io2);
		break;

	case RAW_OPEN_CTEMP:
		io2->generic.in.file_attr = io->ctemp.in.attrib;
		io2->generic.in.fname = 
			talloc_asprintf(io2, "%s\\SRV%s", 
					io->ctemp.in.directory,
					generate_random_str_list(io2, 5, "0123456789"));
		io2->generic.in.open_disposition = NTCREATEX_DISP_CREATE;
		io2->generic.in.access_mask = 
			SEC_RIGHTS_FILE_READ |
			SEC_RIGHTS_FILE_WRITE;
		io2->generic.in.share_access = 
			NTCREATEX_SHARE_ACCESS_READ | 
			NTCREATEX_SHARE_ACCESS_WRITE;
		status = ntvfs->ops->open(ntvfs, req, io2);
		break;
	case RAW_OPEN_SMB2:
		switch (io->smb2.in.oplock_level) {
		case SMB2_OPLOCK_LEVEL_BATCH:
			io2->generic.in.flags = NTCREATEX_FLAGS_REQUEST_BATCH_OPLOCK |
						NTCREATEX_FLAGS_REQUEST_OPLOCK;
			break;
		case SMB2_OPLOCK_LEVEL_EXCLUSIVE:
			io2->generic.in.flags = NTCREATEX_FLAGS_REQUEST_OPLOCK;
			break;
		default:
			io2->generic.in.flags = 0;
			break;
		}
		io2->generic.in.root_fid	= 0;
		io2->generic.in.access_mask	= io->smb2.in.desired_access;
		io2->generic.in.alloc_size	= 0;
		io2->generic.in.file_attr	= io->smb2.in.file_attributes;
		io2->generic.in.share_access	= io->smb2.in.share_access;
		io2->generic.in.open_disposition= io->smb2.in.create_disposition;
		io2->generic.in.create_options	= io->smb2.in.create_options;
		io2->generic.in.impersonation	= io->smb2.in.impersonation_level;
		io2->generic.in.security_flags	= 0;
		io2->generic.in.fname		= io->smb2.in.fname;
		io2->generic.in.sec_desc	= NULL;
		io2->generic.in.ea_list		= NULL;
		status = ntvfs->ops->open(ntvfs, req, io2);		
		break;

	default:
		status = NT_STATUS_INVALID_LEVEL;
		break;
	}
done:
	return ntvfs_map_async_finish(req, status);
}


/* 
   NTVFS fsinfo generic to any mapper
*/
NTSTATUS ntvfs_map_fsinfo(struct ntvfs_module_context *ntvfs,
				   struct ntvfs_request *req,
				   union smb_fsinfo *fs)
{
	NTSTATUS status;
	union smb_fsinfo *fs2;

	fs2 = talloc(req, union smb_fsinfo);
	if (fs2 == NULL) {
		return NT_STATUS_NO_MEMORY;
	}

	if (fs->generic.level == RAW_QFS_GENERIC) {
		return NT_STATUS_INVALID_LEVEL;
	}
	
	/* only used by the simple backend, which doesn't do async */
	req->async_states->state &= ~NTVFS_ASYNC_STATE_MAY_ASYNC;

	/* ask the backend for the generic info */
	fs2->generic.level = RAW_QFS_GENERIC;

	status = ntvfs->ops->fsinfo(ntvfs, req, fs2);
	if (!NT_STATUS_IS_OK(status)) {
		return status;
	}

	/* and convert it to the required level */
	switch (fs->generic.level) {
	case RAW_QFS_GENERIC:
		return NT_STATUS_INVALID_LEVEL;

	case RAW_QFS_DSKATTR: {
		/* map from generic to DSKATTR */
		uint_t bpunit = 64;

		/* we need to scale the sizes to fit */
		for (bpunit=64; bpunit<0x10000; bpunit *= 2) {
			if (fs2->generic.out.blocks_total * (double)fs2->generic.out.block_size < bpunit * 512 * 65535.0) {
				break;
			}
		}

		fs->dskattr.out.blocks_per_unit = bpunit;
		fs->dskattr.out.block_size = 512;
		fs->dskattr.out.units_total = 
			(fs2->generic.out.blocks_total * (double)fs2->generic.out.block_size) / (bpunit * 512);
		fs->dskattr.out.units_free  = 
			(fs2->generic.out.blocks_free  * (double)fs2->generic.out.block_size) / (bpunit * 512);

		/* we must return a maximum of 2G to old DOS systems, or they get very confused */
		if (bpunit > 64 && req->ctx->protocol <= PROTOCOL_LANMAN2) {
			fs->dskattr.out.blocks_per_unit = 64;
			fs->dskattr.out.units_total = 0xFFFF;
			fs->dskattr.out.units_free = 0xFFFF;
		}
		return NT_STATUS_OK;
	}

	case RAW_QFS_ALLOCATION:
		fs->allocation.out.fs_id = fs2->generic.out.fs_id;
		fs->allocation.out.total_alloc_units = fs2->generic.out.blocks_total;
		fs->allocation.out.avail_alloc_units = fs2->generic.out.blocks_free;
		fs->allocation.out.sectors_per_unit = 1;
		fs->allocation.out.bytes_per_sector = fs2->generic.out.block_size;
		return NT_STATUS_OK;

	case RAW_QFS_VOLUME:
		fs->volume.out.serial_number = fs2->generic.out.serial_number;
		fs->volume.out.volume_name.s = fs2->generic.out.volume_name;
		return NT_STATUS_OK;

	case RAW_QFS_VOLUME_INFO:
	case RAW_QFS_VOLUME_INFORMATION:
		fs->volume_info.out.create_time = fs2->generic.out.create_time;
		fs->volume_info.out.serial_number = fs2->generic.out.serial_number;
		fs->volume_info.out.volume_name.s = fs2->generic.out.volume_name;
		return NT_STATUS_OK;

	case RAW_QFS_SIZE_INFO:
	case RAW_QFS_SIZE_INFORMATION:
		fs->size_info.out.total_alloc_units = fs2->generic.out.blocks_total;
		fs->size_info.out.avail_alloc_units = fs2->generic.out.blocks_free;
		fs->size_info.out.sectors_per_unit = 1;
		fs->size_info.out.bytes_per_sector = fs2->generic.out.block_size;
		return NT_STATUS_OK;

	case RAW_QFS_DEVICE_INFO:
	case RAW_QFS_DEVICE_INFORMATION:
		fs->device_info.out.device_type = fs2->generic.out.device_type;
		fs->device_info.out.characteristics = fs2->generic.out.device_characteristics;
		return NT_STATUS_OK;

	case RAW_QFS_ATTRIBUTE_INFO:
	case RAW_QFS_ATTRIBUTE_INFORMATION:
		fs->attribute_info.out.fs_attr = fs2->generic.out.fs_attr;
		fs->attribute_info.out.max_file_component_length = fs2->generic.out.max_file_component_length;
		fs->attribute_info.out.fs_type.s = fs2->generic.out.fs_type;
		return NT_STATUS_OK;

	case RAW_QFS_QUOTA_INFORMATION:
		ZERO_STRUCT(fs->quota_information.out.unknown);
		fs->quota_information.out.quota_soft = fs2->generic.out.quota_soft;
		fs->quota_information.out.quota_hard = fs2->generic.out.quota_hard;
		fs->quota_information.out.quota_flags = fs2->generic.out.quota_flags;
		return NT_STATUS_OK;

	case RAW_QFS_FULL_SIZE_INFORMATION:
		fs->full_size_information.out.total_alloc_units = fs2->generic.out.blocks_total;
		fs->full_size_information.out.call_avail_alloc_units = fs2->generic.out.blocks_free;
		fs->full_size_information.out.actual_avail_alloc_units = fs2->generic.out.blocks_free;
		fs->full_size_information.out.sectors_per_unit = 1;
		fs->full_size_information.out.bytes_per_sector = fs2->generic.out.block_size;
		return NT_STATUS_OK;

	case RAW_QFS_OBJECTID_INFORMATION:
		fs->objectid_information.out.guid = fs2->generic.out.guid;
		ZERO_STRUCT(fs->objectid_information.out.unknown);
		return NT_STATUS_OK;
	}


	return NT_STATUS_INVALID_LEVEL;
}


/* 
   NTVFS fileinfo generic to any mapper
*/
NTSTATUS ntvfs_map_fileinfo(TALLOC_CTX *mem_ctx,
				     union smb_fileinfo *info, 
				     union smb_fileinfo *info2)
{
	int i;
	/* and convert it to the required level using results in info2 */
	switch (info->generic.level) {
		case RAW_FILEINFO_GENERIC:
		return NT_STATUS_INVALID_LEVEL;
	case RAW_FILEINFO_GETATTR:
		info->getattr.out.attrib = info2->generic.out.attrib & 0xff;
		info->getattr.out.size = info2->generic.out.size;
		info->getattr.out.write_time = nt_time_to_unix(info2->generic.out.write_time);
		return NT_STATUS_OK;
		
	case RAW_FILEINFO_GETATTRE:
		info->getattre.out.attrib = info2->generic.out.attrib;
		info->getattre.out.size = info2->generic.out.size;
		info->getattre.out.write_time = nt_time_to_unix(info2->generic.out.write_time);
		info->getattre.out.create_time = nt_time_to_unix(info2->generic.out.create_time);
		info->getattre.out.access_time = nt_time_to_unix(info2->generic.out.access_time);
		info->getattre.out.alloc_size = info2->generic.out.alloc_size;
		return NT_STATUS_OK;
		
	case RAW_FILEINFO_NETWORK_OPEN_INFORMATION:
		info->network_open_information.out.create_time = info2->generic.out.create_time;
		info->network_open_information.out.access_time = info2->generic.out.access_time;
		info->network_open_information.out.write_time =  info2->generic.out.write_time;
		info->network_open_information.out.change_time = info2->generic.out.change_time;
		info->network_open_information.out.alloc_size = info2->generic.out.alloc_size;
		info->network_open_information.out.size = info2->generic.out.size;
		info->network_open_information.out.attrib = info2->generic.out.attrib;
		return NT_STATUS_OK;

	case RAW_FILEINFO_ALL_INFO:
	case RAW_FILEINFO_ALL_INFORMATION:
		info->all_info.out.create_time = info2->generic.out.create_time;
		info->all_info.out.access_time = info2->generic.out.access_time;
		info->all_info.out.write_time =  info2->generic.out.write_time;
		info->all_info.out.change_time = info2->generic.out.change_time;
		info->all_info.out.attrib = info2->generic.out.attrib;
		info->all_info.out.alloc_size = info2->generic.out.alloc_size;
		info->all_info.out.size = info2->generic.out.size;
		info->all_info.out.nlink = info2->generic.out.nlink;
		info->all_info.out.delete_pending = info2->generic.out.delete_pending;
		info->all_info.out.directory = info2->generic.out.directory;
		info->all_info.out.ea_size = info2->generic.out.ea_size;
		info->all_info.out.fname.s = info2->generic.out.fname.s;
		info->all_info.out.fname.private_length = info2->generic.out.fname.private_length;
		return NT_STATUS_OK;

	case RAW_FILEINFO_BASIC_INFO:
	case RAW_FILEINFO_BASIC_INFORMATION:
		info->basic_info.out.create_time = info2->generic.out.create_time;
		info->basic_info.out.access_time = info2->generic.out.access_time;
		info->basic_info.out.write_time = info2->generic.out.write_time;
		info->basic_info.out.change_time = info2->generic.out.change_time;
		info->basic_info.out.attrib = info2->generic.out.attrib;
		return NT_STATUS_OK;

	case RAW_FILEINFO_STANDARD:
		info->standard.out.create_time = nt_time_to_unix(info2->generic.out.create_time);
		info->standard.out.access_time = nt_time_to_unix(info2->generic.out.access_time);
		info->standard.out.write_time = nt_time_to_unix(info2->generic.out.write_time);
		info->standard.out.size = info2->generic.out.size;
		info->standard.out.alloc_size = info2->generic.out.alloc_size;
		info->standard.out.attrib = info2->generic.out.attrib;
		return NT_STATUS_OK;

	case RAW_FILEINFO_EA_SIZE:
		info->ea_size.out.create_time = nt_time_to_unix(info2->generic.out.create_time);
		info->ea_size.out.access_time = nt_time_to_unix(info2->generic.out.access_time);
		info->ea_size.out.write_time = nt_time_to_unix(info2->generic.out.write_time);
		info->ea_size.out.size = info2->generic.out.size;
		info->ea_size.out.alloc_size = info2->generic.out.alloc_size;
		info->ea_size.out.attrib = info2->generic.out.attrib;
		info->ea_size.out.ea_size = info2->generic.out.ea_size;
		return NT_STATUS_OK;

	case RAW_FILEINFO_STANDARD_INFO:
	case RAW_FILEINFO_STANDARD_INFORMATION:
		info->standard_info.out.alloc_size = info2->generic.out.alloc_size;
		info->standard_info.out.size = info2->generic.out.size;
		info->standard_info.out.nlink = info2->generic.out.nlink;
		info->standard_info.out.delete_pending = info2->generic.out.delete_pending;
		info->standard_info.out.directory = info2->generic.out.directory;
		return NT_STATUS_OK;

	case RAW_FILEINFO_INTERNAL_INFORMATION:
		info->internal_information.out.file_id = info2->generic.out.file_id;
		return NT_STATUS_OK;

	case RAW_FILEINFO_EA_INFO:
	case RAW_FILEINFO_EA_INFORMATION:
		info->ea_info.out.ea_size = info2->generic.out.ea_size;
		return NT_STATUS_OK;

	case RAW_FILEINFO_ATTRIBUTE_TAG_INFORMATION:
		info->attribute_tag_information.out.attrib = info2->generic.out.attrib;
		info->attribute_tag_information.out.reparse_tag = info2->generic.out.reparse_tag;
		return NT_STATUS_OK;

	case RAW_FILEINFO_STREAM_INFO:
	case RAW_FILEINFO_STREAM_INFORMATION:
		info->stream_info.out.num_streams = info2->generic.out.num_streams;
		if (info->stream_info.out.num_streams > 0) {
			info->stream_info.out.streams = 
				talloc_array(mem_ctx, 
					       struct stream_struct,
					       info->stream_info.out.num_streams);
			if (!info->stream_info.out.streams) {
				DEBUG(2,("ntvfs_map_fileinfo: no memory for %d streams\n",
					info->stream_info.out.num_streams));
				return NT_STATUS_NO_MEMORY;
			}
			for (i=0; i < info->stream_info.out.num_streams; i++) {
				info->stream_info.out.streams[i] = info2->generic.out.streams[i];
				info->stream_info.out.streams[i].stream_name.s = 
					talloc_strdup(info->stream_info.out.streams,
						      info2->generic.out.streams[i].stream_name.s);
				if (!info->stream_info.out.streams[i].stream_name.s) {
					DEBUG(2,("ntvfs_map_fileinfo: no memory for stream_name\n"));
					return NT_STATUS_NO_MEMORY;
				}
			}
		}
		return NT_STATUS_OK;

	case RAW_FILEINFO_NAME_INFO:
	case RAW_FILEINFO_NAME_INFORMATION:
		info->name_info.out.fname.s = talloc_strdup(mem_ctx, info2->generic.out.fname.s);
		NT_STATUS_HAVE_NO_MEMORY(info->name_info.out.fname.s);
		info->name_info.out.fname.private_length = info2->generic.out.fname.private_length;
		return NT_STATUS_OK;
		
	case RAW_FILEINFO_ALT_NAME_INFO:
	case RAW_FILEINFO_ALT_NAME_INFORMATION:
		info->alt_name_info.out.fname.s = talloc_strdup(mem_ctx, info2->generic.out.alt_fname.s);
		NT_STATUS_HAVE_NO_MEMORY(info->alt_name_info.out.fname.s);
		info->alt_name_info.out.fname.private_length = info2->generic.out.alt_fname.private_length;
		return NT_STATUS_OK;
	
	case RAW_FILEINFO_POSITION_INFORMATION:
		info->position_information.out.position = info2->generic.out.position;
		return NT_STATUS_OK;
	
	case RAW_FILEINFO_ALL_EAS:
		info->all_eas.out.num_eas = info2->generic.out.num_eas;
		if (info->all_eas.out.num_eas > 0) {
			info->all_eas.out.eas = talloc_array(mem_ctx, 
							       struct ea_struct,
							       info->all_eas.out.num_eas);
			if (!info->all_eas.out.eas) {
				DEBUG(2,("ntvfs_map_fileinfo: no memory for %d eas\n",
					info->all_eas.out.num_eas));
				return NT_STATUS_NO_MEMORY;
			}
			for (i = 0; i < info->all_eas.out.num_eas; i++) {
				info->all_eas.out.eas[i] = info2->generic.out.eas[i];
				info->all_eas.out.eas[i].name.s = 
					talloc_strdup(info->all_eas.out.eas,
						      info2->generic.out.eas[i].name.s);
				if (!info->all_eas.out.eas[i].name.s) {
					DEBUG(2,("ntvfs_map_fileinfo: no memory for stream_name\n"));
					return NT_STATUS_NO_MEMORY;
				}
				info->all_eas.out.eas[i].value.data = 
					talloc_memdup(info->all_eas.out.eas,
						info2->generic.out.eas[i].value.data,
						info2->generic.out.eas[i].value.length);
				if (!info->all_eas.out.eas[i].value.data) {
					DEBUG(2,("ntvfs_map_fileinfo: no memory for stream_name\n"));
					return NT_STATUS_NO_MEMORY;
				}
			}
		}
		return NT_STATUS_OK;
		
	case RAW_FILEINFO_IS_NAME_VALID:
		return NT_STATUS_OK;
		
	case RAW_FILEINFO_COMPRESSION_INFO:
	case RAW_FILEINFO_COMPRESSION_INFORMATION:
		info->compression_info.out.compressed_size = info2->generic.out.compressed_size;
		info->compression_info.out.format = info2->generic.out.format;
		info->compression_info.out.unit_shift = info2->generic.out.unit_shift;
		info->compression_info.out.chunk_shift = info2->generic.out.chunk_shift;
		info->compression_info.out.cluster_shift = info2->generic.out.cluster_shift;
		return NT_STATUS_OK;
		
	case RAW_FILEINFO_ACCESS_INFORMATION:
		info->access_information.out.access_flags = info2->generic.out.access_flags;
		return NT_STATUS_OK;
		
	case RAW_FILEINFO_MODE_INFORMATION:
		info->mode_information.out.mode = info2->generic.out.mode;
		return NT_STATUS_OK;
		
	case RAW_FILEINFO_ALIGNMENT_INFORMATION:
		info->alignment_information.out.alignment_requirement =
			info2->generic.out.alignment_requirement;
		return NT_STATUS_OK;
#if 0	
	case RAW_FILEINFO_UNIX_BASIC:
		info->unix_basic_info.out.end_of_file = info2->generic.out.end_of_file;
		info->unix_basic_info.out.num_bytes = info2->generic.out.size;
		info->unix_basic_info.out.status_change_time = info2->generic.out.change_time;
		info->unix_basic_info.out.access_time = info2->generic.out.access_time;
		info->unix_basic_info.out.change_time = info2->generic.out.change_time;
		info->unix_basic_info.out.uid = info2->generic.out.uid;
		info->unix_basic_info.out.gid = info2->generic.out.gid;
		info->unix_basic_info.out.file_type = info2->generic.out.file_type;
		info->unix_basic_info.out.dev_major = info2->generic.out.device;
		info->unix_basic_info.out.dev_minor = info2->generic.out.device;
		info->unix_basic_info.out.unique_id = info2->generic.out.inode;
		info->unix_basic_info.out.permissions = info2->generic.out.permissions;
		info->unix_basic_info.out.nlink = info2->generic.out.nlink;
		return NT_STATUS_OK;
		
	case RAW_FILEINFO_UNIX_LINK:
		info->unix_link_info.out.link_dest = info2->generic.out.link_dest;
		return NT_STATUS_OK;
#endif
	}

	return NT_STATUS_INVALID_LEVEL;
}

/* 
   NTVFS fileinfo generic to any mapper
*/
NTSTATUS ntvfs_map_qfileinfo(struct ntvfs_module_context *ntvfs,
				      struct ntvfs_request *req,
				      union smb_fileinfo *info)
{
	NTSTATUS status;
	union smb_fileinfo *info2;

	info2 = talloc(req, union smb_fileinfo);
	if (info2 == NULL) {
		return NT_STATUS_NO_MEMORY;
	}

	if (info->generic.level == RAW_FILEINFO_GENERIC) {
		return NT_STATUS_INVALID_LEVEL;
	}

	/* ask the backend for the generic info */
	info2->generic.level = RAW_FILEINFO_GENERIC;
	info2->generic.in.file.ntvfs= info->generic.in.file.ntvfs;

	/* only used by the simple backend, which doesn't do async */
	req->async_states->state &= ~NTVFS_ASYNC_STATE_MAY_ASYNC;

	status = ntvfs->ops->qfileinfo(ntvfs, req, info2);
	if (!NT_STATUS_IS_OK(status)) {
		return status;
	}
	return ntvfs_map_fileinfo(req, info, info2);
}

/* 
   NTVFS pathinfo generic to any mapper
*/
NTSTATUS ntvfs_map_qpathinfo(struct ntvfs_module_context *ntvfs,
				      struct ntvfs_request *req,
				      union smb_fileinfo *info)
{
	NTSTATUS status;
	union smb_fileinfo *info2;

	info2 = talloc(req, union smb_fileinfo);
	if (info2 == NULL) {
		return NT_STATUS_NO_MEMORY;
	}

	if (info->generic.level == RAW_FILEINFO_GENERIC) {
		return NT_STATUS_INVALID_LEVEL;
	}

	/* ask the backend for the generic info */
	info2->generic.level		= RAW_FILEINFO_GENERIC;
	info2->generic.in.file.path	= info->generic.in.file.path;

	/* only used by the simple backend, which doesn't do async */
	req->async_states->state &= ~NTVFS_ASYNC_STATE_MAY_ASYNC;

	status = ntvfs->ops->qpathinfo(ntvfs, req, info2);
	if (!NT_STATUS_IS_OK(status)) {
		return status;
	}
	return ntvfs_map_fileinfo(req, info, info2);
}


/* 
   NTVFS lock generic to any mapper
*/
NTSTATUS ntvfs_map_lock(struct ntvfs_module_context *ntvfs,
				 struct ntvfs_request *req,
				 union smb_lock *lck)
{
	union smb_lock *lck2;
	struct smb_lock_entry *locks;

	lck2 = talloc(req, union smb_lock);
	if (lck2 == NULL) {
		return NT_STATUS_NO_MEMORY;
	}

	locks = talloc_array(lck2, struct smb_lock_entry, 1);
	if (locks == NULL) {
		return NT_STATUS_NO_MEMORY;
	}

	switch (lck->generic.level) {
	case RAW_LOCK_LOCKX:
		return NT_STATUS_INVALID_LEVEL;

	case RAW_LOCK_LOCK:
		lck2->generic.level = RAW_LOCK_GENERIC;
		lck2->generic.in.file.ntvfs= lck->lock.in.file.ntvfs;
		lck2->generic.in.mode = 0;
		lck2->generic.in.timeout = 0;
		lck2->generic.in.ulock_cnt = 0;
		lck2->generic.in.lock_cnt = 1;
		lck2->generic.in.locks = locks;
		locks->pid = req->smbpid;
		locks->offset = lck->lock.in.offset;
		locks->count = lck->lock.in.count;
		break;

	case RAW_LOCK_UNLOCK:
		lck2->generic.level = RAW_LOCK_GENERIC;
		lck2->generic.in.file.ntvfs= lck->unlock.in.file.ntvfs;
		lck2->generic.in.mode = 0;
		lck2->generic.in.timeout = 0;
		lck2->generic.in.ulock_cnt = 1;
		lck2->generic.in.lock_cnt = 0;
		lck2->generic.in.locks = locks;
		locks->pid = req->smbpid;
		locks->offset = lck->unlock.in.offset;
		locks->count = lck->unlock.in.count;
		break;

	case RAW_LOCK_SMB2:
		if (lck->smb2.in.unknown1 != 1) {
			return NT_STATUS_INVALID_PARAMETER;
		}

		lck2->generic.level = RAW_LOCK_GENERIC;
		lck2->generic.in.file.ntvfs= lck->smb2.in.file.ntvfs;
		if (lck->smb2.in.flags & SMB2_LOCK_FLAG_EXCLUSIV) {
			lck2->generic.in.mode = 0;
		} else {
			lck2->generic.in.mode = LOCKING_ANDX_SHARED_LOCK;
		}
		if (lck->smb2.in.flags & SMB2_LOCK_FLAG_NO_PENDING) {
			lck2->generic.in.timeout = 0;
		} else {
			lck2->generic.in.timeout = UINT32_MAX;
		}
		if (lck->smb2.in.flags & SMB2_LOCK_FLAG_UNLOCK) {
			lck2->generic.in.ulock_cnt = 1;
			lck2->generic.in.lock_cnt = 0;
		} else {
			lck2->generic.in.ulock_cnt = 0;
			lck2->generic.in.lock_cnt = 1;
		}
		lck2->generic.in.locks = locks;
		locks->pid = 0;
		locks->offset = lck->smb2.in.offset;
		locks->count = lck->smb2.in.count;

		/* initialize output value */
		lck->smb2.out.unknown1 = 0;
		break;
	}

	/* 
	 * we don't need to call ntvfs_map_async_setup() here,
	 * as lock() doesn't have any output fields
	 */

	return ntvfs->ops->lock(ntvfs, req, lck2);
}


/* 
   NTVFS write generic to any mapper
*/
static NTSTATUS ntvfs_map_write_finish(struct ntvfs_module_context *ntvfs,
				       struct ntvfs_request *req,
				       union smb_write *wr, 
				       union smb_write *wr2, 
				       NTSTATUS status)
{
	union smb_lock *lck;
	union smb_close *cl;
	uint_t state;

	if (NT_STATUS_IS_ERR(status)) {
		return status;
	}

	switch (wr->generic.level) {
	case RAW_WRITE_WRITE:
		wr->write.out.nwritten    = wr2->generic.out.nwritten;
		break;

	case RAW_WRITE_WRITEUNLOCK:
		wr->writeunlock.out.nwritten = wr2->generic.out.nwritten;

		lck = talloc(wr2, union smb_lock);
		if (lck == NULL) {
			return NT_STATUS_NO_MEMORY;
		}

		lck->unlock.level		= RAW_LOCK_UNLOCK;
		lck->unlock.in.file.ntvfs	= wr->writeunlock.in.file.ntvfs;
		lck->unlock.in.count		= wr->writeunlock.in.count;
		lck->unlock.in.offset		= wr->writeunlock.in.offset;

		if (lck->unlock.in.count != 0) {
			/* do the lock sync for now */
			state = req->async_states->state;
			req->async_states->state &= ~NTVFS_ASYNC_STATE_MAY_ASYNC;
			status = ntvfs->ops->lock(ntvfs, req, lck);
			req->async_states->state = state;
		}
		break;

	case RAW_WRITE_WRITECLOSE:
		wr->writeclose.out.nwritten    = wr2->generic.out.nwritten;

		cl = talloc(wr2, union smb_close);
		if (cl == NULL) {
			return NT_STATUS_NO_MEMORY;
		}

		cl->close.level		= RAW_CLOSE_CLOSE;
		cl->close.in.file.ntvfs	= wr->writeclose.in.file.ntvfs;
		cl->close.in.write_time	= wr->writeclose.in.mtime;

		if (wr2->generic.in.count != 0) {
			/* do the close sync for now */
			state = req->async_states->state;
			req->async_states->state &= ~NTVFS_ASYNC_STATE_MAY_ASYNC;
			status = ntvfs->ops->close(ntvfs, req, cl);
			req->async_states->state = state;
		}
		break;

	case RAW_WRITE_SPLWRITE:
		break;

	case RAW_WRITE_SMB2:
		wr->smb2.out._pad	= 0;
		wr->smb2.out.nwritten	= wr2->generic.out.nwritten;
		wr->smb2.out.unknown1	= 0;
		break;

	default:
		return NT_STATUS_INVALID_LEVEL;
	}

	return status;
}


/* 
   NTVFS write generic to any mapper
*/
NTSTATUS ntvfs_map_write(struct ntvfs_module_context *ntvfs,
				  struct ntvfs_request *req,
				  union smb_write *wr)
{
	union smb_write *wr2;
	NTSTATUS status;

	wr2 = talloc(req, union smb_write);
	if (wr2 == NULL) {
		return NT_STATUS_NO_MEMORY;
	}

	status = ntvfs_map_async_setup(ntvfs, req, wr, wr2, 
				       (second_stage_t)ntvfs_map_write_finish);
	if (!NT_STATUS_IS_OK(status)) {
		return status;
	}

	wr2->writex.level = RAW_WRITE_GENERIC;

	switch (wr->generic.level) {
	case RAW_WRITE_WRITEX:
		status = NT_STATUS_INVALID_LEVEL;
		break;

	case RAW_WRITE_WRITE:
		wr2->writex.in.file.ntvfs= wr->write.in.file.ntvfs;
		wr2->writex.in.offset    = wr->write.in.offset;
		wr2->writex.in.wmode     = 0;
		wr2->writex.in.remaining = wr->write.in.remaining;
		wr2->writex.in.count     = wr->write.in.count;
		wr2->writex.in.data      = wr->write.in.data;
		status = ntvfs->ops->write(ntvfs, req, wr2);
		break;

	case RAW_WRITE_WRITEUNLOCK:
		wr2->writex.in.file.ntvfs= wr->writeunlock.in.file.ntvfs;
		wr2->writex.in.offset    = wr->writeunlock.in.offset;
		wr2->writex.in.wmode     = 0;
		wr2->writex.in.remaining = wr->writeunlock.in.remaining;
		wr2->writex.in.count     = wr->writeunlock.in.count;
		wr2->writex.in.data      = wr->writeunlock.in.data;
		status = ntvfs->ops->write(ntvfs, req, wr2);
		break;

	case RAW_WRITE_WRITECLOSE:
		wr2->writex.in.file.ntvfs= wr->writeclose.in.file.ntvfs;
		wr2->writex.in.offset    = wr->writeclose.in.offset;
		wr2->writex.in.wmode     = 0;
		wr2->writex.in.remaining = 0;
		wr2->writex.in.count     = wr->writeclose.in.count;
		wr2->writex.in.data      = wr->writeclose.in.data;
		status = ntvfs->ops->write(ntvfs, req, wr2);
		break;

	case RAW_WRITE_SPLWRITE:
		wr2->writex.in.file.ntvfs= wr->splwrite.in.file.ntvfs;
		wr2->writex.in.offset    = 0;
		wr2->writex.in.wmode     = 0;
		wr2->writex.in.remaining = 0;
		wr2->writex.in.count     = wr->splwrite.in.count;
		wr2->writex.in.data      = wr->splwrite.in.data;
		status = ntvfs->ops->write(ntvfs, req, wr2);
		break;

	case RAW_WRITE_SMB2:
		wr2->writex.in.file.ntvfs= wr->smb2.in.file.ntvfs;
		wr2->writex.in.offset    = wr->smb2.in.offset;
		wr2->writex.in.wmode     = 0;
		wr2->writex.in.remaining = 0;
		wr2->writex.in.count     = wr->smb2.in.data.length;
		wr2->writex.in.data      = wr->smb2.in.data.data;
		status = ntvfs->ops->write(ntvfs, req, wr2);
	}

	return ntvfs_map_async_finish(req, status);
}


/* 
   NTVFS read generic to any mapper - finish the out mapping
*/
static NTSTATUS ntvfs_map_read_finish(struct ntvfs_module_context *ntvfs,
				      struct ntvfs_request *req, 
				      union smb_read *rd, 
				      union smb_read *rd2,
				      NTSTATUS status)
{
	switch (rd->generic.level) {
	case RAW_READ_READ:
		rd->read.out.nread	= rd2->generic.out.nread;
		break;
	case RAW_READ_READBRAW:
		rd->readbraw.out.nread	= rd2->generic.out.nread;
		break;
	case RAW_READ_LOCKREAD:
		rd->lockread.out.nread	= rd2->generic.out.nread;
		break;
	case RAW_READ_SMB2:
		rd->smb2.out.data.length= rd2->generic.out.nread;
		rd->smb2.out.remaining	= 0;
		rd->smb2.out.reserved	= 0;
		break;
	default:
		return NT_STATUS_INVALID_LEVEL;
	}

	return status;
}

/* 
   NTVFS read* to readx mapper
*/
NTSTATUS ntvfs_map_read(struct ntvfs_module_context *ntvfs,
				 struct ntvfs_request *req,
				 union smb_read *rd)
{
	union smb_read *rd2;
	union smb_lock *lck;
	NTSTATUS status;
	uint_t state;

	rd2 = talloc(req, union smb_read);
	if (rd2 == NULL) {
		return NT_STATUS_NO_MEMORY;
	}

	status = ntvfs_map_async_setup(ntvfs, req, rd, rd2, 
				       (second_stage_t)ntvfs_map_read_finish);
	if (!NT_STATUS_IS_OK(status)) {
		return status;
	}

	rd2->readx.level = RAW_READ_READX;
	rd2->readx.in.read_for_execute = false;

	switch (rd->generic.level) {
	case RAW_READ_READX:
		status = NT_STATUS_INVALID_LEVEL;
		break;

	case RAW_READ_READ:
		rd2->readx.in.file.ntvfs= rd->read.in.file.ntvfs;
		rd2->readx.in.offset    = rd->read.in.offset;
		rd2->readx.in.mincnt    = rd->read.in.count;
		rd2->readx.in.maxcnt    = rd->read.in.count;
		rd2->readx.in.remaining = rd->read.in.remaining;
		rd2->readx.out.data     = rd->read.out.data;
		status = ntvfs->ops->read(ntvfs, req, rd2);
		break;

	case RAW_READ_READBRAW:
		rd2->readx.in.file.ntvfs= rd->readbraw.in.file.ntvfs;
		rd2->readx.in.offset    = rd->readbraw.in.offset;
		rd2->readx.in.mincnt    = rd->readbraw.in.mincnt;
		rd2->readx.in.maxcnt    = rd->readbraw.in.maxcnt;
		rd2->readx.in.remaining = 0;
		rd2->readx.out.data     = rd->readbraw.out.data;
		status = ntvfs->ops->read(ntvfs, req, rd2);
		break;

	case RAW_READ_LOCKREAD:
		/* do the initial lock sync for now */
		state = req->async_states->state;
		req->async_states->state &= ~NTVFS_ASYNC_STATE_MAY_ASYNC;

		lck = talloc(rd2, union smb_lock);
		if (lck == NULL) {
			status = NT_STATUS_NO_MEMORY;
			goto done;
		}
		lck->lock.level		= RAW_LOCK_LOCK;
		lck->lock.in.file.ntvfs	= rd->lockread.in.file.ntvfs;
		lck->lock.in.count	= rd->lockread.in.count;
		lck->lock.in.offset	= rd->lockread.in.offset;
		status = ntvfs->ops->lock(ntvfs, req, lck);
		req->async_states->state = state;

		rd2->readx.in.file.ntvfs= rd->lockread.in.file.ntvfs;
		rd2->readx.in.offset    = rd->lockread.in.offset;
		rd2->readx.in.mincnt    = rd->lockread.in.count;
		rd2->readx.in.maxcnt    = rd->lockread.in.count;
		rd2->readx.in.remaining = rd->lockread.in.remaining;
		rd2->readx.out.data     = rd->lockread.out.data;

		if (NT_STATUS_IS_OK(status)) {
			status = ntvfs->ops->read(ntvfs, req, rd2);
		}
		break;

	case RAW_READ_SMB2:
		rd2->readx.in.file.ntvfs= rd->smb2.in.file.ntvfs;
		rd2->readx.in.offset    = rd->smb2.in.offset;
		rd2->readx.in.mincnt    = rd->smb2.in.length;
		rd2->readx.in.maxcnt    = rd->smb2.in.length;
		rd2->readx.in.remaining = 0;
		rd2->readx.out.data     = rd->smb2.out.data.data;
		status = ntvfs->ops->read(ntvfs, req, rd2);
		break;
	}

done:
	return ntvfs_map_async_finish(req, status);
}


/* 
   NTVFS close generic to any mapper
*/
NTSTATUS ntvfs_map_close(struct ntvfs_module_context *ntvfs,
				  struct ntvfs_request *req,
				  union smb_close *cl)
{
	union smb_close *cl2;

	cl2 = talloc(req, union smb_close);
	if (cl2 == NULL) {
		return NT_STATUS_NO_MEMORY;
	}

	switch (cl->generic.level) {
	case RAW_CLOSE_CLOSE:
		return NT_STATUS_INVALID_LEVEL;

	case RAW_CLOSE_SPLCLOSE:
		cl2->generic.level		= RAW_CLOSE_CLOSE;
		cl2->generic.in.file.ntvfs	= cl->splclose.in.file.ntvfs;
		cl2->generic.in.write_time	= 0;
		break;

	case RAW_CLOSE_SMB2:
		cl2->generic.level		= RAW_CLOSE_CLOSE;
		cl2->generic.in.file.ntvfs	= cl->smb2.in.file.ntvfs;
		cl2->generic.in.write_time	= 0;
		/* SMB2 Close has output parameter, but we just zero them */
		ZERO_STRUCT(cl->smb2.out);
		break;
	}

	/* 
	 * we don't need to call ntvfs_map_async_setup() here,
	 * as close() doesn't have any output fields
	 */

	return ntvfs->ops->close(ntvfs, req, cl2);
}

/* 
   NTVFS notify generic to any mapper
*/
static NTSTATUS ntvfs_map_notify_finish(struct ntvfs_module_context *ntvfs,
					struct ntvfs_request *req,
					union smb_notify *nt, 
					union smb_notify *nt2, 
					NTSTATUS status)
{
	NT_STATUS_NOT_OK_RETURN(status);

	switch (nt->nttrans.level) {
	case RAW_NOTIFY_SMB2:
		if (nt2->nttrans.out.num_changes == 0) {
			return STATUS_NOTIFY_ENUM_DIR;
		}
		nt->smb2.out.num_changes	= nt2->nttrans.out.num_changes;
		nt->smb2.out.changes		= talloc_steal(req, nt2->nttrans.out.changes);
		break;

	default:
		return NT_STATUS_INVALID_LEVEL;
	}

	return status;
}


/* 
   NTVFS notify generic to any mapper
*/
NTSTATUS ntvfs_map_notify(struct ntvfs_module_context *ntvfs,
				   struct ntvfs_request *req,
				   union smb_notify *nt)
{
	union smb_notify *nt2;
	NTSTATUS status;

	nt2 = talloc(req, union smb_notify);
	NT_STATUS_HAVE_NO_MEMORY(nt2);

	status = ntvfs_map_async_setup(ntvfs, req, nt, nt2, 
				       (second_stage_t)ntvfs_map_notify_finish);
	NT_STATUS_NOT_OK_RETURN(status);

	nt2->nttrans.level = RAW_NOTIFY_NTTRANS;

	switch (nt->nttrans.level) {
	case RAW_NOTIFY_NTTRANS:
		status = NT_STATUS_INVALID_LEVEL;
		break;

	case RAW_NOTIFY_SMB2:
		nt2->nttrans.in.file.ntvfs		= nt->smb2.in.file.ntvfs;
		nt2->nttrans.in.buffer_size		= nt->smb2.in.buffer_size;
		nt2->nttrans.in.completion_filter	= nt->smb2.in.completion_filter;
		nt2->nttrans.in.recursive		= nt->smb2.in.recursive;
		status = ntvfs->ops->notify(ntvfs, req, nt2);
		break;
	}

	return ntvfs_map_async_finish(req, status);
}<|MERGE_RESOLUTION|>--- conflicted
+++ resolved
@@ -208,9 +208,6 @@
 
 	case RAW_OPEN_SMB2:
 		io->smb2.out.file.ntvfs		= io2->generic.out.file.ntvfs;
-<<<<<<< HEAD
-		io->smb2.out.oplock_level	= 0;
-=======
 		switch (io2->generic.out.oplock_level) {
 		case OPLOCK_BATCH:
 			io->smb2.out.oplock_level = SMB2_OPLOCK_LEVEL_BATCH;
@@ -225,7 +222,6 @@
 			io->smb2.out.oplock_level = SMB2_OPLOCK_LEVEL_NONE;
 			break;
 		}
->>>>>>> baad7a7e
 		io->smb2.out.reserved		= 0;
 		io->smb2.out.create_action	= io2->generic.out.create_action;
 		io->smb2.out.create_time	= io2->generic.out.create_time;
