--- conflicted
+++ resolved
@@ -313,30 +313,6 @@
          DEBUG(0,( "Unable to open configuration file \"%s\"!\n", pszParmFile));
       else
       {
-<<<<<<< HEAD
-      DEBUG(0,("%s memory allocation failure.\n", func));
-      fclose(InFile);
-      return( False );
-      }
-    result = Parse( InFile, sfunc, pfunc );
-    free( bufr );
-    bufr  = NULL;
-    bSize = 0;
-    }
-
-  fclose(InFile);
-
-  if( !result )                               /* Generic failure. */
-    {
-    DEBUG(0,("%s Failed.  Error returned from params.c:parse().\n", func));
-    return( False );
-    }
-
-  return( True );                             /* Generic success. */
-  } /* pm_process */
-
-/* -------------------------------------------------------------------------- */
-=======
          DEBUG(3,("Processing configuration file \"%s\"\n", pszParmFile));
 	 bRetval = enumerate_sections(fileIn, sfunc, pfunc);
 	 fclose(fileIn);
@@ -347,4 +323,3 @@
    return (bRetval);
 }
 
->>>>>>> 8336d6a4
