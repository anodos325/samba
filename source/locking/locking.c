/* 
   Unix SMB/Netbios implementation.
   Version 1.9.
   Locking functions
   Copyright (C) Andrew Tridgell 1992-1997
   
   This program is free software; you can redistribute it and/or modify
   it under the terms of the GNU General Public License as published by
   the Free Software Foundation; either version 2 of the License, or
   (at your option) any later version.
   
   This program is distributed in the hope that it will be useful,
   but WITHOUT ANY WARRANTY; without even the implied warranty of
   MERCHANTABILITY or FITNESS FOR A PARTICULAR PURPOSE.  See the
   GNU General Public License for more details.
   
   You should have received a copy of the GNU General Public License
   along with this program; if not, write to the Free Software
   Foundation, Inc., 675 Mass Ave, Cambridge, MA 02139, USA.

   Revision History:

   12 aug 96: Erik.Devriendt@te6.siemens.be
   added support for shared memory implementation of share mode locking

   May 1997. Jeremy Allison (jallison@whistle.com). Modified share mode
   locking to deal with multiple share modes per open file.
*/

#include "includes.h"
extern int DEBUGLEVEL;
extern connection_struct Connections[];
extern files_struct Files[];

/****************************************************************************
  utility function called to see if a file region is locked
****************************************************************************/
BOOL is_locked(int fnum,int cnum,uint32 count,uint32 offset)
{
  int snum = SNUM(cnum);

  if (count == 0)
    return(False);

  if (!lp_locking(snum) || !lp_strict_locking(snum))
    return(False);

  return(fcntl_lock(Files[fnum].fd_ptr->fd,F_GETLK,offset,count,
                   (Files[fnum].can_write?F_WRLCK:F_RDLCK)));
}


/****************************************************************************
  utility function called by locking requests
****************************************************************************/
BOOL do_lock(int fnum,int cnum,uint32 count,uint32 offset,int *eclass,uint32 *ecode)
{
  BOOL ok = False;

  if (!lp_locking(SNUM(cnum)))
    return(True);

  if (count == 0) {
    *eclass = ERRDOS;
    *ecode = ERRnoaccess;
    return False;
  }

  if (Files[fnum].can_lock && OPEN_FNUM(fnum) && (Files[fnum].cnum == cnum))
    ok = fcntl_lock(Files[fnum].fd_ptr->fd,F_SETLK,offset,count,
                    (Files[fnum].can_write?F_WRLCK:F_RDLCK));

  if (!ok) {
    *eclass = ERRDOS;
    *ecode = ERRlock;
    return False;
  }
  return True; /* Got lock */
}


/****************************************************************************
  utility function called by unlocking requests
****************************************************************************/
BOOL do_unlock(int fnum,int cnum,uint32 count,uint32 offset,int *eclass,uint32 *ecode)
{
  BOOL ok = False;

  if (!lp_locking(SNUM(cnum)))
    return(True);

  if (Files[fnum].can_lock && OPEN_FNUM(fnum) && (Files[fnum].cnum == cnum))
    ok = fcntl_lock(Files[fnum].fd_ptr->fd,F_SETLK,offset,count,F_UNLCK);
   
  if (!ok) {
    *eclass = ERRDOS;
    *ecode = ERRlock;
    return False;
  }
  return True; /* Did unlock */
}

#ifdef FAST_SHARE_MODES
/*******************************************************************
  initialize the shared memory for share_mode management 
  ******************************************************************/
BOOL start_share_mode_mgmt(void)
{
   pstring shmem_file_name;
   
  pstrcpy(shmem_file_name,lp_lockdir());
  if (!directory_exist(shmem_file_name,NULL))
    mkdir(shmem_file_name,0755);
  trim_string(shmem_file_name,"","/");
  if (!*shmem_file_name) return(False);
  strcat(shmem_file_name, "/SHARE_MEM_FILE");
  return smb_shm_open(shmem_file_name, lp_shmem_size());
}


/*******************************************************************
  deinitialize the shared memory for share_mode management 
  ******************************************************************/
BOOL stop_share_mode_mgmt(void)
{
   return smb_shm_close();
}

/*******************************************************************
  lock a hash bucket entry in shared memory for share_mode management 
  ******************************************************************/
BOOL lock_share_entry(int cnum, uint32 dev, uint32 inode, share_lock_token *ptok)
{
  return smb_shm_lock_hash_entry(HASH_ENTRY(dev, inode));
}

/*******************************************************************
  unlock a hash bucket entry in shared memory for share_mode management 
  ******************************************************************/
BOOL unlock_share_entry(int cnum, uint32 dev, uint32 inode, share_lock_token token)
{
  return smb_shm_unlock_hash_entry(HASH_ENTRY(dev, inode));
}

/*******************************************************************
get all share mode entries in shared memory for a dev/inode pair.
********************************************************************/
int get_share_modes(int cnum, share_lock_token token, uint32 dev, uint32 inode, 
                    min_share_mode_entry **old_shares)
{
  smb_shm_offset_t *mode_array;
  unsigned int hash_entry = HASH_ENTRY(dev, inode); 
  share_mode_record *file_scanner_p;
  share_mode_record *file_prev_p;
  share_mode_entry *entry_scanner_p;
  share_mode_entry *entry_prev_p;
  int num_entries;
  int num_entries_copied;
  BOOL found = False;
  min_share_mode_entry *share_array = (min_share_mode_entry *)0;

  *old_shares = 0;

  if(hash_entry > lp_shmem_hash_size() )
  {
    DEBUG(0, 
      ("PANIC ERROR : get_share_modes (FAST_SHARE_MODES): hash_entry %d too large \
(max = %d)\n",
      hash_entry, lp_shmem_hash_size() ));
    return 0;
  }

  mode_array = (smb_shm_offset_t *)smb_shm_offset2addr(smb_shm_get_userdef_off());
  
  if(mode_array[hash_entry] == NULL_OFFSET)
  {
    DEBUG(5,("get_share_modes (FAST_SHARE_MODES): hash bucket %d empty\n", hash_entry));
    return 0;
  }

  file_scanner_p = (share_mode_record *)smb_shm_offset2addr(mode_array[hash_entry]);
  file_prev_p = file_scanner_p;
  while(file_scanner_p)
  {
    if( (file_scanner_p->st_dev == dev) && (file_scanner_p->st_ino == inode) )
    {
      found = True;
      break;
    }
    else
    {
      file_prev_p = file_scanner_p ;
      file_scanner_p = (share_mode_record *)smb_shm_offset2addr(
                                    file_scanner_p->next_offset);
    }
  }
  
  if(!found)
  {
    DEBUG(5,("get_share_modes (FAST_SHARE_MODES): no entry for \
file dev = %d, ino = %d in hash_bucket %d\n", dev, inode, hash_entry));
    return (0);
  }
  
  if(file_scanner_p->locking_version != LOCKING_VERSION)
  {
    DEBUG(0,("ERROR:get_share_modes (FAST_SHARE_MODES): Deleting old share mode \
record due to old locking version %d for file dev = %d, inode = %d in hash \
<<<<<<< HEAD
bucket %d\n", file_scanner_p->locking_version, dev, inode, hash_entry));
    if(file_prev_p == file_scanner_p)
      mode_array[hash_entry] = file_scanner_p->next_offset;
    else
      file_prev_p->next_offset = file_scanner_p->next_offset;
    smb_shm_free(smb_shm_addr2offset(file_scanner_p));
    return (0);
=======
bucket %d\n",file_scanner_p->locking_version, dev, inode, hash_entry));
     if(file_prev_p == file_scanner_p)
	mode_array[hash_entry] = file_scanner_p->next_offset;
     else
	file_prev_p->next_offset = file_scanner_p->next_offset;
     smb_shm_free(smb_shm_addr2offset(file_scanner_p));
     return (0);
>>>>>>> a173a149
  }

  /* Allocate the old_shares array */
  num_entries = file_scanner_p->num_share_mode_entries;
  if(num_entries)
  {
    *old_shares = share_array = (min_share_mode_entry *)
                 malloc(num_entries * sizeof(min_share_mode_entry));
    if(*old_shares == 0)
    {
      DEBUG(0,("get_share_modes (FAST_SHARE_MODES): malloc fail !\n"));
      return 0;
    }
  }

  num_entries_copied = 0;
  
  entry_scanner_p = (share_mode_entry*)smb_shm_offset2addr(
                                           file_scanner_p->share_mode_entries);
  entry_prev_p = entry_scanner_p;
  while(entry_scanner_p)
  {
    int pid = entry_scanner_p->pid;

    if (pid && !process_exists(pid))
    {
      /* Delete this share mode entry */
      share_mode_entry *delete_entry_p = entry_scanner_p;
      int share_mode = entry_scanner_p->share_mode;

      if(entry_prev_p == entry_scanner_p)
      {
        /* We are at start of list */
        file_scanner_p->share_mode_entries = entry_scanner_p->next_share_mode_entry;
        entry_scanner_p = (share_mode_entry*)smb_shm_offset2addr(
                                           file_scanner_p->share_mode_entries);
        entry_prev_p = entry_scanner_p;
      }
      else
      {
        entry_prev_p->next_share_mode_entry = entry_scanner_p->next_share_mode_entry;
        entry_scanner_p = (share_mode_entry*)
                           smb_shm_offset2addr(entry_scanner_p->next_share_mode_entry);
      }
      /* Decrement the number of share mode entries on this share mode record */
      file_scanner_p->num_share_mode_entries -= 1;

      /* PARANOIA TEST */
      if(file_scanner_p->num_share_mode_entries < 0)
      {
        DEBUG(0,("PANIC ERROR:get_share_mode (FAST_SHARE_MODES): num_share_mode_entries < 0 (%d) \
for dev = %d, ino = %d, hashbucket %d\n", file_scanner_p->num_share_mode_entries,
             dev, inode, hash_entry));
        return 0;
      }

      DEBUG(0,("get_share_modes (FAST_SHARE_MODES): process %d no longer exists and \
it left a share mode entry with mode 0x%X for file dev = %d, ino = %d in hash \
bucket %d (number of entries now = %d)\n", 
<<<<<<< HEAD
            pid, entry_scanner_p->share_mode, dev, inode, hash_entry,
=======
            pid, share_mode, dev, inode, hash_entry,
>>>>>>> a173a149
            file_scanner_p->num_share_mode_entries));

      smb_shm_free(smb_shm_addr2offset(delete_entry_p));
    } 
    else
    {
       /* This is a valid share mode entry and the process that
           created it still exists. Copy it into the output array.
       */
       share_array[num_entries_copied].pid = entry_scanner_p->pid;
       share_array[num_entries_copied].share_mode = entry_scanner_p->share_mode;
#ifdef USE_OPLOCKS
       share_array[num_entries_copied].op_port = entry_scanner_p->op_port;
       share_array[num_entries_copied].op_type = entry_scanner_p->op_type;
#endif /* USE_OPLOCKS */
       memcpy(&share_array[num_entries_copied].time, &entry_scanner_p->time,
              sizeof(struct timeval));
       num_entries_copied++;
       DEBUG(5,("get_share_modes (FAST_SHARE_MODES): Read share mode \
record mode 0x%X pid=%d\n", entry_scanner_p->share_mode, entry_scanner_p->pid));
       entry_prev_p = entry_scanner_p;
       entry_scanner_p = (share_mode_entry *)
                           smb_shm_offset2addr(entry_scanner_p->next_share_mode_entry);
    }
  }
  
  /* If no valid share mode entries were found then this record shouldn't exist ! */
  if(num_entries_copied == 0)
  {
    DEBUG(0,("get_share_modes (FAST_SHARE_MODES): file with dev %d, inode %d in \
hash bucket %d has a share mode record but no entries - deleting\n", 
                 dev, inode, hash_entry));
    if(*old_shares)
      free((char *)*old_shares);
    *old_shares = 0;

    if(file_prev_p == file_scanner_p)
      mode_array[hash_entry] = file_scanner_p->next_offset;
    else
      file_prev_p->next_offset = file_scanner_p->next_offset;
    smb_shm_free(smb_shm_addr2offset(file_scanner_p));
  }

  DEBUG(5,("get_share_modes (FAST_SHARE_MODES): file with dev %d, inode %d in \
hash bucket %d returning %d entries\n", dev, inode, hash_entry, num_entries_copied));

  return(num_entries_copied);
}  

/*******************************************************************
del the share mode of a file.
********************************************************************/
void del_share_mode(share_lock_token token, int fnum)
{
  uint32 dev, inode;
  smb_shm_offset_t *mode_array;
  unsigned int hash_entry;
  share_mode_record *file_scanner_p;
  share_mode_record *file_prev_p;
  share_mode_entry *entry_scanner_p;
  share_mode_entry *entry_prev_p;
  BOOL found = False;
  int pid = getpid();

  dev = Files[fnum].fd_ptr->dev;
  inode = Files[fnum].fd_ptr->inode;

  hash_entry = HASH_ENTRY(dev, inode);

  if(hash_entry > lp_shmem_hash_size() )
  {
    DEBUG(0,
      ("PANIC ERROR:del_share_mode (FAST_SHARE_MODES): hash_entry %d too large \
(max = %d)\n",
      hash_entry, lp_shmem_hash_size() ));
    return;
  }

  mode_array = (smb_shm_offset_t *)smb_shm_offset2addr(smb_shm_get_userdef_off());
 
  if(mode_array[hash_entry] == NULL_OFFSET)
  {  
    DEBUG(0,("PANIC ERROR:del_share_mode (FAST_SHARE_MODES): hash bucket %d empty\n", 
                  hash_entry));
    return;
  }  
  
  file_scanner_p = (share_mode_record *)smb_shm_offset2addr(mode_array[hash_entry]);
  file_prev_p = file_scanner_p;

  while(file_scanner_p)
  {
    if( (file_scanner_p->st_dev == dev) && (file_scanner_p->st_ino == inode) )
    {
      found = True;
      break;
    }
    else
    {
      file_prev_p = file_scanner_p ;
      file_scanner_p = (share_mode_record *)
                        smb_shm_offset2addr(file_scanner_p->next_offset);
    }
  }
    
  if(!found)
  {
     DEBUG(0,("ERROR:del_share_mode (FAST_SHARE_MODES): no entry found for dev %d, \
inode %d in hash bucket %d\n", dev, inode, hash_entry));
     return;
  }
  
  if(file_scanner_p->locking_version != LOCKING_VERSION)
  {
    DEBUG(0,("ERROR: del_share_modes (FAST_SHARE_MODES): Deleting old share mode \
record due to old locking version %d for file dev %d, inode %d hash bucket %d\n",
       file_scanner_p->locking_version, dev, inode, hash_entry ));
    if(file_prev_p == file_scanner_p)
      mode_array[hash_entry] = file_scanner_p->next_offset;
    else
      file_prev_p->next_offset = file_scanner_p->next_offset;
    smb_shm_free(smb_shm_addr2offset(file_scanner_p));
    return;
  }

  found = False;
  entry_scanner_p = (share_mode_entry*)smb_shm_offset2addr(
                                         file_scanner_p->share_mode_entries);
  entry_prev_p = entry_scanner_p;
  while(entry_scanner_p)
  {
    if( (pid == entry_scanner_p->pid) && 
          (memcmp(&entry_scanner_p->time, 
                 &Files[fnum].open_time,sizeof(struct timeval)) == 0) )
    {
      found = True;
      break;
    }
    else
    {
      entry_prev_p = entry_scanner_p;
      entry_scanner_p = (share_mode_entry *)
                          smb_shm_offset2addr(entry_scanner_p->next_share_mode_entry);
    }
  } 

  if (found)
  {
    /* Decrement the number of entries in the record. */
    file_scanner_p->num_share_mode_entries -= 1;

    DEBUG(2,("del_share_modes (FAST_SHARE_MODES): \
Deleting share mode entry dev = %d, inode = %d in hash bucket %d (num entries now = %d)\n",
              dev, inode, hash_entry, file_scanner_p->num_share_mode_entries));
    if(entry_prev_p == entry_scanner_p)
      /* We are at start of list */
      file_scanner_p->share_mode_entries = entry_scanner_p->next_share_mode_entry;
    else
      entry_prev_p->next_share_mode_entry = entry_scanner_p->next_share_mode_entry;
    smb_shm_free(smb_shm_addr2offset(entry_scanner_p));

    /* PARANOIA TEST */
    if(file_scanner_p->num_share_mode_entries < 0)
    {
      DEBUG(0,("PANIC ERROR:del_share_mode (FAST_SHARE_MODES): num_share_mode_entries < 0 (%d) \
for dev = %d, ino = %d, hashbucket %d\n", file_scanner_p->num_share_mode_entries,
           dev, inode, hash_entry));
      return;
    }

    /* If we deleted the last share mode entry then remove the share mode record. */
    if(file_scanner_p->num_share_mode_entries == 0)
    {
      DEBUG(2,("del_share_modes (FAST_SHARE_MODES): num entries = 0, deleting share_mode \
record dev = %d, inode = %d in hash bucket %d\n", dev, inode, hash_entry));
      if(file_prev_p == file_scanner_p)
        mode_array[hash_entry] = file_scanner_p->next_offset;
      else
        file_prev_p->next_offset = file_scanner_p->next_offset;
      smb_shm_free(smb_shm_addr2offset(file_scanner_p));
    }
  }
  else
  {
    DEBUG(0,("ERROR: del_share_modes (FAST_SHARE_MODES): No share mode record found \
dev = %d, inode = %d in hash bucket %d\n", dev, inode, hash_entry));
  }
}

/*******************************************************************
set the share mode of a file. Return False on fail, True on success.
********************************************************************/
BOOL set_share_mode(share_lock_token token, int fnum, uint16 port, uint16 op_type)
{
  files_struct *fs_p = &Files[fnum];
  int32 dev, inode;
  smb_shm_offset_t *mode_array;
  unsigned int hash_entry;
  share_mode_record *file_scanner_p;
  share_mode_record *file_prev_p;
  share_mode_entry *new_entry_p;
  smb_shm_offset_t new_entry_offset;
  BOOL found = False;

  dev = fs_p->fd_ptr->dev;
  inode = fs_p->fd_ptr->inode;

  hash_entry = HASH_ENTRY(dev, inode);
  if(hash_entry > lp_shmem_hash_size() )
  {
    DEBUG(0,
      ("PANIC ERROR:set_share_mode (FAST_SHARE_MODES): hash_entry %d too large \
(max = %d)\n",
      hash_entry, lp_shmem_hash_size() ));
    return False;
  }

  mode_array = (smb_shm_offset_t *)smb_shm_offset2addr(smb_shm_get_userdef_off());

  file_scanner_p = (share_mode_record *)smb_shm_offset2addr(mode_array[hash_entry]);
  file_prev_p = file_scanner_p;
  
  while(file_scanner_p)
  {
    if( (file_scanner_p->st_dev == dev) && (file_scanner_p->st_ino == inode) )
    {
      found = True;
      break;
    }
    else
    {
      file_prev_p = file_scanner_p ;
      file_scanner_p = (share_mode_record *)
                         smb_shm_offset2addr(file_scanner_p->next_offset);
    }
  }
  
  if(!found)
  {
    /* We must create a share_mode_record */
    share_mode_record *new_mode_p = NULL;
    smb_shm_offset_t new_offset = smb_shm_alloc( sizeof(share_mode_record) +
                                        strlen(fs_p->name) + 1);
    if(new_offset == NULL_OFFSET)
    {
      DEBUG(0,("ERROR:set_share_mode (FAST_SHARE_MODES): smb_shm_alloc fail !\n"));
      return False;
    }
    new_mode_p = smb_shm_offset2addr(new_offset);
    new_mode_p->locking_version = LOCKING_VERSION;
    new_mode_p->st_dev = dev;
    new_mode_p->st_ino = inode;
    new_mode_p->num_share_mode_entries = 0;
    new_mode_p->share_mode_entries = NULL_OFFSET;
    strcpy(new_mode_p->file_name, fs_p->name);

    /* Chain onto the start of the hash chain (in the hope we will be used first). */
    new_mode_p->next_offset = mode_array[hash_entry];
    mode_array[hash_entry] = new_offset;

    file_scanner_p = new_mode_p;

    DEBUG(3,("set_share_mode (FAST_SHARE_MODES): Created share record for %s (dev %d \
inode %d in hash bucket %d\n", fs_p->name, dev, inode, hash_entry));
  }
 
  /* Now create the share mode entry */ 
  new_entry_offset = smb_shm_alloc( sizeof(share_mode_entry));
  if(new_entry_offset == NULL_OFFSET)
  {
    smb_shm_offset_t delete_offset = mode_array[hash_entry];
    DEBUG(0,("ERROR:set_share_mode (FAST_SHARE_MODES): smb_shm_alloc fail 1!\n"));
    /* Unlink the damaged record */
    mode_array[hash_entry] = file_scanner_p->next_offset;
    /* And delete it */
    smb_shm_free( delete_offset );
    return False;
  }

  new_entry_p = smb_shm_offset2addr(new_entry_offset);

  new_entry_p->pid = getpid();
  new_entry_p->share_mode = fs_p->share_mode;
#ifdef USE_OPLOCKS
  new_entry_p->op_port = port;
  new_entry_p->op_type = op_type;
#endif /* USE_OPLOCKS */
  memcpy( (char *)&new_entry_p->time, (char *)&fs_p->open_time, sizeof(struct timeval));

  /* Chain onto the share_mode_record */
  new_entry_p->next_share_mode_entry = file_scanner_p->share_mode_entries;
  file_scanner_p->share_mode_entries = new_entry_offset;

  /* PARANOIA TEST */
  if(file_scanner_p->num_share_mode_entries < 0)
  {
    DEBUG(0,("PANIC ERROR:set_share_mode (FAST_SHARE_MODES): num_share_mode_entries < 0 (%d) \
for dev = %d, ino = %d, hashbucket %d\n", file_scanner_p->num_share_mode_entries,
         dev, inode, hash_entry));
    return False;
  }

  /* Increment the share_mode_entries counter */
  file_scanner_p->num_share_mode_entries += 1;

  DEBUG(3,("set_share_mode (FAST_SHARE_MODES): Created share entry for %s with mode \
0x%X pid=%d (num_entries now = %d)\n",fs_p->name, fs_p->share_mode, new_entry_p->pid,
                             file_scanner_p->num_share_mode_entries));

  return(True);
}

/*******************************************************************
Remove an oplock port and mode entry from a share mode.
********************************************************************/
BOOL remove_share_oplock(int fnum, share_lock_token token)
{
#ifdef USE_OPLOCKS
  uint32 dev, inode;
  smb_shm_offset_t *mode_array;
  unsigned int hash_entry;
  share_mode_record *file_scanner_p;
  share_mode_record *file_prev_p;
  share_mode_entry *entry_scanner_p;
  share_mode_entry *entry_prev_p;
  BOOL found = False;
  int pid = getpid();

  dev = Files[fnum].fd_ptr->dev;
  inode = Files[fnum].fd_ptr->inode;

  hash_entry = HASH_ENTRY(dev, inode);

  if(hash_entry > lp_shmem_hash_size() )
  {
    DEBUG(0,
      ("PANIC ERROR:remove_share_oplock (FAST_SHARE_MODES): hash_entry %d too large \
(max = %d)\n",
      hash_entry, lp_shmem_hash_size() ));
    return False;
  }

  mode_array = (smb_shm_offset_t *)smb_shm_offset2addr(smb_shm_get_userdef_off());

  if(mode_array[hash_entry] == NULL_OFFSET)
  {
    DEBUG(0,("PANIC ERROR:remove_share_oplock (FAST_SHARE_MODES): hash bucket %d empty\n",
                  hash_entry));
    return False;
  } 
    
  file_scanner_p = (share_mode_record *)smb_shm_offset2addr(mode_array[hash_entry]);
  file_prev_p = file_scanner_p;
    
  while(file_scanner_p)
  { 
    if( (file_scanner_p->st_dev == dev) && (file_scanner_p->st_ino == inode) )
    {
      found = True;
      break;
    }
    else
    {
      file_prev_p = file_scanner_p ;
      file_scanner_p = (share_mode_record *)
                        smb_shm_offset2addr(file_scanner_p->next_offset);
    }
  } 
   
  if(!found)
  { 
     DEBUG(0,("ERROR:remove_share_oplock (FAST_SHARE_MODES): no entry found for dev %d, \
inode %d in hash bucket %d\n", dev, inode, hash_entry));
     return False;
  } 

  if(file_scanner_p->locking_version != LOCKING_VERSION)
  {
    DEBUG(0,("ERROR: remove_share_oplock (FAST_SHARE_MODES): Deleting old share mode \
record due to old locking version %d for file dev %d, inode %d hash bucket %d\n",
       file_scanner_p->locking_version, dev, inode, hash_entry ));
    if(file_prev_p == file_scanner_p)
      mode_array[hash_entry] = file_scanner_p->next_offset;
    else
      file_prev_p->next_offset = file_scanner_p->next_offset;
    smb_shm_free(smb_shm_addr2offset(file_scanner_p));
    return False;
  }

  found = False;
  entry_scanner_p = (share_mode_entry*)smb_shm_offset2addr(
                                         file_scanner_p->share_mode_entries);
  entry_prev_p = entry_scanner_p;
  while(entry_scanner_p)
  {
    if( (pid == entry_scanner_p->pid) && 
        (entry_scanner_p->share_mode == Files[fnum].share_mode) &&
        (memcmp(&entry_scanner_p->time, 
                &Files[fnum].open_time,sizeof(struct timeval)) == 0) )
    {
      /* Delete the oplock info. */
      entry_scanner_p->op_port = 0;
      entry_scanner_p->op_type = 0;
      found = True;
      break;
    }
    else
    {
      entry_prev_p = entry_scanner_p;
      entry_scanner_p = (share_mode_entry *)
                          smb_shm_offset2addr(entry_scanner_p->next_share_mode_entry);
    }
  } 

  if(!found)
  {
    DEBUG(0,("ERROR: remove_share_oplock (FAST_SHARE_MODES): No oplock granted share \
mode record found dev = %d, inode = %d in hash bucket %d\n", dev, inode, hash_entry));
    return False;
  }

  return True;
#else /* USE_OPLOCKS */
  return False;
#endif /* USE_OPLOCKS */
}

#else /* FAST_SHARE_MODES */

/* SHARE MODE LOCKS USING SLOW DESCRIPTION FILES */

/*******************************************************************
  name a share file
  ******************************************************************/
static BOOL share_name(int cnum, uint32 dev, uint32 inode, char *name)
{
  strcpy(name,lp_lockdir());
  standard_sub(cnum,name);
  trim_string(name,"","/");
  if (!*name) return(False);
  name += strlen(name);
  
  sprintf(name,"/share.%u.%u",dev,inode);
  return(True);
}

/*******************************************************************
  lock a share mode file.
  ******************************************************************/
BOOL lock_share_entry(int cnum, uint32 dev, uint32 inode, share_lock_token *ptok)
{
  pstring fname;
  int fd;
  int ret = True;

  *ptok = (share_lock_token)-1;

  if(!share_name(cnum, dev, inode, fname))
    return False;

  /* we need to do this as root */
  become_root(0);

  {
    int old_umask;
    BOOL gotlock = False;
    old_umask = umask(0);

    /*
     * There was a race condition in the original slow share mode code.
     * A smbd could open a share mode file, and before getting
     * the lock, another smbd could delete the last entry for
     * the share mode file and delete the file entry from the
     * directory. Thus this smbd would be left with a locked
     * share mode fd attached to a file that no longer had a
     * directory entry. Thus another smbd would think that
     * there were no outstanding opens on the file. To fix
     * this we now check we can do a stat() call on the filename
     * before allowing the lock to proceed, and back out completely
     * and try the open again if we cannot.
     * Jeremy Allison (jallison@whistle.com).
     */
     
    do
    {
      struct stat dummy_stat;
#ifdef SECURE_SHARE_MODES
      fd = (share_lock_token)open(fname,O_RDWR|O_CREAT,0600);
#else /* SECURE_SHARE_MODES */
<<<<<<< HEAD
    fd = (share_lock_token)open(fname,O_RDWR|O_CREAT,0666);
=======
      fd = (share_lock_token)open(fname,O_RDWR|O_CREAT,0666);
>>>>>>> a173a149
#endif /* SECURE_SHARE_MODES */

      if(fd < 0)
      {
        DEBUG(0,("ERROR lock_share_entry: failed to open share file %s. Error was %s\n",
                  fname, strerror(errno)));
        ret = False;
        break;
      }

      /* At this point we have an open fd to the share mode file. 
         Lock the first byte exclusively to signify a lock. */
      if(fcntl_lock(fd, F_SETLKW, 0, 1, F_WRLCK) == False)
      {
        DEBUG(0,("ERROR lock_share_entry: fcntl_lock failed with %s\n",
                  strerror(errno)));   
        close(fd);
        ret = False;
        break;
      }

      /*
       * If we cannot stat the filename, the file was deleted between
       * the open and the lock call. Back out and try again.
       */
     
      if(stat(fname, &dummy_stat)!=0)
      {
        DEBUG(2,("lock_share_entry: Re-issuing open on %s to fix race. Error was %s\n",
                fname, strerror(errno)));
        close(fd);
      }
      else
        gotlock = True;
    } while(!gotlock);

    umask(old_umask);
  }

  *ptok = (share_lock_token)fd;

  /* return to our previous privilage level */
  unbecome_root(0);

  return ret;
}

/*******************************************************************
  unlock a share mode file.
  ******************************************************************/
BOOL unlock_share_entry(int cnum, uint32 dev, uint32 inode, share_lock_token token)
{
  int fd = (int)token;
  int ret = True;

  /* token is the fd of the open share mode file. */
  /* Unlock the first byte. */
  if(fcntl_lock(fd, F_SETLKW, 0, 1, F_UNLCK) == False)
   { 
      DEBUG(0,("ERROR unlock_share_entry: fcntl_lock failed with %s\n",
                      strerror(errno)));   
      ret = False;
   }
 
  close((int)token);
  return ret;
}

/*******************************************************************
Force a share file to be deleted.
********************************************************************/
static int delete_share_file( int cnum, char *fname )
{
	/* the share file could be owned by anyone, so do this as root */
	become_root(0);

	if(unlink(fname) != 0) {
		DEBUG(0,("delete_share_file: Can't delete share file %s (%s)\n",
			 fname, strerror(errno)));
	} else {
		DEBUG(5,("delete_share_file: Deleted share file %s\n", fname));
	}

	unbecome_root(0);
	
	return 0;
}

/*******************************************************************
Read a share file into a buffer.
********************************************************************/

static int read_share_file(int cnum, int fd, char *fname, char **out, BOOL *p_new_file)
{
  struct stat sb;
  char *buf;
  int size;

  *out = 0;
  *p_new_file = False;

  if(fstat(fd, &sb) != 0)
  {
    DEBUG(0,("ERROR: read_share_file: Failed to do stat on share file %s (%s)\n",
                  fname, strerror(errno)));
    return -1;
  }

  if(sb.st_size == 0)
  {
     *p_new_file = True;
     return 0;
  }

  /* Allocate space for the file */
  if((buf = (char *)malloc(sb.st_size)) == NULL)
  {
    DEBUG(0,("read_share_file: malloc for file size %d fail !\n", sb.st_size));
    return -1;
  }
  
  if(lseek(fd, 0, SEEK_SET) != 0)
  {
    DEBUG(0,("ERROR: read_share_file: Failed to reset position to 0 \
for share file %s (%s)\n", fname, strerror(errno)));
    if(buf)
      free(buf);
    return -1;
  }
  
  if (read(fd,buf,sb.st_size) != sb.st_size)
  {
    DEBUG(0,("ERROR: read_share_file: Failed to read share file %s (%s)\n",
               fname, strerror(errno)));
    if(buf)
      free(buf);
    return -1;
  }
  
  if (IVAL(buf,SMF_VERSION_OFFSET) != LOCKING_VERSION) {
    DEBUG(0,("ERROR: read_share_file: share file %s has incorrect \
locking version (was %d, should be %d).\n",fname, 
                    IVAL(buf,SMF_VERSION_OFFSET), LOCKING_VERSION));
   if(buf)
      free(buf);
    delete_share_file(cnum, fname);
    return -1;
  }

  /* Sanity check for file contents */
  size = sb.st_size;
  size -= SMF_HEADER_LENGTH; /* Remove the header */

  /* Remove the filename component. */
  size -= SVAL(buf, SMF_FILENAME_LEN_OFFSET);

  /* The remaining size must be a multiple of SMF_ENTRY_LENGTH - error if not. */
  if((size % SMF_ENTRY_LENGTH) != 0)
  {
    DEBUG(0,("ERROR: read_share_file: share file %s is an incorrect length - \
deleting it.\n", fname));
    if(buf)
      free(buf);
    delete_share_file(cnum, fname);
    return -1;
  }

  *out = buf;
  return 0;
}

/*******************************************************************
get all share mode entries in a share file for a dev/inode pair.
********************************************************************/
int get_share_modes(int cnum, share_lock_token token, uint32 dev, uint32 inode, 
                    min_share_mode_entry **old_shares)
{
  int fd = (int)token;
  pstring fname;
  int i;
  int num_entries;
  int num_entries_copied;
  int newsize;
  min_share_mode_entry *share_array;
  char *buf = 0;
  char *base = 0;
  BOOL new_file;

  *old_shares = 0;

  /* Read the share file header - this is of the form:
     0   -  locking version.
     4   -  number of share mode entries.
     8   -  2 byte name length
     [n bytes] file name (zero terminated).

   Followed by <n> share mode entries of the form :

     0   -  tv_sec
     4   -  tv_usec
     8   -  share_mode
    12   -  pid
    16   -  oplock port (if oplocks in use) - 2 bytes.
  */

  share_name(cnum, dev, inode, fname);

  if(read_share_file( cnum, fd, fname, &buf, &new_file) != 0)
  {
    DEBUG(0,("ERROR: get_share_modes: Failed to read share file %s\n",
                  fname));
    return 0;
  }

  if(new_file == True)
    return 0;

  num_entries = IVAL(buf,SMF_NUM_ENTRIES_OFFSET);

  DEBUG(5,("get_share_modes: share file %s has %d share mode entries.\n",
            fname, num_entries));

  /* PARANOIA TEST */
  if(num_entries < 0)
  {
    DEBUG(0,("PANIC ERROR:get_share_mode: num_share_mode_entries < 0 (%d) \
for share file %d\n", num_entries, fname));
    return 0;
  }

  if(num_entries)
  {
    *old_shares = share_array = (min_share_mode_entry *)
                 malloc(num_entries * sizeof(min_share_mode_entry));
    if(*old_shares == 0)
    {
      DEBUG(0,("get_share_modes: malloc fail !\n"));
      return 0;
    }
  } 
  else
  {
    /* No entries - just delete the file. */
    DEBUG(0,("get_share_modes: share file %s has no share mode entries - deleting.\n",
              fname));
    if(buf)
      free(buf);
    delete_share_file(cnum, fname);
    return 0;
  }

  num_entries_copied = 0;
  base = buf + SMF_HEADER_LENGTH + SVAL(buf,SMF_FILENAME_LEN_OFFSET);

  for( i = 0; i < num_entries; i++)
  {
    int pid;
    char *p = base + (i*SMF_ENTRY_LENGTH);

    pid = IVAL(p,SME_PID_OFFSET);

    if(!process_exists(pid))
    {
      DEBUG(0,("get_share_modes: process %d no longer exists and \
it left a share mode entry with mode 0x%X in share file %s\n",
            pid, IVAL(p,SME_SHAREMODE_OFFSET), fname));
      continue;
    }
    share_array[num_entries_copied].time.tv_sec = IVAL(p,SME_SEC_OFFSET);
    share_array[num_entries_copied].time.tv_usec = IVAL(p,SME_USEC_OFFSET);
    share_array[num_entries_copied].share_mode = IVAL(p,SME_SHAREMODE_OFFSET);
    share_array[num_entries_copied].pid = pid;
#ifdef USE_OPLOCKS
    share_array[num_entries_copied].op_port = SVAL(p,SME_PORT_OFFSET);
    share_array[num_entries_copied].op_type = SVAL(p,SME_OPLOCK_TYPE_OFFSET);
#endif /* USE_OPLOCKS */

    num_entries_copied++;
  }

  if(num_entries_copied == 0)
  {
    /* Delete the whole file. */
    DEBUG(0,("get_share_modes: share file %s had no valid entries - deleting it !\n",
             fname));
    if(*old_shares)
      free((char *)*old_shares);
    *old_shares = 0;
    if(buf)
      free(buf);
    delete_share_file(cnum, fname);
    return 0;
  }

  /* If we deleted some entries we need to re-write the whole number of
     share mode entries back into the file. */

  if(num_entries_copied != num_entries)
  {
    if(lseek(fd, 0, SEEK_SET) != 0)
    {
      DEBUG(0,("ERROR: get_share_modes: lseek failed to reset to \
position 0 for share mode file %s (%s)\n", fname, strerror(errno)));
      if(*old_shares)
        free((char *)*old_shares);
      *old_shares = 0;
      if(buf)
        free(buf);
      return 0;
    }

    SIVAL(buf, SMF_NUM_ENTRIES_OFFSET, num_entries_copied);
    for( i = 0; i < num_entries_copied; i++)
    {
      char *p = base + (i*SMF_ENTRY_LENGTH);

      SIVAL(p,SME_PID_OFFSET,share_array[i].pid);
      SIVAL(p,SME_SHAREMODE_OFFSET,share_array[i].share_mode);
      SIVAL(p,SME_SEC_OFFSET,share_array[i].time.tv_sec);
      SIVAL(p,SME_USEC_OFFSET,share_array[i].time.tv_usec);
#ifdef USE_OPLOCKS
      SSVAL(p,SME_PORT_OFFSET,share_array[i].op_port);
      SSVAL(p,SME_OPLOCK_TYPE_OFFSET,share_array[i].op_type);
#endif /* USE_OPLOCKS */
    }

    newsize = (base - buf) + (SMF_ENTRY_LENGTH*num_entries_copied);
    if(write(fd, buf, newsize) != newsize)
    {
      DEBUG(0,("ERROR: get_share_modes: failed to re-write share \
mode file %s (%s)\n", fname, strerror(errno)));
      if(*old_shares)
        free((char *)*old_shares);
      *old_shares = 0;
      if(buf)
        free(buf);
      return 0;
    }
    /* Now truncate the file at this point. */
    if(ftruncate(fd, newsize)!= 0)
    {
      DEBUG(0,("ERROR: get_share_modes: failed to ftruncate share \
mode file %s to size %d (%s)\n", fname, newsize, strerror(errno)));
      if(*old_shares)
        free((char *)*old_shares);
      *old_shares = 0;
      if(buf)
        free(buf);
      return 0;
    }
  }

  if(buf)
    free(buf);

  DEBUG(5,("get_share_modes: Read share file %s returning %d entries\n",fname,
            num_entries_copied));

  return num_entries_copied;
}

/*******************************************************************
del a share mode from a share mode file.
********************************************************************/
void del_share_mode(share_lock_token token, int fnum)
{
  pstring fname;
  int fd = (int)token;
  char *buf = 0;
  char *base = 0;
  int num_entries;
  int newsize;
  int i;
  files_struct *fs_p = &Files[fnum];
  int pid;
  BOOL deleted = False;
  BOOL new_file;

  share_name(fs_p->cnum, fs_p->fd_ptr->dev, 
                       fs_p->fd_ptr->inode, fname);

  if(read_share_file( fs_p->cnum, fd, fname, &buf, &new_file) != 0)
  {
    DEBUG(0,("ERROR: del_share_mode: Failed to read share file %s\n",
                  fname));
    return;
  }

  if(new_file == True)
  {
    DEBUG(0,("ERROR:del_share_mode: share file %s is new (size zero), deleting it.\n",
              fname));
    delete_share_file(fs_p->cnum, fname);
    return;
  }

  num_entries = IVAL(buf,SMF_NUM_ENTRIES_OFFSET);

  DEBUG(5,("del_share_mode: share file %s has %d share mode entries.\n",
            fname, num_entries));

  /* PARANOIA TEST */
  if(num_entries < 0)
  {
    DEBUG(0,("PANIC ERROR:del_share_mode: num_share_mode_entries < 0 (%d) \
for share file %d\n", num_entries, fname));
    return;
  }

  if(num_entries == 0)
  {
    /* No entries - just delete the file. */
    DEBUG(0,("del_share_mode: share file %s has no share mode entries - deleting.\n",
              fname));
    if(buf)
      free(buf);
    delete_share_file(fs_p->cnum, fname);
    return;
  }

  pid = getpid();

  /* Go through the entries looking for the particular one
     we have set - delete it.
  */

  base = buf + SMF_HEADER_LENGTH + SVAL(buf,SMF_FILENAME_LEN_OFFSET);

  for(i = 0; i < num_entries; i++)
  {
    char *p = base + (i*SMF_ENTRY_LENGTH);

    if((IVAL(p,SME_SEC_OFFSET) != fs_p->open_time.tv_sec) || 
       (IVAL(p,SME_USEC_OFFSET) != fs_p->open_time.tv_usec) ||
       (IVAL(p,SME_SHAREMODE_OFFSET) != fs_p->share_mode) || 
       (IVAL(p,SME_PID_OFFSET) != pid))
      continue;

    DEBUG(5,("del_share_mode: deleting entry number %d (of %d) from the share file %s\n",
             i, num_entries, fname));

    /* Remove this entry. */
    if(i != num_entries - 1)
      memcpy(p, p + SMF_ENTRY_LENGTH, (num_entries - i - 1)*SMF_ENTRY_LENGTH);

    deleted = True;
    break;
  }

  if(!deleted)
  {
    DEBUG(0,("del_share_mode: entry not found in share file %s\n", fname));
    if(buf)
      free(buf);
    return;
  }

  num_entries--;
  SIVAL(buf,SMF_NUM_ENTRIES_OFFSET, num_entries);

  if(num_entries == 0)
  {
    /* Deleted the last entry - remove the file. */
    DEBUG(5,("del_share_mode: removed last entry in share file - deleting share file %s\n",
             fname));
    if(buf)
      free(buf);
    delete_share_file(fs_p->cnum,fname);
    return;
  }

  /* Re-write the file - and truncate it at the correct point. */
  if(lseek(fd, 0, SEEK_SET) != 0)
  {
    DEBUG(0,("ERROR: del_share_mode: lseek failed to reset to \
position 0 for share mode file %s (%s)\n", fname, strerror(errno)));
    if(buf)
      free(buf);
    return;
  }

  newsize = (base - buf) + (SMF_ENTRY_LENGTH*num_entries);
  if(write(fd, buf, newsize) != newsize)
  {
    DEBUG(0,("ERROR: del_share_mode: failed to re-write share \
mode file %s (%s)\n", fname, strerror(errno)));
    if(buf)
      free(buf);
    return;
  }
  /* Now truncate the file at this point. */
  if(ftruncate(fd, newsize) != 0)
  {
    DEBUG(0,("ERROR: del_share_mode: failed to ftruncate share \
mode file %s to size %d (%s)\n", fname, newsize, strerror(errno)));
    if(buf)
      free(buf);
    return;
  }
}
  
/*******************************************************************
set the share mode of a file
********************************************************************/
BOOL set_share_mode(share_lock_token token,int fnum, uint16 port, uint16 op_type)
{
  files_struct *fs_p = &Files[fnum];
  pstring fname;
  int fd = (int)token;
  int pid = (int)getpid();
  struct stat sb;
  char *buf;
  int num_entries;
  int header_size;
  char *p;

  share_name(fs_p->cnum, fs_p->fd_ptr->dev,
                       fs_p->fd_ptr->inode, fname);

  if(fstat(fd, &sb) != 0)
  {
    DEBUG(0,("ERROR: set_share_mode: Failed to do stat on share file %s\n",
                  fname));
    return False;
  }

  /* Sanity check for file contents (if it's not a new share file). */
  if(sb.st_size != 0)
  {
    int size = sb.st_size;

    /* Allocate space for the file plus one extra entry */
    if((buf = (char *)malloc(sb.st_size + SMF_ENTRY_LENGTH)) == NULL)
    {
      DEBUG(0,("set_share_mode: malloc for file size %d fail !\n", 
                  sb.st_size + SMF_ENTRY_LENGTH));
      return False;
    }
 
    if(lseek(fd, 0, SEEK_SET) != 0)
    {
      DEBUG(0,("ERROR: set_share_mode: Failed to reset position \
to 0 for share file %s (%s)\n", fname, strerror(errno)));
      if(buf)
        free(buf);
      return False;
    }

    if (read(fd,buf,sb.st_size) != sb.st_size)
    {
      DEBUG(0,("ERROR: set_share_mode: Failed to read share file %s (%s)\n",
                  fname, strerror(errno)));
      if(buf)
        free(buf);
      return False;
    }   
  
    if (IVAL(buf,SMF_VERSION_OFFSET) != LOCKING_VERSION) 
    {
      DEBUG(0,("ERROR: set_share_mode: share file %s has incorrect \
locking version (was %d, should be %d).\n",fname, IVAL(buf,SMF_VERSION_OFFSET), 
                    LOCKING_VERSION));
      if(buf)
        free(buf);
      delete_share_file(fs_p->cnum, fname);
      return False;
    }   

    size -= (SMF_HEADER_LENGTH + SVAL(buf, SMF_FILENAME_LEN_OFFSET)); /* Remove the header */

    /* The remaining size must be a multiple of SMF_ENTRY_LENGTH - error if not. */
    if((size % SMF_ENTRY_LENGTH) != 0)
    {
      DEBUG(0,("ERROR: set_share_mode: share file %s is an incorrect length - \
deleting it.\n", fname));
      if(buf)
        free(buf);
      delete_share_file(fs_p->cnum, fname);
      return False;
    }

  }
  else
  {
    /* New file - just use a single_entry. */
    if((buf = (char *)malloc(SMF_HEADER_LENGTH + 
                  strlen(fs_p->name) + 1 + SMF_ENTRY_LENGTH)) == NULL)
    {
      DEBUG(0,("ERROR: set_share_mode: malloc failed for single entry.\n"));
      return False;
    }
    SIVAL(buf,SMF_VERSION_OFFSET,LOCKING_VERSION);
    SIVAL(buf,SMF_NUM_ENTRIES_OFFSET,0);
    SSVAL(buf,SMF_FILENAME_LEN_OFFSET,strlen(fs_p->name) + 1);
    strcpy(buf + SMF_HEADER_LENGTH, fs_p->name);
  }

  num_entries = IVAL(buf,SMF_NUM_ENTRIES_OFFSET);
  header_size = SMF_HEADER_LENGTH + SVAL(buf,SMF_FILENAME_LEN_OFFSET);
  p = buf + header_size + (num_entries * SMF_ENTRY_LENGTH);
  SIVAL(p,SME_SEC_OFFSET,fs_p->open_time.tv_sec);
  SIVAL(p,SME_USEC_OFFSET,fs_p->open_time.tv_usec);
  SIVAL(p,SME_SHAREMODE_OFFSET,fs_p->share_mode);
  SIVAL(p,SME_PID_OFFSET,pid);
#ifdef USE_OPLOCKS
  SSVAL(p,SME_PORT_OFFSET,port);
  SSVAL(p,SME_OPLOCK_TYPE_OFFSET,op_type);
#endif /* USE_OPLOCKS */

  num_entries++;

  SIVAL(buf,SMF_NUM_ENTRIES_OFFSET,num_entries);

  if(lseek(fd, 0, SEEK_SET) != 0)
  {
    DEBUG(0,("ERROR: set_share_mode: (1) Failed to reset position to \
0 for share file %s (%s)\n", fname, strerror(errno)));
    if(buf)
      free(buf);
    return False;
  }

  if (write(fd,buf,header_size + (num_entries*SMF_ENTRY_LENGTH)) != 
                       (header_size + (num_entries*SMF_ENTRY_LENGTH))) 
  {
    DEBUG(2,("ERROR: set_share_mode: Failed to write share file %s - \
deleting it (%s).\n",fname, strerror(errno)));
    delete_share_file(fs_p->cnum, fname);
    if(buf)
      free(buf);
    return False;
  }

  /* Now truncate the file at this point - just for safety. */
  if(ftruncate(fd, header_size + (SMF_ENTRY_LENGTH*num_entries))!= 0)
  {
    DEBUG(0,("ERROR: set_share_mode: failed to ftruncate share \
mode file %s to size %d (%s)\n", fname, header_size + (SMF_ENTRY_LENGTH*num_entries), 
                strerror(errno)));
    if(buf)
      free(buf);
    return False;
  }

  if(buf)
    free(buf);

  DEBUG(3,("set_share_mode: Created share file %s with \
mode 0x%X pid=%d\n",fname,fs_p->share_mode,pid));

  return True;
}

/*******************************************************************
Remove an oplock port and mode entry from a share mode.
********************************************************************/
BOOL remove_share_oplock(int fnum, share_lock_token token)
{
#ifdef USE_OPLOCKS
  pstring fname;
  int fd = (int)token;
  char *buf = 0;
  char *base = 0;
  int num_entries;
  int fsize;
  int i;
  files_struct *fs_p = &Files[fnum];
  int pid;
  BOOL found = False;
  BOOL new_file;

  share_name(fs_p->cnum, fs_p->fd_ptr->dev, 
                       fs_p->fd_ptr->inode, fname);

  if(read_share_file( fs_p->cnum, fd, fname, &buf, &new_file) != 0)
  {
    DEBUG(0,("ERROR: remove_share_oplock: Failed to read share file %s\n",
                  fname));
    return False;
  }

  if(new_file == True)
  {
    DEBUG(0,("ERROR: remove_share_oplock: share file %s is new (size zero), \
deleting it.\n", fname));
    delete_share_file(fs_p->cnum, fname);
    return False;
  }

  num_entries = IVAL(buf,SMF_NUM_ENTRIES_OFFSET);

  DEBUG(5,("remove_share_oplock: share file %s has %d share mode entries.\n",
            fname, num_entries));

  /* PARANOIA TEST */
  if(num_entries < 0)
  {
    DEBUG(0,("PANIC ERROR:remove_share_oplock: num_share_mode_entries < 0 (%d) \
for share file %d\n", num_entries, fname));
    return False;
  }

  if(num_entries == 0)
  {
    /* No entries - just delete the file. */
    DEBUG(0,("remove_share_oplock: share file %s has no share mode entries - deleting.\n",
              fname));
    if(buf)
      free(buf);
    delete_share_file(fs_p->cnum, fname);
    return False;
  }

  pid = getpid();

  /* Go through the entries looking for the particular one
     we have set - remove the oplock settings on it.
  */

  base = buf + SMF_HEADER_LENGTH + SVAL(buf,SMF_FILENAME_LEN_OFFSET);

  for(i = 0; i < num_entries; i++)
  {
    char *p = base + (i*SMF_ENTRY_LENGTH);

    if((IVAL(p,SME_SEC_OFFSET) != fs_p->open_time.tv_sec) || 
       (IVAL(p,SME_USEC_OFFSET) != fs_p->open_time.tv_usec) ||
       (IVAL(p,SME_SHAREMODE_OFFSET) != fs_p->share_mode) || 
       (IVAL(p,SME_PID_OFFSET) != pid))
      continue;

    DEBUG(5,("remove_share_oplock: clearing oplock on entry number %d (of %d) \
from the share file %s\n", i, num_entries, fname));

    SSVAL(p,SME_PORT_OFFSET,0);
    SSVAL(p,SME_OPLOCK_TYPE_OFFSET,0);
    found = True;
    break;
  }

  if(!found)
  {
    DEBUG(0,("remove_share_oplock: entry not found in share file %s\n", fname));
    if(buf)
      free(buf);
    return False;
  }

  /* Re-write the file - and truncate it at the correct point. */
  if(lseek(fd, 0, SEEK_SET) != 0)
  {
    DEBUG(0,("ERROR: remove_share_oplock: lseek failed to reset to \
position 0 for share mode file %s (%s)\n", fname, strerror(errno)));
    if(buf)
      free(buf);
    return False;
  }

  fsize = (base - buf) + (SMF_ENTRY_LENGTH*num_entries);
  if(write(fd, buf, fsize) != fsize)
  {
    DEBUG(0,("ERROR: remove_share_oplock: failed to re-write share \
mode file %s (%s)\n", fname, strerror(errno)));
    if(buf)
      free(buf);
    return False;
  }

  return True;

#else /* USE_OPLOCKS */
  return False;
#endif /* USE_OPLOCKS */
}
#endif /* FAST_SHARE_MODES */<|MERGE_RESOLUTION|>--- conflicted
+++ resolved
@@ -46,7 +46,7 @@
     return(False);
 
   return(fcntl_lock(Files[fnum].fd_ptr->fd,F_GETLK,offset,count,
-                   (Files[fnum].can_write?F_WRLCK:F_RDLCK)));
+		    (Files[fnum].can_write?F_WRLCK:F_RDLCK)));
 }
 
 
@@ -68,7 +68,7 @@
 
   if (Files[fnum].can_lock && OPEN_FNUM(fnum) && (Files[fnum].cnum == cnum))
     ok = fcntl_lock(Files[fnum].fd_ptr->fd,F_SETLK,offset,count,
-                    (Files[fnum].can_write?F_WRLCK:F_RDLCK));
+		    (Files[fnum].can_write?F_WRLCK:F_RDLCK));
 
   if (!ok) {
     *eclass = ERRDOS;
@@ -182,39 +182,30 @@
   file_prev_p = file_scanner_p;
   while(file_scanner_p)
   {
-    if( (file_scanner_p->st_dev == dev) && (file_scanner_p->st_ino == inode) )
-    {
-      found = True;
-      break;
-    }
-    else
-    {
-      file_prev_p = file_scanner_p ;
-      file_scanner_p = (share_mode_record *)smb_shm_offset2addr(
-                                    file_scanner_p->next_offset);
-    }
+     if( (file_scanner_p->st_dev == dev) && (file_scanner_p->st_ino == inode) )
+     {
+	found = True;
+	break;
+     }
+     else
+     {
+	file_prev_p = file_scanner_p ;
+	file_scanner_p = (share_mode_record *)smb_shm_offset2addr(
+                                                file_scanner_p->next_offset);
+     }
   }
   
   if(!found)
   {
-    DEBUG(5,("get_share_modes (FAST_SHARE_MODES): no entry for \
+     DEBUG(5,("get_share_modes (FAST_SHARE_MODES): no entry for \
 file dev = %d, ino = %d in hash_bucket %d\n", dev, inode, hash_entry));
-    return (0);
+     return (0);
   }
   
   if(file_scanner_p->locking_version != LOCKING_VERSION)
   {
-    DEBUG(0,("ERROR:get_share_modes (FAST_SHARE_MODES): Deleting old share mode \
+     DEBUG(0,("ERROR:get_share_modes (FAST_SHARE_MODES): Deleting old share mode \
 record due to old locking version %d for file dev = %d, inode = %d in hash \
-<<<<<<< HEAD
-bucket %d\n", file_scanner_p->locking_version, dev, inode, hash_entry));
-    if(file_prev_p == file_scanner_p)
-      mode_array[hash_entry] = file_scanner_p->next_offset;
-    else
-      file_prev_p->next_offset = file_scanner_p->next_offset;
-    smb_shm_free(smb_shm_addr2offset(file_scanner_p));
-    return (0);
-=======
 bucket %d\n",file_scanner_p->locking_version, dev, inode, hash_entry));
      if(file_prev_p == file_scanner_p)
 	mode_array[hash_entry] = file_scanner_p->next_offset;
@@ -222,7 +213,6 @@
 	file_prev_p->next_offset = file_scanner_p->next_offset;
      smb_shm_free(smb_shm_addr2offset(file_scanner_p));
      return (0);
->>>>>>> a173a149
   }
 
   /* Allocate the old_shares array */
@@ -282,11 +272,7 @@
       DEBUG(0,("get_share_modes (FAST_SHARE_MODES): process %d no longer exists and \
 it left a share mode entry with mode 0x%X for file dev = %d, ino = %d in hash \
 bucket %d (number of entries now = %d)\n", 
-<<<<<<< HEAD
-            pid, entry_scanner_p->share_mode, dev, inode, hash_entry,
-=======
             pid, share_mode, dev, inode, hash_entry,
->>>>>>> a173a149
             file_scanner_p->num_share_mode_entries));
 
       smb_shm_free(smb_shm_addr2offset(delete_entry_p));
@@ -298,10 +284,6 @@
        */
        share_array[num_entries_copied].pid = entry_scanner_p->pid;
        share_array[num_entries_copied].share_mode = entry_scanner_p->share_mode;
-#ifdef USE_OPLOCKS
-       share_array[num_entries_copied].op_port = entry_scanner_p->op_port;
-       share_array[num_entries_copied].op_type = entry_scanner_p->op_type;
-#endif /* USE_OPLOCKS */
        memcpy(&share_array[num_entries_copied].time, &entry_scanner_p->time,
               sizeof(struct timeval));
        num_entries_copied++;
@@ -331,7 +313,8 @@
   }
 
   DEBUG(5,("get_share_modes (FAST_SHARE_MODES): file with dev %d, inode %d in \
-hash bucket %d returning %d entries\n", dev, inode, hash_entry, num_entries_copied));
+hash bucket %d returning %d entries\n", dev, inode, hash_entry,
+                         num_entries_copied));
 
   return(num_entries_copied);
 }  
@@ -379,17 +362,17 @@
 
   while(file_scanner_p)
   {
-    if( (file_scanner_p->st_dev == dev) && (file_scanner_p->st_ino == inode) )
-    {
-      found = True;
-      break;
-    }
-    else
-    {
-      file_prev_p = file_scanner_p ;
-      file_scanner_p = (share_mode_record *)
-                        smb_shm_offset2addr(file_scanner_p->next_offset);
-    }
+     if( (file_scanner_p->st_dev == dev) && (file_scanner_p->st_ino == inode) )
+     {
+	found = True;
+	break;
+     }
+     else
+     {
+	file_prev_p = file_scanner_p ;
+	file_scanner_p = (share_mode_record *)
+                          smb_shm_offset2addr(file_scanner_p->next_offset);
+     }
   }
     
   if(!found)
@@ -401,20 +384,20 @@
   
   if(file_scanner_p->locking_version != LOCKING_VERSION)
   {
-    DEBUG(0,("ERROR: del_share_modes (FAST_SHARE_MODES): Deleting old share mode \
+     DEBUG(0,("ERROR: del_share_modes (FAST_SHARE_MODES): Deleting old share mode \
 record due to old locking version %d for file dev %d, inode %d hash bucket %d\n",
        file_scanner_p->locking_version, dev, inode, hash_entry ));
-    if(file_prev_p == file_scanner_p)
-      mode_array[hash_entry] = file_scanner_p->next_offset;
-    else
-      file_prev_p->next_offset = file_scanner_p->next_offset;
-    smb_shm_free(smb_shm_addr2offset(file_scanner_p));
-    return;
+     if(file_prev_p == file_scanner_p)
+	mode_array[hash_entry] = file_scanner_p->next_offset;
+     else
+	file_prev_p->next_offset = file_scanner_p->next_offset;
+     smb_shm_free(smb_shm_addr2offset(file_scanner_p));
+     return;
   }
 
   found = False;
   entry_scanner_p = (share_mode_entry*)smb_shm_offset2addr(
-                                         file_scanner_p->share_mode_entries);
+                                           file_scanner_p->share_mode_entries);
   entry_prev_p = entry_scanner_p;
   while(entry_scanner_p)
   {
@@ -459,15 +442,15 @@
 
     /* If we deleted the last share mode entry then remove the share mode record. */
     if(file_scanner_p->num_share_mode_entries == 0)
-    {
+      {
       DEBUG(2,("del_share_modes (FAST_SHARE_MODES): num entries = 0, deleting share_mode \
 record dev = %d, inode = %d in hash bucket %d\n", dev, inode, hash_entry));
       if(file_prev_p == file_scanner_p)
-        mode_array[hash_entry] = file_scanner_p->next_offset;
+	mode_array[hash_entry] = file_scanner_p->next_offset;
       else
-        file_prev_p->next_offset = file_scanner_p->next_offset;
+	file_prev_p->next_offset = file_scanner_p->next_offset;
       smb_shm_free(smb_shm_addr2offset(file_scanner_p));
-    }
+      }
   }
   else
   {
@@ -479,7 +462,7 @@
 /*******************************************************************
 set the share mode of a file. Return False on fail, True on success.
 ********************************************************************/
-BOOL set_share_mode(share_lock_token token, int fnum, uint16 port, uint16 op_type)
+BOOL set_share_mode(share_lock_token token, int fnum)
 {
   files_struct *fs_p = &Files[fnum];
   int32 dev, inode;
@@ -511,17 +494,17 @@
   
   while(file_scanner_p)
   {
-    if( (file_scanner_p->st_dev == dev) && (file_scanner_p->st_ino == inode) )
-    {
-      found = True;
-      break;
-    }
-    else
-    {
-      file_prev_p = file_scanner_p ;
-      file_scanner_p = (share_mode_record *)
-                         smb_shm_offset2addr(file_scanner_p->next_offset);
-    }
+     if( (file_scanner_p->st_dev == dev) && (file_scanner_p->st_ino == inode) )
+     {
+        found = True;
+        break;
+     }
+     else
+     {
+        file_prev_p = file_scanner_p ;
+        file_scanner_p = (share_mode_record *)
+                          smb_shm_offset2addr(file_scanner_p->next_offset);
+     }
   }
   
   if(!found)
@@ -570,10 +553,6 @@
 
   new_entry_p->pid = getpid();
   new_entry_p->share_mode = fs_p->share_mode;
-#ifdef USE_OPLOCKS
-  new_entry_p->op_port = port;
-  new_entry_p->op_type = op_type;
-#endif /* USE_OPLOCKS */
   memcpy( (char *)&new_entry_p->time, (char *)&fs_p->open_time, sizeof(struct timeval));
 
   /* Chain onto the share_mode_record */
@@ -597,121 +576,6 @@
                              file_scanner_p->num_share_mode_entries));
 
   return(True);
-}
-
-/*******************************************************************
-Remove an oplock port and mode entry from a share mode.
-********************************************************************/
-BOOL remove_share_oplock(int fnum, share_lock_token token)
-{
-#ifdef USE_OPLOCKS
-  uint32 dev, inode;
-  smb_shm_offset_t *mode_array;
-  unsigned int hash_entry;
-  share_mode_record *file_scanner_p;
-  share_mode_record *file_prev_p;
-  share_mode_entry *entry_scanner_p;
-  share_mode_entry *entry_prev_p;
-  BOOL found = False;
-  int pid = getpid();
-
-  dev = Files[fnum].fd_ptr->dev;
-  inode = Files[fnum].fd_ptr->inode;
-
-  hash_entry = HASH_ENTRY(dev, inode);
-
-  if(hash_entry > lp_shmem_hash_size() )
-  {
-    DEBUG(0,
-      ("PANIC ERROR:remove_share_oplock (FAST_SHARE_MODES): hash_entry %d too large \
-(max = %d)\n",
-      hash_entry, lp_shmem_hash_size() ));
-    return False;
-  }
-
-  mode_array = (smb_shm_offset_t *)smb_shm_offset2addr(smb_shm_get_userdef_off());
-
-  if(mode_array[hash_entry] == NULL_OFFSET)
-  {
-    DEBUG(0,("PANIC ERROR:remove_share_oplock (FAST_SHARE_MODES): hash bucket %d empty\n",
-                  hash_entry));
-    return False;
-  } 
-    
-  file_scanner_p = (share_mode_record *)smb_shm_offset2addr(mode_array[hash_entry]);
-  file_prev_p = file_scanner_p;
-    
-  while(file_scanner_p)
-  { 
-    if( (file_scanner_p->st_dev == dev) && (file_scanner_p->st_ino == inode) )
-    {
-      found = True;
-      break;
-    }
-    else
-    {
-      file_prev_p = file_scanner_p ;
-      file_scanner_p = (share_mode_record *)
-                        smb_shm_offset2addr(file_scanner_p->next_offset);
-    }
-  } 
-   
-  if(!found)
-  { 
-     DEBUG(0,("ERROR:remove_share_oplock (FAST_SHARE_MODES): no entry found for dev %d, \
-inode %d in hash bucket %d\n", dev, inode, hash_entry));
-     return False;
-  } 
-
-  if(file_scanner_p->locking_version != LOCKING_VERSION)
-  {
-    DEBUG(0,("ERROR: remove_share_oplock (FAST_SHARE_MODES): Deleting old share mode \
-record due to old locking version %d for file dev %d, inode %d hash bucket %d\n",
-       file_scanner_p->locking_version, dev, inode, hash_entry ));
-    if(file_prev_p == file_scanner_p)
-      mode_array[hash_entry] = file_scanner_p->next_offset;
-    else
-      file_prev_p->next_offset = file_scanner_p->next_offset;
-    smb_shm_free(smb_shm_addr2offset(file_scanner_p));
-    return False;
-  }
-
-  found = False;
-  entry_scanner_p = (share_mode_entry*)smb_shm_offset2addr(
-                                         file_scanner_p->share_mode_entries);
-  entry_prev_p = entry_scanner_p;
-  while(entry_scanner_p)
-  {
-    if( (pid == entry_scanner_p->pid) && 
-        (entry_scanner_p->share_mode == Files[fnum].share_mode) &&
-        (memcmp(&entry_scanner_p->time, 
-                &Files[fnum].open_time,sizeof(struct timeval)) == 0) )
-    {
-      /* Delete the oplock info. */
-      entry_scanner_p->op_port = 0;
-      entry_scanner_p->op_type = 0;
-      found = True;
-      break;
-    }
-    else
-    {
-      entry_prev_p = entry_scanner_p;
-      entry_scanner_p = (share_mode_entry *)
-                          smb_shm_offset2addr(entry_scanner_p->next_share_mode_entry);
-    }
-  } 
-
-  if(!found)
-  {
-    DEBUG(0,("ERROR: remove_share_oplock (FAST_SHARE_MODES): No oplock granted share \
-mode record found dev = %d, inode = %d in hash bucket %d\n", dev, inode, hash_entry));
-    return False;
-  }
-
-  return True;
-#else /* USE_OPLOCKS */
-  return False;
-#endif /* USE_OPLOCKS */
 }
 
 #else /* FAST_SHARE_MODES */
@@ -776,11 +640,7 @@
 #ifdef SECURE_SHARE_MODES
       fd = (share_lock_token)open(fname,O_RDWR|O_CREAT,0600);
 #else /* SECURE_SHARE_MODES */
-<<<<<<< HEAD
-    fd = (share_lock_token)open(fname,O_RDWR|O_CREAT,0666);
-=======
       fd = (share_lock_token)open(fname,O_RDWR|O_CREAT,0666);
->>>>>>> a173a149
 #endif /* SECURE_SHARE_MODES */
 
       if(fd < 0)
@@ -920,11 +780,10 @@
     return -1;
   }
   
-  if (IVAL(buf,SMF_VERSION_OFFSET) != LOCKING_VERSION) {
+  if (IVAL(buf,0) != LOCKING_VERSION) {
     DEBUG(0,("ERROR: read_share_file: share file %s has incorrect \
-locking version (was %d, should be %d).\n",fname, 
-                    IVAL(buf,SMF_VERSION_OFFSET), LOCKING_VERSION));
-   if(buf)
+locking version (was %d, should be %d).\n",fname, IVAL(buf,0), LOCKING_VERSION));
+    if(buf)
       free(buf);
     delete_share_file(cnum, fname);
     return -1;
@@ -932,13 +791,13 @@
 
   /* Sanity check for file contents */
   size = sb.st_size;
-  size -= SMF_HEADER_LENGTH; /* Remove the header */
+  size -= 10; /* Remove the header */
 
   /* Remove the filename component. */
-  size -= SVAL(buf, SMF_FILENAME_LEN_OFFSET);
-
-  /* The remaining size must be a multiple of SMF_ENTRY_LENGTH - error if not. */
-  if((size % SMF_ENTRY_LENGTH) != 0)
+  size -= SVAL(buf, 8);
+
+  /* The remaining size must be a multiple of 16 - error if not. */
+  if((size % 16) != 0)
   {
     DEBUG(0,("ERROR: read_share_file: share file %s is an incorrect length - \
 deleting it.\n", fname));
@@ -983,7 +842,7 @@
      4   -  tv_usec
      8   -  share_mode
     12   -  pid
-    16   -  oplock port (if oplocks in use) - 2 bytes.
+
   */
 
   share_name(cnum, dev, inode, fname);
@@ -998,7 +857,7 @@
   if(new_file == True)
     return 0;
 
-  num_entries = IVAL(buf,SMF_NUM_ENTRIES_OFFSET);
+  num_entries = IVAL(buf,4);
 
   DEBUG(5,("get_share_modes: share file %s has %d share mode entries.\n",
             fname, num_entries));
@@ -1033,30 +892,26 @@
   }
 
   num_entries_copied = 0;
-  base = buf + SMF_HEADER_LENGTH + SVAL(buf,SMF_FILENAME_LEN_OFFSET);
+  base = buf + 10 + SVAL(buf,8);
 
   for( i = 0; i < num_entries; i++)
   {
     int pid;
-    char *p = base + (i*SMF_ENTRY_LENGTH);
-
-    pid = IVAL(p,SME_PID_OFFSET);
+    char *p = base + (i*16);
+
+    pid = IVAL(p,12);
 
     if(!process_exists(pid))
     {
       DEBUG(0,("get_share_modes: process %d no longer exists and \
 it left a share mode entry with mode 0x%X in share file %s\n",
-            pid, IVAL(p,SME_SHAREMODE_OFFSET), fname));
+            pid, IVAL(p,8), fname));
       continue;
     }
-    share_array[num_entries_copied].time.tv_sec = IVAL(p,SME_SEC_OFFSET);
-    share_array[num_entries_copied].time.tv_usec = IVAL(p,SME_USEC_OFFSET);
-    share_array[num_entries_copied].share_mode = IVAL(p,SME_SHAREMODE_OFFSET);
+    share_array[num_entries_copied].time.tv_sec = IVAL(p,0);
+    share_array[num_entries_copied].time.tv_usec = IVAL(p,4);
+    share_array[num_entries_copied].share_mode = IVAL(p,8);
     share_array[num_entries_copied].pid = pid;
-#ifdef USE_OPLOCKS
-    share_array[num_entries_copied].op_port = SVAL(p,SME_PORT_OFFSET);
-    share_array[num_entries_copied].op_type = SVAL(p,SME_OPLOCK_TYPE_OFFSET);
-#endif /* USE_OPLOCKS */
 
     num_entries_copied++;
   }
@@ -1092,22 +947,18 @@
       return 0;
     }
 
-    SIVAL(buf, SMF_NUM_ENTRIES_OFFSET, num_entries_copied);
+    SIVAL(buf, 4, num_entries_copied);
     for( i = 0; i < num_entries_copied; i++)
     {
-      char *p = base + (i*SMF_ENTRY_LENGTH);
-
-      SIVAL(p,SME_PID_OFFSET,share_array[i].pid);
-      SIVAL(p,SME_SHAREMODE_OFFSET,share_array[i].share_mode);
-      SIVAL(p,SME_SEC_OFFSET,share_array[i].time.tv_sec);
-      SIVAL(p,SME_USEC_OFFSET,share_array[i].time.tv_usec);
-#ifdef USE_OPLOCKS
-      SSVAL(p,SME_PORT_OFFSET,share_array[i].op_port);
-      SSVAL(p,SME_OPLOCK_TYPE_OFFSET,share_array[i].op_type);
-#endif /* USE_OPLOCKS */
-    }
-
-    newsize = (base - buf) + (SMF_ENTRY_LENGTH*num_entries_copied);
+      char *p = base + (i*16);
+
+      SIVAL(p,12,share_array[i].pid);
+      SIVAL(p,8,share_array[i].share_mode);
+      SIVAL(p,0,share_array[i].time.tv_sec);
+      SIVAL(p,4,share_array[i].time.tv_usec);
+    }
+
+    newsize = (base - buf) + (16*num_entries_copied);
     if(write(fd, buf, newsize) != newsize)
     {
       DEBUG(0,("ERROR: get_share_modes: failed to re-write share \
@@ -1177,7 +1028,7 @@
     return;
   }
 
-  num_entries = IVAL(buf,SMF_NUM_ENTRIES_OFFSET);
+  num_entries = IVAL(buf,4);
 
   DEBUG(5,("del_share_mode: share file %s has %d share mode entries.\n",
             fname, num_entries));
@@ -1207,16 +1058,14 @@
      we have set - delete it.
   */
 
-  base = buf + SMF_HEADER_LENGTH + SVAL(buf,SMF_FILENAME_LEN_OFFSET);
+  base = buf + 10 + SVAL(buf,8);
 
   for(i = 0; i < num_entries; i++)
   {
-    char *p = base + (i*SMF_ENTRY_LENGTH);
-
-    if((IVAL(p,SME_SEC_OFFSET) != fs_p->open_time.tv_sec) || 
-       (IVAL(p,SME_USEC_OFFSET) != fs_p->open_time.tv_usec) ||
-       (IVAL(p,SME_SHAREMODE_OFFSET) != fs_p->share_mode) || 
-       (IVAL(p,SME_PID_OFFSET) != pid))
+    char *p = base + (i*16);
+
+    if((IVAL(p,0) != fs_p->open_time.tv_sec) || (IVAL(p,4) != fs_p->open_time.tv_usec) ||
+        (IVAL(p,8) != fs_p->share_mode) || (IVAL(p,12) != pid))
       continue;
 
     DEBUG(5,("del_share_mode: deleting entry number %d (of %d) from the share file %s\n",
@@ -1224,7 +1073,7 @@
 
     /* Remove this entry. */
     if(i != num_entries - 1)
-      memcpy(p, p + SMF_ENTRY_LENGTH, (num_entries - i - 1)*SMF_ENTRY_LENGTH);
+      memcpy(p, p + 16, (num_entries - i - 1)*16);
 
     deleted = True;
     break;
@@ -1239,7 +1088,7 @@
   }
 
   num_entries--;
-  SIVAL(buf,SMF_NUM_ENTRIES_OFFSET, num_entries);
+  SIVAL(buf,4, num_entries);
 
   if(num_entries == 0)
   {
@@ -1254,23 +1103,23 @@
 
   /* Re-write the file - and truncate it at the correct point. */
   if(lseek(fd, 0, SEEK_SET) != 0)
-  {
-    DEBUG(0,("ERROR: del_share_mode: lseek failed to reset to \
+    {
+      DEBUG(0,("ERROR: del_share_mode: lseek failed to reset to \
 position 0 for share mode file %s (%s)\n", fname, strerror(errno)));
-    if(buf)
-      free(buf);
-    return;
-  }
-
-  newsize = (base - buf) + (SMF_ENTRY_LENGTH*num_entries);
+      if(buf)
+        free(buf);
+      return;
+    }
+
+  newsize = (base - buf) + (16*num_entries);
   if(write(fd, buf, newsize) != newsize)
-  {
-    DEBUG(0,("ERROR: del_share_mode: failed to re-write share \
+    {
+      DEBUG(0,("ERROR: del_share_mode: failed to re-write share \
 mode file %s (%s)\n", fname, strerror(errno)));
-    if(buf)
-      free(buf);
-    return;
-  }
+      if(buf)
+        free(buf);
+      return;
+    }
   /* Now truncate the file at this point. */
   if(ftruncate(fd, newsize) != 0)
   {
@@ -1285,7 +1134,7 @@
 /*******************************************************************
 set the share mode of a file
 ********************************************************************/
-BOOL set_share_mode(share_lock_token token,int fnum, uint16 port, uint16 op_type)
+BOOL set_share_mode(share_lock_token token,int fnum)
 {
   files_struct *fs_p = &Files[fnum];
   pstring fname;
@@ -1313,10 +1162,9 @@
     int size = sb.st_size;
 
     /* Allocate space for the file plus one extra entry */
-    if((buf = (char *)malloc(sb.st_size + SMF_ENTRY_LENGTH)) == NULL)
-    {
-      DEBUG(0,("set_share_mode: malloc for file size %d fail !\n", 
-                  sb.st_size + SMF_ENTRY_LENGTH));
+    if((buf = (char *)malloc(sb.st_size + 16)) == NULL)
+    {
+      DEBUG(0,("set_share_mode: malloc for file size %d fail !\n", sb.st_size + 16));
       return False;
     }
  
@@ -1338,21 +1186,20 @@
       return False;
     }   
   
-    if (IVAL(buf,SMF_VERSION_OFFSET) != LOCKING_VERSION) 
+    if (IVAL(buf,0) != LOCKING_VERSION) 
     {
       DEBUG(0,("ERROR: set_share_mode: share file %s has incorrect \
-locking version (was %d, should be %d).\n",fname, IVAL(buf,SMF_VERSION_OFFSET), 
-                    LOCKING_VERSION));
+locking version (was %d, should be %d).\n",fname, IVAL(buf,0), LOCKING_VERSION));
       if(buf)
         free(buf);
       delete_share_file(fs_p->cnum, fname);
       return False;
     }   
 
-    size -= (SMF_HEADER_LENGTH + SVAL(buf, SMF_FILENAME_LEN_OFFSET)); /* Remove the header */
-
-    /* The remaining size must be a multiple of SMF_ENTRY_LENGTH - error if not. */
-    if((size % SMF_ENTRY_LENGTH) != 0)
+    size -= (10 + SVAL(buf, 8)); /* Remove the header */
+
+    /* The remaining size must be a multiple of 16 - error if not. */
+    if((size % 16) != 0)
     {
       DEBUG(0,("ERROR: set_share_mode: share file %s is an incorrect length - \
 deleting it.\n", fname));
@@ -1366,33 +1213,28 @@
   else
   {
     /* New file - just use a single_entry. */
-    if((buf = (char *)malloc(SMF_HEADER_LENGTH + 
-                  strlen(fs_p->name) + 1 + SMF_ENTRY_LENGTH)) == NULL)
+    if((buf = (char *)malloc(10 + strlen(fs_p->name) + 1 + 16)) == NULL)
     {
       DEBUG(0,("ERROR: set_share_mode: malloc failed for single entry.\n"));
       return False;
     }
-    SIVAL(buf,SMF_VERSION_OFFSET,LOCKING_VERSION);
-    SIVAL(buf,SMF_NUM_ENTRIES_OFFSET,0);
-    SSVAL(buf,SMF_FILENAME_LEN_OFFSET,strlen(fs_p->name) + 1);
-    strcpy(buf + SMF_HEADER_LENGTH, fs_p->name);
-  }
-
-  num_entries = IVAL(buf,SMF_NUM_ENTRIES_OFFSET);
-  header_size = SMF_HEADER_LENGTH + SVAL(buf,SMF_FILENAME_LEN_OFFSET);
-  p = buf + header_size + (num_entries * SMF_ENTRY_LENGTH);
-  SIVAL(p,SME_SEC_OFFSET,fs_p->open_time.tv_sec);
-  SIVAL(p,SME_USEC_OFFSET,fs_p->open_time.tv_usec);
-  SIVAL(p,SME_SHAREMODE_OFFSET,fs_p->share_mode);
-  SIVAL(p,SME_PID_OFFSET,pid);
-#ifdef USE_OPLOCKS
-  SSVAL(p,SME_PORT_OFFSET,port);
-  SSVAL(p,SME_OPLOCK_TYPE_OFFSET,op_type);
-#endif /* USE_OPLOCKS */
+    SIVAL(buf,0,LOCKING_VERSION);
+    SIVAL(buf,4,0);
+    SSVAL(buf,8,strlen(fs_p->name) + 1);
+    strcpy(buf + 10, fs_p->name);
+  }
+
+  num_entries = IVAL(buf,4);
+  header_size = 10 + SVAL(buf,8);
+  p = buf + header_size + (num_entries * 16);
+  SIVAL(p,0,fs_p->open_time.tv_sec);
+  SIVAL(p,4,fs_p->open_time.tv_usec);
+  SIVAL(p,8,fs_p->share_mode);
+  SIVAL(p,12,pid);
 
   num_entries++;
 
-  SIVAL(buf,SMF_NUM_ENTRIES_OFFSET,num_entries);
+  SIVAL(buf,4,num_entries);
 
   if(lseek(fd, 0, SEEK_SET) != 0)
   {
@@ -1403,8 +1245,7 @@
     return False;
   }
 
-  if (write(fd,buf,header_size + (num_entries*SMF_ENTRY_LENGTH)) != 
-                       (header_size + (num_entries*SMF_ENTRY_LENGTH))) 
+  if (write(fd,buf,header_size + (num_entries*16)) != (header_size + (num_entries*16))) 
   {
     DEBUG(2,("ERROR: set_share_mode: Failed to write share file %s - \
 deleting it (%s).\n",fname, strerror(errno)));
@@ -1415,11 +1256,10 @@
   }
 
   /* Now truncate the file at this point - just for safety. */
-  if(ftruncate(fd, header_size + (SMF_ENTRY_LENGTH*num_entries))!= 0)
+  if(ftruncate(fd, header_size + (16*num_entries))!= 0)
   {
     DEBUG(0,("ERROR: set_share_mode: failed to ftruncate share \
-mode file %s to size %d (%s)\n", fname, header_size + (SMF_ENTRY_LENGTH*num_entries), 
-                strerror(errno)));
+mode file %s to size %d (%s)\n", fname, header_size + (16*num_entries), strerror(errno)));
     if(buf)
       free(buf);
     return False;
@@ -1433,126 +1273,4 @@
 
   return True;
 }
-
-/*******************************************************************
-Remove an oplock port and mode entry from a share mode.
-********************************************************************/
-BOOL remove_share_oplock(int fnum, share_lock_token token)
-{
-#ifdef USE_OPLOCKS
-  pstring fname;
-  int fd = (int)token;
-  char *buf = 0;
-  char *base = 0;
-  int num_entries;
-  int fsize;
-  int i;
-  files_struct *fs_p = &Files[fnum];
-  int pid;
-  BOOL found = False;
-  BOOL new_file;
-
-  share_name(fs_p->cnum, fs_p->fd_ptr->dev, 
-                       fs_p->fd_ptr->inode, fname);
-
-  if(read_share_file( fs_p->cnum, fd, fname, &buf, &new_file) != 0)
-  {
-    DEBUG(0,("ERROR: remove_share_oplock: Failed to read share file %s\n",
-                  fname));
-    return False;
-  }
-
-  if(new_file == True)
-  {
-    DEBUG(0,("ERROR: remove_share_oplock: share file %s is new (size zero), \
-deleting it.\n", fname));
-    delete_share_file(fs_p->cnum, fname);
-    return False;
-  }
-
-  num_entries = IVAL(buf,SMF_NUM_ENTRIES_OFFSET);
-
-  DEBUG(5,("remove_share_oplock: share file %s has %d share mode entries.\n",
-            fname, num_entries));
-
-  /* PARANOIA TEST */
-  if(num_entries < 0)
-  {
-    DEBUG(0,("PANIC ERROR:remove_share_oplock: num_share_mode_entries < 0 (%d) \
-for share file %d\n", num_entries, fname));
-    return False;
-  }
-
-  if(num_entries == 0)
-  {
-    /* No entries - just delete the file. */
-    DEBUG(0,("remove_share_oplock: share file %s has no share mode entries - deleting.\n",
-              fname));
-    if(buf)
-      free(buf);
-    delete_share_file(fs_p->cnum, fname);
-    return False;
-  }
-
-  pid = getpid();
-
-  /* Go through the entries looking for the particular one
-     we have set - remove the oplock settings on it.
-  */
-
-  base = buf + SMF_HEADER_LENGTH + SVAL(buf,SMF_FILENAME_LEN_OFFSET);
-
-  for(i = 0; i < num_entries; i++)
-  {
-    char *p = base + (i*SMF_ENTRY_LENGTH);
-
-    if((IVAL(p,SME_SEC_OFFSET) != fs_p->open_time.tv_sec) || 
-       (IVAL(p,SME_USEC_OFFSET) != fs_p->open_time.tv_usec) ||
-       (IVAL(p,SME_SHAREMODE_OFFSET) != fs_p->share_mode) || 
-       (IVAL(p,SME_PID_OFFSET) != pid))
-      continue;
-
-    DEBUG(5,("remove_share_oplock: clearing oplock on entry number %d (of %d) \
-from the share file %s\n", i, num_entries, fname));
-
-    SSVAL(p,SME_PORT_OFFSET,0);
-    SSVAL(p,SME_OPLOCK_TYPE_OFFSET,0);
-    found = True;
-    break;
-  }
-
-  if(!found)
-  {
-    DEBUG(0,("remove_share_oplock: entry not found in share file %s\n", fname));
-    if(buf)
-      free(buf);
-    return False;
-  }
-
-  /* Re-write the file - and truncate it at the correct point. */
-  if(lseek(fd, 0, SEEK_SET) != 0)
-  {
-    DEBUG(0,("ERROR: remove_share_oplock: lseek failed to reset to \
-position 0 for share mode file %s (%s)\n", fname, strerror(errno)));
-    if(buf)
-      free(buf);
-    return False;
-  }
-
-  fsize = (base - buf) + (SMF_ENTRY_LENGTH*num_entries);
-  if(write(fd, buf, fsize) != fsize)
-  {
-    DEBUG(0,("ERROR: remove_share_oplock: failed to re-write share \
-mode file %s (%s)\n", fname, strerror(errno)));
-    if(buf)
-      free(buf);
-    return False;
-  }
-
-  return True;
-
-#else /* USE_OPLOCKS */
-  return False;
-#endif /* USE_OPLOCKS */
-}
 #endif /* FAST_SHARE_MODES */