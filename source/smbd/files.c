/* 
   Unix SMB/CIFS implementation.
   Files[] structure handling
   Copyright (C) Andrew Tridgell 1998
   
   This program is free software; you can redistribute it and/or modify
   it under the terms of the GNU General Public License as published by
   the Free Software Foundation; either version 2 of the License, or
   (at your option) any later version.
   
   This program is distributed in the hope that it will be useful,
   but WITHOUT ANY WARRANTY; without even the implied warranty of
   MERCHANTABILITY or FITNESS FOR A PARTICULAR PURPOSE.  See the
   GNU General Public License for more details.
   
   You should have received a copy of the GNU General Public License
   along with this program; if not, write to the Free Software
   Foundation, Inc., 675 Mass Ave, Cambridge, MA 02139, USA.
*/

#include "includes.h"

static int real_max_open_files;

#define VALID_FNUM(fnum)   (((fnum) >= 0) && ((fnum) < real_max_open_files))

#define FILE_HANDLE_OFFSET 0x1000

static struct bitmap *file_bmap;

static files_struct *Files;
 
/* a fsp to use when chaining */
static files_struct *chain_fsp = NULL;
/* a fsp to use to save when breaking an oplock. */
static files_struct *oplock_save_chain_fsp = NULL;

static int files_used;

/* A singleton cache to speed up searching by dev/inode. */
static struct fsp_singleton_cache {
	files_struct *fsp;
	SMB_DEV_T dev;
	SMB_INO_T inode;
} fsp_fi_cache;

/****************************************************************************
 Return a unique number identifying this fsp over the life of this pid.
****************************************************************************/

static unsigned long get_gen_count(void)
{
	static unsigned long file_gen_counter;

	if ((++file_gen_counter) == 0)
		return ++file_gen_counter;
	return file_gen_counter;
}

/****************************************************************************
 Find first available file slot.
****************************************************************************/

files_struct *file_new(connection_struct *conn)
{
	int i;
	static int first_file;
	files_struct *fsp, *next;

	/* we want to give out file handles differently on each new
	   connection because of a common bug in MS clients where they try to
	   reuse a file descriptor from an earlier smb connection. This code
	   increases the chance that the errant client will get an error rather
	   than causing corruption */
	if (first_file == 0) {
		first_file = (sys_getpid() ^ (int)time(NULL)) % real_max_open_files;
	}

	i = bitmap_find(file_bmap, first_file);
	if (i == -1) {
		/* 
		 * Before we give up, go through the open files 
		 * and see if there are any files opened with a
		 * batch oplock. If so break the oplock and then
		 * re-use that entry (if it becomes closed).
		 * This may help as NT/95 clients tend to keep
		 * files batch oplocked for quite a long time
		 * after they have finished with them.
		 */
		for (fsp=Files;fsp;fsp=next) {
			next=fsp->next;
			if (attempt_close_oplocked_file(fsp)) {
				return file_new(conn);
			}
		}

		DEBUG(0,("ERROR! Out of file structures\n"));
		set_saved_error_triple(ERRSRV, ERRnofids, NT_STATUS_TOO_MANY_OPENED_FILES);
		return NULL;
	}

	fsp = SMB_MALLOC_P(files_struct);
	if (!fsp) {
		set_saved_error_triple(ERRDOS, ERRnomem, NT_STATUS_NO_MEMORY);
		return NULL;
	}

	ZERO_STRUCTP(fsp);

	fsp->fh = SMB_MALLOC_P(struct fd_handle);
	if (!fsp->fh) {
		SAFE_FREE(fsp);
		set_saved_error_triple(ERRDOS, ERRnomem, NT_STATUS_NO_MEMORY);
		return NULL;
	}

	ZERO_STRUCTP(fsp->fh);

	fsp->fh->ref_count = 1;
	fsp->fh->fd = -1;

	fsp->conn = conn;
	fsp->file_id = get_gen_count();
	GetTimeOfDay(&fsp->open_time);

	first_file = (i+1) % real_max_open_files;

	bitmap_set(file_bmap, i);
	files_used++;

	fsp->fnum = i + FILE_HANDLE_OFFSET;
	SMB_ASSERT(fsp->fnum < 65536);

	string_set(&fsp->fsp_name,"");
	
	DLIST_ADD(Files, fsp);

	DEBUG(5,("allocated file structure %d, fnum = %d (%d used)\n",
		 i, fsp->fnum, files_used));

	chain_fsp = fsp;

	/* A new fsp invalidates a negative fsp_fi_cache. */
	if (fsp_fi_cache.fsp == NULL) {
		ZERO_STRUCT(fsp_fi_cache);
	}
	
	return fsp;
}

/****************************************************************************
 Close all open files for a connection.
****************************************************************************/

void file_close_conn(connection_struct *conn)
{
	files_struct *fsp, *next;
	
	for (fsp=Files;fsp;fsp=next) {
		next = fsp->next;
		if (fsp->conn == conn) {
			close_file(fsp,False); 
		}
	}
}

/****************************************************************************
 Close all open files for a pid.
****************************************************************************/

void file_close_pid(uint16 smbpid)
{
	files_struct *fsp, *next;
	
	for (fsp=Files;fsp;fsp=next) {
		next = fsp->next;
		if (fsp->file_pid == smbpid) {
			close_file(fsp,False); 
		}
	}
}

/****************************************************************************
 Initialise file structures.
****************************************************************************/

#define MAX_OPEN_FUDGEFACTOR 20

void file_init(void)
{
	int request_max_open_files = lp_max_open_files();
	int real_lim;

	/*
	 * Set the max_open files to be the requested
	 * max plus a fudgefactor to allow for the extra
	 * fd's we need such as log files etc...
	 */
	real_lim = set_maxfiles(request_max_open_files + MAX_OPEN_FUDGEFACTOR);

	real_max_open_files = real_lim - MAX_OPEN_FUDGEFACTOR;

	if (real_max_open_files + FILE_HANDLE_OFFSET + MAX_OPEN_PIPES > 65536)
		real_max_open_files = 65536 - FILE_HANDLE_OFFSET - MAX_OPEN_PIPES;

	if(real_max_open_files != request_max_open_files) {
		DEBUG(1,("file_init: Information only: requested %d \
open files, %d are available.\n", request_max_open_files, real_max_open_files));
	}

	SMB_ASSERT(real_max_open_files > 100);

	file_bmap = bitmap_allocate(real_max_open_files);
	
	if (!file_bmap) {
		exit_server("out of memory in file_init");
	}
	
	/*
	 * Ensure that pipe_handle_oppset is set correctly.
	 */
	set_pipe_handle_offset(real_max_open_files);
}

/****************************************************************************
 Close files open by a specified vuid.
****************************************************************************/

void file_close_user(int vuid)
{
	files_struct *fsp, *next;

	for (fsp=Files;fsp;fsp=next) {
		next=fsp->next;
		if (fsp->vuid == vuid) {
			close_file(fsp,False);
		}
	}
}

/****************************************************************************
 Debug to enumerate all open files in the smbd.
****************************************************************************/

void file_dump_open_table(void)
{
	int count=0;
	files_struct *fsp;

	for (fsp=Files;fsp;fsp=fsp->next,count++) {
		DEBUG(10,("Files[%d], fnum = %d, name %s, fd = %d, fileid = %lu, dev = %x, inode = %.0f\n",
			count, fsp->fnum, fsp->fsp_name, fsp->fh->fd, (unsigned long)fsp->file_id,
			(unsigned int)fsp->dev, (double)fsp->inode ));
	}
}

/****************************************************************************
 Find a fsp given a file descriptor.
****************************************************************************/

files_struct *file_find_fd(int fd)
{
	int count=0;
	files_struct *fsp;

	for (fsp=Files;fsp;fsp=fsp->next,count++) {
		if (fsp->fh->fd == fd) {
			if (count > 10) {
				DLIST_PROMOTE(Files, fsp);
			}
			return fsp;
		}
	}

	return NULL;
}

/****************************************************************************
 Find a fsp given a device, inode and file_id.
****************************************************************************/

files_struct *file_find_dif(SMB_DEV_T dev, SMB_INO_T inode, unsigned long file_id)
{
	int count=0;
	files_struct *fsp;

	for (fsp=Files;fsp;fsp=fsp->next,count++) {
		/* We can have a fsp->fh->fd == -1 here as it could be a stat open. */
		if (fsp->dev == dev && 
		    fsp->inode == inode &&
		    fsp->file_id == file_id ) {
			if (count > 10) {
				DLIST_PROMOTE(Files, fsp);
			}
			/* Paranoia check. */
			if (fsp->fh->fd == -1 && fsp->oplock_type != NO_OPLOCK) {
				DEBUG(0,("file_find_dif: file %s dev = %x, inode = %.0f, file_id = %u \
oplock_type = %u is a stat open with oplock type !\n", fsp->fsp_name, (unsigned int)fsp->dev,
						(double)fsp->inode, (unsigned int)fsp->file_id,
						(unsigned int)fsp->oplock_type ));
				smb_panic("file_find_dif\n");
			}
			return fsp;
		}
	}

	return NULL;
}

/****************************************************************************
 Check if an fsp still exists.
****************************************************************************/

files_struct *file_find_fsp(files_struct *orig_fsp)
{
	files_struct *fsp;

	for (fsp=Files;fsp;fsp=fsp->next) {
		if (fsp == orig_fsp)
			return fsp;
	}

	return NULL;
}

/****************************************************************************
 Find the first fsp given a device and inode.
 We use a singleton cache here to speed up searching from getfilepathinfo
 calls.
****************************************************************************/

files_struct *file_find_di_first(SMB_DEV_T dev, SMB_INO_T inode)
{
	files_struct *fsp;

	if (fsp_fi_cache.dev == dev && fsp_fi_cache.inode == inode) {
		/* Positive or negative cache hit. */
		return fsp_fi_cache.fsp;
	}
<<<<<<< HEAD

	fsp_fi_cache.dev = dev;
	fsp_fi_cache.inode = inode;

	for (fsp=Files;fsp;fsp=fsp->next) {
		if ( fsp->fd != -1 &&
				fsp->dev == dev &&
				fsp->inode == inode ) {
			/* Setup positive cache. */
			fsp_fi_cache.fsp = fsp;
			return fsp;
		}
	}

=======

	fsp_fi_cache.dev = dev;
	fsp_fi_cache.inode = inode;

	for (fsp=Files;fsp;fsp=fsp->next) {
		if ( fsp->fh->fd != -1 &&
				fsp->dev == dev &&
				fsp->inode == inode ) {
			/* Setup positive cache. */
			fsp_fi_cache.fsp = fsp;
			return fsp;
		}
	}

>>>>>>> 369c89d3
	/* Setup negative cache. */
	fsp_fi_cache.fsp = NULL;
	return NULL;
}

/****************************************************************************
 Find the next fsp having the same device and inode.
****************************************************************************/

files_struct *file_find_di_next(files_struct *start_fsp)
{
	files_struct *fsp;

	for (fsp = start_fsp->next;fsp;fsp=fsp->next) {
<<<<<<< HEAD
		if ( fsp->fd != -1 &&
=======
		if ( fsp->fh->fd != -1 &&
>>>>>>> 369c89d3
				fsp->dev == start_fsp->dev &&
				fsp->inode == start_fsp->inode )
			return fsp;
	}

	return NULL;
}

/****************************************************************************
 Find a fsp that is open for printing.
****************************************************************************/

files_struct *file_find_print(void)
{
	files_struct *fsp;

	for (fsp=Files;fsp;fsp=fsp->next) {
		if (fsp->print_file) {
			return fsp;
		}
	} 

	return NULL;
}

/****************************************************************************
 Set a pending modtime across all files with a given dev/ino pair.
 Record the owner of that modtime.
****************************************************************************/

void fsp_set_pending_modtime(files_struct *tfsp, time_t pmod)
{
	files_struct *fsp;

	if (null_mtime(pmod)) {
		return;
	}

	for (fsp = Files;fsp;fsp=fsp->next) {
<<<<<<< HEAD
		if ( fsp->fd != -1 &&
=======
		if ( fsp->fh->fd != -1 &&
>>>>>>> 369c89d3
				fsp->dev == tfsp->dev &&
				fsp->inode == tfsp->inode ) {
			fsp->pending_modtime = pmod;
			fsp->pending_modtime_owner = False;
		}
	}

	tfsp->pending_modtime_owner = True;
}

/****************************************************************************
 Sync open files on a connection.
****************************************************************************/

void file_sync_all(connection_struct *conn)
{
	files_struct *fsp, *next;

	for (fsp=Files;fsp;fsp=next) {
		next=fsp->next;
		if ((conn == fsp->conn) && (fsp->fh->fd != -1)) {
			sync_file(conn,fsp);
		}
	}
}

/****************************************************************************
 Free up a fsp.
****************************************************************************/

void file_free(files_struct *fsp)
{
	DLIST_REMOVE(Files, fsp);

	string_free(&fsp->fsp_name);

	if (fsp->fake_file_handle) {
		destroy_fake_file_handle(&fsp->fake_file_handle);
	}

	if (fsp->fh->ref_count == 1) {
		SAFE_FREE(fsp->fh);
	} else {
		fsp->fh->ref_count--;
	}

	bitmap_clear(file_bmap, fsp->fnum - FILE_HANDLE_OFFSET);
	files_used--;

	DEBUG(5,("freed files structure %d (%d used)\n",
		 fsp->fnum, files_used));

	/* this is paranoia, just in case someone tries to reuse the 
	   information */
	ZERO_STRUCTP(fsp);

	if (fsp == chain_fsp) {
		chain_fsp = NULL;
	}

	/* Closing a file can invalidate the positive cache. */
	if (fsp == fsp_fi_cache.fsp) {
		ZERO_STRUCT(fsp_fi_cache);
	}

	SAFE_FREE(fsp);
}

/****************************************************************************
 Get a fsp from a packet given the offset of a 16 bit fnum.
****************************************************************************/

files_struct *file_fsp(char *buf, int where)
{
	int fnum, count=0;
	files_struct *fsp;

	if (chain_fsp)
		return chain_fsp;

	if (!buf)
		return NULL;
	fnum = SVAL(buf, where);

	for (fsp=Files;fsp;fsp=fsp->next, count++) {
		if (fsp->fnum == fnum) {
			chain_fsp = fsp;
			if (count > 10) {
				DLIST_PROMOTE(Files, fsp);
			}
			return fsp;
		}
	}
	return NULL;
}

/****************************************************************************
 Reset the chained fsp - done at the start of a packet reply.
****************************************************************************/

void file_chain_reset(void)
{
	chain_fsp = NULL;
}

/****************************************************************************
 Save the chained fsp - done when about to do an oplock break.
****************************************************************************/

void file_chain_save(void)
{
	oplock_save_chain_fsp = chain_fsp;
}

/****************************************************************************
 Restore the chained fsp - done after an oplock break.
****************************************************************************/

void file_chain_restore(void)
{
	chain_fsp = oplock_save_chain_fsp;
}

/****************************************************************************
 Duplicate the file handle part for a DOS or FCB open.
****************************************************************************/

files_struct *dup_file_fsp(files_struct *fsp,
				uint32 access_mask,
				uint32 share_access,
				uint32 create_options)
{
	files_struct *dup_fsp = file_new(fsp->conn);

	if (!dup_fsp) {
		return NULL;
	}

	SAFE_FREE(dup_fsp->fh);

	dup_fsp->fh = fsp->fh;
	dup_fsp->fh->ref_count++;

	dup_fsp->dev = fsp->dev;
	dup_fsp->inode = fsp->inode;
	dup_fsp->initial_allocation_size = fsp->initial_allocation_size;
	dup_fsp->mode = fsp->mode;
	dup_fsp->file_pid = fsp->file_pid;
	dup_fsp->vuid = fsp->vuid;
	dup_fsp->open_time = fsp->open_time;
	dup_fsp->access_mask = access_mask;
	dup_fsp->share_access = share_access;
	dup_fsp->pending_modtime_owner = fsp->pending_modtime_owner;
	dup_fsp->pending_modtime = fsp->pending_modtime;
	dup_fsp->last_write_time = fsp->last_write_time;
	dup_fsp->oplock_type = fsp->oplock_type;
	dup_fsp->can_lock = fsp->can_lock;
	dup_fsp->can_read = (access_mask & (FILE_READ_DATA)) ? True : False;
	if (!CAN_WRITE(fsp->conn)) {
		dup_fsp->can_write = False;
	} else {
		dup_fsp->can_write = (access_mask & (FILE_WRITE_DATA | FILE_APPEND_DATA)) ? True : False;
	}
	dup_fsp->print_file = fsp->print_file;
	dup_fsp->modified = fsp->modified;
	dup_fsp->is_directory = fsp->is_directory;
	dup_fsp->is_stat = fsp->is_stat;
	dup_fsp->aio_write_behind = fsp->aio_write_behind;
        string_set(&dup_fsp->fsp_name,fsp->fsp_name);

	return dup_fsp;
}<|MERGE_RESOLUTION|>--- conflicted
+++ resolved
@@ -337,22 +337,6 @@
 		/* Positive or negative cache hit. */
 		return fsp_fi_cache.fsp;
 	}
-<<<<<<< HEAD
-
-	fsp_fi_cache.dev = dev;
-	fsp_fi_cache.inode = inode;
-
-	for (fsp=Files;fsp;fsp=fsp->next) {
-		if ( fsp->fd != -1 &&
-				fsp->dev == dev &&
-				fsp->inode == inode ) {
-			/* Setup positive cache. */
-			fsp_fi_cache.fsp = fsp;
-			return fsp;
-		}
-	}
-
-=======
 
 	fsp_fi_cache.dev = dev;
 	fsp_fi_cache.inode = inode;
@@ -367,7 +351,6 @@
 		}
 	}
 
->>>>>>> 369c89d3
 	/* Setup negative cache. */
 	fsp_fi_cache.fsp = NULL;
 	return NULL;
@@ -382,11 +365,7 @@
 	files_struct *fsp;
 
 	for (fsp = start_fsp->next;fsp;fsp=fsp->next) {
-<<<<<<< HEAD
-		if ( fsp->fd != -1 &&
-=======
 		if ( fsp->fh->fd != -1 &&
->>>>>>> 369c89d3
 				fsp->dev == start_fsp->dev &&
 				fsp->inode == start_fsp->inode )
 			return fsp;
@@ -426,11 +405,7 @@
 	}
 
 	for (fsp = Files;fsp;fsp=fsp->next) {
-<<<<<<< HEAD
-		if ( fsp->fd != -1 &&
-=======
 		if ( fsp->fh->fd != -1 &&
->>>>>>> 369c89d3
 				fsp->dev == tfsp->dev &&
 				fsp->inode == tfsp->inode ) {
 			fsp->pending_modtime = pmod;
