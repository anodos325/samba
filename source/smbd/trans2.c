/* 
   Unix SMB/CIFS implementation.
   SMB transaction2 handling
   Copyright (C) Jeremy Allison			1994-2003
   Copyright (C) Stefan (metze) Metzmacher	2003
   Copyright (C) Volker Lendecke		2005

   Extensively modified by Andrew Tridgell, 1995

   This program is free software; you can redistribute it and/or modify
   it under the terms of the GNU General Public License as published by
   the Free Software Foundation; either version 2 of the License, or
   (at your option) any later version.
   
   This program is distributed in the hope that it will be useful,
   but WITHOUT ANY WARRANTY; without even the implied warranty of
   MERCHANTABILITY or FITNESS FOR A PARTICULAR PURPOSE.  See the
   GNU General Public License for more details.
   
   You should have received a copy of the GNU General Public License
   along with this program; if not, write to the Free Software
   Foundation, Inc., 675 Mass Ave, Cambridge, MA 02139, USA.
*/

#include "includes.h"

extern int max_send;
extern enum protocol_types Protocol;
extern int smb_read_error;
extern int global_oplock_break;
extern uint32 global_client_caps;
extern struct current_user current_user;

#define get_file_size(sbuf) ((sbuf).st_size)
#define DIR_ENTRY_SAFETY_MARGIN 4096

/********************************************************************
 Roundup a value to the nearest allocation roundup size boundary.
 Only do this for Windows clients.
********************************************************************/

SMB_BIG_UINT smb_roundup(connection_struct *conn, SMB_BIG_UINT val)
{
	SMB_BIG_UINT rval = lp_allocation_roundup_size(SNUM(conn));

	/* Only roundup for Windows clients. */
	enum remote_arch_types ra_type = get_remote_arch();
	if (rval && (ra_type != RA_SAMBA) && (ra_type != RA_CIFSFS)) {
		val = SMB_ROUNDUP(val,rval);
	}
	return val;
}

/********************************************************************
 Given a stat buffer return the allocated size on disk, taking into
 account sparse files.
********************************************************************/

SMB_BIG_UINT get_allocation_size(connection_struct *conn, files_struct *fsp, SMB_STRUCT_STAT *sbuf)
{
	SMB_BIG_UINT ret;

	if(S_ISDIR(sbuf->st_mode)) {
		return 0;
	}

#if defined(HAVE_STAT_ST_BLOCKS) && defined(STAT_ST_BLOCKSIZE)
	ret = (SMB_BIG_UINT)STAT_ST_BLOCKSIZE * (SMB_BIG_UINT)sbuf->st_blocks;
#else
	ret = (SMB_BIG_UINT)get_file_size(*sbuf);
#endif

	if (fsp && fsp->initial_allocation_size)
		ret = MAX(ret,fsp->initial_allocation_size);

	return smb_roundup(conn, ret);
}

/****************************************************************************
 Utility functions for dealing with extended attributes.
****************************************************************************/

static const char *prohibited_ea_names[] = {
	SAMBA_POSIX_INHERITANCE_EA_NAME,
	SAMBA_XATTR_DOS_ATTRIB,
	NULL
};

/****************************************************************************
 Refuse to allow clients to overwrite our private xattrs.
****************************************************************************/

static BOOL samba_private_attr_name(const char *unix_ea_name)
{
	int i;

	for (i = 0; prohibited_ea_names[i]; i++) {
		if (strequal( prohibited_ea_names[i], unix_ea_name))
			return True;
	}
	return False;
}

/****************************************************************************
 Get one EA value. Fill in a struct ea_struct.
****************************************************************************/

static BOOL get_ea_value(TALLOC_CTX *mem_ctx, connection_struct *conn, files_struct *fsp,
				const char *fname, char *ea_name, struct ea_struct *pea)
{
	/* Get the value of this xattr. Max size is 64k. */
	size_t attr_size = 256;
	char *val = NULL;
	ssize_t sizeret;

 again:

	val = TALLOC_REALLOC_ARRAY(mem_ctx, val, char, attr_size);
	if (!val) {
		return False;
	}

	if (fsp && fsp->fh->fd != -1) {
		sizeret = SMB_VFS_FGETXATTR(fsp, fsp->fh->fd, ea_name, val, attr_size);
	} else {
		sizeret = SMB_VFS_GETXATTR(conn, fname, ea_name, val, attr_size);
	}

	if (sizeret == -1 && errno == ERANGE && attr_size != 65536) {
		attr_size = 65536;
		goto again;
	}

	if (sizeret == -1) {
		return False;
	}

	DEBUG(10,("get_ea_value: EA %s is of length %d: ", ea_name, sizeret));
	dump_data(10, val, sizeret);

	pea->flags = 0;
	if (strnequal(ea_name, "user.", 5)) {
		pea->name = &ea_name[5];
	} else {
		pea->name = ea_name;
	}
	pea->value.data = (unsigned char *)val;
	pea->value.length = (size_t)sizeret;
	return True;
}

/****************************************************************************
 Return a linked list of the total EA's. Plus the total size
****************************************************************************/

static struct ea_list *get_ea_list_from_file(TALLOC_CTX *mem_ctx, connection_struct *conn, files_struct *fsp,
					const char *fname, size_t *pea_total_len)
{
	/* Get a list of all xattrs. Max namesize is 64k. */
	size_t ea_namelist_size = 1024;
	char *ea_namelist;
	char *p;
	ssize_t sizeret;
	int i;
	struct ea_list *ea_list_head = NULL;

	*pea_total_len = 0;

	if (!lp_ea_support(SNUM(conn))) {
		return NULL;
	}

	for (i = 0, ea_namelist = TALLOC(mem_ctx, ea_namelist_size); i < 6;
			ea_namelist = TALLOC_REALLOC_ARRAY(mem_ctx, ea_namelist, char, ea_namelist_size), i++) {
<<<<<<< HEAD
		if (fsp && fsp->fd != -1) {
			sizeret = SMB_VFS_FLISTXATTR(fsp, fsp->fd, ea_namelist, ea_namelist_size);
=======
		if (fsp && fsp->fh->fd != -1) {
			sizeret = SMB_VFS_FLISTXATTR(fsp, fsp->fh->fd, ea_namelist, ea_namelist_size);
>>>>>>> 369c89d3
		} else {
			sizeret = SMB_VFS_LISTXATTR(conn, fname, ea_namelist, ea_namelist_size);
		}

		if (sizeret == -1 && errno == ERANGE) {
			ea_namelist_size *= 2;
		} else {
			break;
		}
	}

	if (sizeret == -1)
		return NULL;

	DEBUG(10,("get_ea_list_from_file: ea_namelist size = %d\n", sizeret ));

	if (sizeret) {
		for (p = ea_namelist; p - ea_namelist < sizeret; p += strlen(p) + 1) {
			struct ea_list *listp, *tmp;

			if (strnequal(p, "system.", 7) || samba_private_attr_name(p))
				continue;
		
			listp = TALLOC_P(mem_ctx, struct ea_list);
			if (!listp)
				return NULL;

			if (!get_ea_value(mem_ctx, conn, fsp, fname, p, &listp->ea)) {
				return NULL;
			}

			{
				fstring dos_ea_name;
				push_ascii_fstring(dos_ea_name, listp->ea.name);
				*pea_total_len += 4 + strlen(dos_ea_name) + 1 + listp->ea.value.length;
				DEBUG(10,("get_ea_list_from_file: total_len = %u, %s, val len = %u\n",
					*pea_total_len, dos_ea_name,
					(unsigned int)listp->ea.value.length ));
			}
			DLIST_ADD_END(ea_list_head, listp, tmp);
		}
		/* Add on 4 for total length. */
		if (*pea_total_len) {
			*pea_total_len += 4;
		}
	}

	DEBUG(10,("get_ea_list_from_file: total_len = %u\n", *pea_total_len));
	return ea_list_head;
}

/****************************************************************************
 Fill a qfilepathinfo buffer with EA's. Returns the length of the buffer
 that was filled.
****************************************************************************/

static unsigned int fill_ea_buffer(TALLOC_CTX *mem_ctx, char *pdata, unsigned int total_data_size,
	connection_struct *conn, struct ea_list *ea_list)
{
	unsigned int ret_data_size = 4;
	char *p = pdata;

	SMB_ASSERT(total_data_size >= 4);

	if (!lp_ea_support(SNUM(conn))) {
		SIVAL(pdata,4,0);
		return 4;
	}

	for (p = pdata + 4; ea_list; ea_list = ea_list->next) {
		size_t dos_namelen;
		fstring dos_ea_name;
		push_ascii_fstring(dos_ea_name, ea_list->ea.name);
		dos_namelen = strlen(dos_ea_name);
		if (dos_namelen > 255 || dos_namelen == 0) {
			break;
		}
		if (ea_list->ea.value.length > 65535) {
			break;
		}
		if (4 + dos_namelen + 1 + ea_list->ea.value.length > total_data_size) {
			break;
		}

		/* We know we have room. */
		SCVAL(p,0,ea_list->ea.flags);
		SCVAL(p,1,dos_namelen);
		SSVAL(p,2,ea_list->ea.value.length);
		fstrcpy(p+4, dos_ea_name);
		memcpy( p + 4 + dos_namelen + 1, ea_list->ea.value.data, ea_list->ea.value.length);

		total_data_size -= 4 + dos_namelen + 1 + ea_list->ea.value.length;
		p += 4 + dos_namelen + 1 + ea_list->ea.value.length;
	}

	ret_data_size = PTR_DIFF(p, pdata);
	DEBUG(10,("fill_ea_buffer: data_size = %u\n", ret_data_size ));
	SIVAL(pdata,0,ret_data_size);
	return ret_data_size;
}

static unsigned int estimate_ea_size(connection_struct *conn, files_struct *fsp, const char *fname)
{
	size_t total_ea_len = 0;
	TALLOC_CTX *mem_ctx = NULL;

	if (!lp_ea_support(SNUM(conn))) {
		return 0;
	}
	mem_ctx = talloc_init("estimate_ea_size");
	(void)get_ea_list_from_file(mem_ctx, conn, fsp, fname, &total_ea_len);
	talloc_destroy(mem_ctx);
	return total_ea_len;
}

/****************************************************************************
 Ensure the EA name is case insensitive by matching any existing EA name.
****************************************************************************/

static void canonicalize_ea_name(connection_struct *conn, files_struct *fsp, const char *fname, fstring unix_ea_name)
{
	size_t total_ea_len;
	TALLOC_CTX *mem_ctx = talloc_init("canonicalize_ea_name");
	struct ea_list *ea_list = get_ea_list_from_file(mem_ctx, conn, fsp, fname, &total_ea_len);

	for (; ea_list; ea_list = ea_list->next) {
		if (strequal(&unix_ea_name[5], ea_list->ea.name)) {
			DEBUG(10,("canonicalize_ea_name: %s -> %s\n",
				&unix_ea_name[5], ea_list->ea.name));
			safe_strcpy(&unix_ea_name[5], ea_list->ea.name, sizeof(fstring)-6);
			break;
		}
	}
	talloc_destroy(mem_ctx);
}

/****************************************************************************
 Set or delete an extended attribute.
****************************************************************************/

NTSTATUS set_ea(connection_struct *conn, files_struct *fsp, const char *fname, struct ea_list *ea_list)
{
	if (!lp_ea_support(SNUM(conn))) {
		return NT_STATUS_EAS_NOT_SUPPORTED;
	}

	for (;ea_list; ea_list = ea_list->next) {
		int ret;
		fstring unix_ea_name;

		fstrcpy(unix_ea_name, "user."); /* All EA's must start with user. */
		fstrcat(unix_ea_name, ea_list->ea.name);

		canonicalize_ea_name(conn, fsp, fname, unix_ea_name);

		DEBUG(10,("set_ea: ea_name %s ealen = %u\n", unix_ea_name, ea_list->ea.value.length));

		if (samba_private_attr_name(unix_ea_name)) {
			DEBUG(10,("set_ea: ea name %s is a private Samba name.\n", unix_ea_name));
			return NT_STATUS_ACCESS_DENIED;
		}

		if (ea_list->ea.value.length == 0) {
			/* Remove the attribute. */
<<<<<<< HEAD
			if (fsp && (fsp->fd != -1)) {
				DEBUG(10,("set_ea: deleting ea name %s on file %s by file descriptor.\n",
					unix_ea_name, fsp->fsp_name));
				ret = SMB_VFS_FREMOVEXATTR(fsp, fsp->fd, unix_ea_name);
=======
			if (fsp && (fsp->fh->fd != -1)) {
				DEBUG(10,("set_ea: deleting ea name %s on file %s by file descriptor.\n",
					unix_ea_name, fsp->fsp_name));
				ret = SMB_VFS_FREMOVEXATTR(fsp, fsp->fh->fd, unix_ea_name);
>>>>>>> 369c89d3
			} else {
				DEBUG(10,("set_ea: deleting ea name %s on file %s.\n",
					unix_ea_name, fname));
				ret = SMB_VFS_REMOVEXATTR(conn, fname, unix_ea_name);
			}
#ifdef ENOATTR
			/* Removing a non existent attribute always succeeds. */
			if (ret == -1 && errno == ENOATTR) {
				DEBUG(10,("set_ea: deleting ea name %s didn't exist - succeeding by default.\n",
						unix_ea_name));
				ret = 0;
			}
#endif
		} else {
<<<<<<< HEAD
			if (fsp && (fsp->fd != -1)) {
				DEBUG(10,("set_ea: setting ea name %s on file %s by file descriptor.\n",
					unix_ea_name, fsp->fsp_name));
				ret = SMB_VFS_FSETXATTR(fsp, fsp->fd, unix_ea_name,
=======
			if (fsp && (fsp->fh->fd != -1)) {
				DEBUG(10,("set_ea: setting ea name %s on file %s by file descriptor.\n",
					unix_ea_name, fsp->fsp_name));
				ret = SMB_VFS_FSETXATTR(fsp, fsp->fh->fd, unix_ea_name,
>>>>>>> 369c89d3
							ea_list->ea.value.data, ea_list->ea.value.length, 0);
			} else {
				DEBUG(10,("set_ea: setting ea name %s on file %s.\n",
					unix_ea_name, fname));
				ret = SMB_VFS_SETXATTR(conn, fname, unix_ea_name,
							ea_list->ea.value.data, ea_list->ea.value.length, 0);
			}
		}

		if (ret == -1) {
#ifdef ENOTSUP
			if (errno == ENOTSUP) {
				return NT_STATUS_EAS_NOT_SUPPORTED;
			}
#endif
			return map_nt_error_from_unix(errno);
		}

<<<<<<< HEAD
	}
	return NT_STATUS_OK;
}
/****************************************************************************
 Read a list of EA names from an incoming data buffer. Create an ea_list with them.
****************************************************************************/

static struct ea_list *read_ea_name_list(TALLOC_CTX *ctx, const char *pdata, size_t data_size)
{
	struct ea_list *ea_list_head = NULL;
	size_t offset = 0;

	while (offset + 2 < data_size) {
		struct ea_list *tmp;
		struct ea_list *eal = TALLOC_ZERO_P(ctx, struct ea_list);
		unsigned int namelen = CVAL(pdata,offset);

		offset++; /* Go past the namelen byte. */

		/* integer wrap paranioa. */
		if ((offset + namelen < offset) || (offset + namelen < namelen) ||
				(offset > data_size) || (namelen > data_size) ||
				(offset + namelen >= data_size)) {
			break;
		}
		/* Ensure the name is null terminated. */
		if (pdata[offset + namelen] != '\0') {
			return NULL;
		}
		pull_ascii_talloc(ctx, &eal->ea.name, &pdata[offset]);
		if (!eal->ea.name) {
			return NULL;
		}

		offset += (namelen + 1); /* Go past the name + terminating zero. */
		DLIST_ADD_END(ea_list_head, eal, tmp);
		DEBUG(10,("read_ea_name_list: read ea name %s\n", eal->ea.name));
	}

	return ea_list_head;
}

/****************************************************************************
 Read one EA list entry from the buffer.
****************************************************************************/

struct ea_list *read_ea_list_entry(TALLOC_CTX *ctx, const char *pdata, size_t data_size, size_t *pbytes_used)
{
	struct ea_list *eal = TALLOC_ZERO_P(ctx, struct ea_list);
	uint16 val_len;
	unsigned int namelen;

	if (!eal) {
		return NULL;
=======
>>>>>>> 369c89d3
	}
	return NT_STATUS_OK;
}
/****************************************************************************
 Read a list of EA names from an incoming data buffer. Create an ea_list with them.
****************************************************************************/

<<<<<<< HEAD
	if (data_size < 6) {
		return NULL;
	}

	eal->ea.flags = CVAL(pdata,0);
	namelen = CVAL(pdata,1);
	val_len = SVAL(pdata,2);

	if (4 + namelen + 1 + val_len > data_size) {
		return NULL;
	}

	/* Ensure the name is null terminated. */
	if (pdata[namelen + 4] != '\0') {
		return NULL;
	}
	pull_ascii_talloc(ctx, &eal->ea.name, pdata + 4);
	if (!eal->ea.name) {
		return NULL;
	}

	eal->ea.value = data_blob(NULL, (size_t)val_len + 1);
	if (!eal->ea.value.data) {
		return NULL;
	}

	memcpy(eal->ea.value.data, pdata + 4 + namelen + 1, val_len);

	/* Ensure we're null terminated just in case we print the value. */
	eal->ea.value.data[val_len] = '\0';
	/* But don't count the null. */
	eal->ea.value.length--;

	if (pbytes_used) {
		*pbytes_used = 4 + namelen + 1 + val_len;
	}

	DEBUG(10,("read_ea_list_entry: read ea name %s\n", eal->ea.name));
	dump_data(10, eal->ea.value.data, eal->ea.value.length);

=======
static struct ea_list *read_ea_name_list(TALLOC_CTX *ctx, const char *pdata, size_t data_size)
{
	struct ea_list *ea_list_head = NULL;
	size_t offset = 0;

	while (offset + 2 < data_size) {
		struct ea_list *tmp;
		struct ea_list *eal = TALLOC_ZERO_P(ctx, struct ea_list);
		unsigned int namelen = CVAL(pdata,offset);

		offset++; /* Go past the namelen byte. */

		/* integer wrap paranioa. */
		if ((offset + namelen < offset) || (offset + namelen < namelen) ||
				(offset > data_size) || (namelen > data_size) ||
				(offset + namelen >= data_size)) {
			break;
		}
		/* Ensure the name is null terminated. */
		if (pdata[offset + namelen] != '\0') {
			return NULL;
		}
		pull_ascii_talloc(ctx, &eal->ea.name, &pdata[offset]);
		if (!eal->ea.name) {
			return NULL;
		}

		offset += (namelen + 1); /* Go past the name + terminating zero. */
		DLIST_ADD_END(ea_list_head, eal, tmp);
		DEBUG(10,("read_ea_name_list: read ea name %s\n", eal->ea.name));
	}

	return ea_list_head;
}

/****************************************************************************
 Read one EA list entry from the buffer.
****************************************************************************/

struct ea_list *read_ea_list_entry(TALLOC_CTX *ctx, const char *pdata, size_t data_size, size_t *pbytes_used)
{
	struct ea_list *eal = TALLOC_ZERO_P(ctx, struct ea_list);
	uint16 val_len;
	unsigned int namelen;

	if (!eal) {
		return NULL;
	}

	if (data_size < 6) {
		return NULL;
	}

	eal->ea.flags = CVAL(pdata,0);
	namelen = CVAL(pdata,1);
	val_len = SVAL(pdata,2);

	if (4 + namelen + 1 + val_len > data_size) {
		return NULL;
	}

	/* Ensure the name is null terminated. */
	if (pdata[namelen + 4] != '\0') {
		return NULL;
	}
	pull_ascii_talloc(ctx, &eal->ea.name, pdata + 4);
	if (!eal->ea.name) {
		return NULL;
	}

	eal->ea.value = data_blob(NULL, (size_t)val_len + 1);
	if (!eal->ea.value.data) {
		return NULL;
	}

	memcpy(eal->ea.value.data, pdata + 4 + namelen + 1, val_len);

	/* Ensure we're null terminated just in case we print the value. */
	eal->ea.value.data[val_len] = '\0';
	/* But don't count the null. */
	eal->ea.value.length--;

	if (pbytes_used) {
		*pbytes_used = 4 + namelen + 1 + val_len;
	}

	DEBUG(10,("read_ea_list_entry: read ea name %s\n", eal->ea.name));
	dump_data(10, eal->ea.value.data, eal->ea.value.length);

>>>>>>> 369c89d3
	return eal;
}

/****************************************************************************
 Read a list of EA names and data from an incoming data buffer. Create an ea_list with them.
****************************************************************************/

static struct ea_list *read_ea_list(TALLOC_CTX *ctx, const char *pdata, size_t data_size)
{
	struct ea_list *ea_list_head = NULL;
	size_t offset = 0;
	size_t bytes_used = 0;

	while (offset < data_size) {
		struct ea_list *tmp;
		struct ea_list *eal = read_ea_list_entry(ctx, pdata + offset, data_size - offset, &bytes_used);

		if (!eal) {
			return NULL;
		}

		DLIST_ADD_END(ea_list_head, eal, tmp);
		offset += bytes_used;
	}

	return ea_list_head;
}

/****************************************************************************
 Count the total EA size needed.
****************************************************************************/

static size_t ea_list_size(struct ea_list *ealist)
{
	fstring dos_ea_name;
	struct ea_list *listp;
	size_t ret = 0;

	for (listp = ealist; listp; listp = listp->next) {
		push_ascii_fstring(dos_ea_name, listp->ea.name);
		ret += 4 + strlen(dos_ea_name) + 1 + listp->ea.value.length;
	}
	/* Add on 4 for total length. */
	if (ret) {
		ret += 4;
	}

	return ret;
}

/****************************************************************************
 Return a union of EA's from a file list and a list of names.
 The TALLOC context for the two lists *MUST* be identical as we steal
 memory from one list to add to another. JRA.
****************************************************************************/

static struct ea_list *ea_list_union(struct ea_list *name_list, struct ea_list *file_list, size_t *total_ea_len)
{
	struct ea_list *nlistp, *flistp;

	for (nlistp = name_list; nlistp; nlistp = nlistp->next) {
		for (flistp = file_list; flistp; flistp = flistp->next) {
			if (strequal(nlistp->ea.name, flistp->ea.name)) {
				break;
			}
		}

		if (flistp) {
			/* Copy the data from this entry. */
			nlistp->ea.flags = flistp->ea.flags;
			nlistp->ea.value = flistp->ea.value;
		} else {
			/* Null entry. */
			nlistp->ea.flags = 0;
			ZERO_STRUCT(nlistp->ea.value);
		}
	}

	*total_ea_len = ea_list_size(name_list);
	return name_list;
}

/****************************************************************************
  Send the required number of replies back.
  We assume all fields other than the data fields are
  set correctly for the type of call.
  HACK ! Always assumes smb_setup field is zero.
****************************************************************************/

static int send_trans2_replies(char *outbuf,
			int bufsize,
			char *params, 
			int paramsize,
			char *pdata,
			int datasize)
{
	/* As we are using a protocol > LANMAN1 then the max_send
	 variable must have been set in the sessetupX call.
	 This takes precedence over the max_xmit field in the
	 global struct. These different max_xmit variables should
	 be merged as this is now too confusing */

	int data_to_send = datasize;
	int params_to_send = paramsize;
	int useable_space;
	char *pp = params;
	char *pd = pdata;
	int params_sent_thistime, data_sent_thistime, total_sent_thistime;
	int alignment_offset = 1; /* JRA. This used to be 3. Set to 1 to make netmon parse ok. */
	int data_alignment_offset = 0;

	/* Initially set the wcnt area to be 10 - this is true for all trans2 replies */
	
	set_message(outbuf,10,0,True);

	/* If there genuinely are no parameters or data to send just send the empty packet */

	if(params_to_send == 0 && data_to_send == 0) {
		show_msg(outbuf);
		if (!send_smb(smbd_server_fd(),outbuf))
			exit_server("send_trans2_replies: send_smb failed.");
		return 0;
	}

	/* When sending params and data ensure that both are nicely aligned */
	/* Only do this alignment when there is also data to send - else
		can cause NT redirector problems. */

	if (((params_to_send % 4) != 0) && (data_to_send != 0))
		data_alignment_offset = 4 - (params_to_send % 4);

	/* Space is bufsize minus Netbios over TCP header minus SMB header */
	/* The alignment_offset is to align the param bytes on an even byte
		boundary. NT 4.0 Beta needs this to work correctly. */

	useable_space = bufsize - ((smb_buf(outbuf)+ alignment_offset+data_alignment_offset) - outbuf);

	/* useable_space can never be more than max_send minus the alignment offset. */

	useable_space = MIN(useable_space, max_send - (alignment_offset+data_alignment_offset));

	while (params_to_send || data_to_send) {
		/* Calculate whether we will totally or partially fill this packet */

		total_sent_thistime = params_to_send + data_to_send + alignment_offset + data_alignment_offset;

		/* We can never send more than useable_space */
		/*
		 * Note that 'useable_space' does not include the alignment offsets,
		 * but we must include the alignment offsets in the calculation of
		 * the length of the data we send over the wire, as the alignment offsets
		 * are sent here. Fix from Marc_Jacobsen@hp.com.
		 */

		total_sent_thistime = MIN(total_sent_thistime, useable_space+ alignment_offset + data_alignment_offset);

		set_message(outbuf, 10, total_sent_thistime, True);

		/* Set total params and data to be sent */
		SSVAL(outbuf,smb_tprcnt,paramsize);
		SSVAL(outbuf,smb_tdrcnt,datasize);

		/* Calculate how many parameters and data we can fit into
		 * this packet. Parameters get precedence
		 */

		params_sent_thistime = MIN(params_to_send,useable_space);
		data_sent_thistime = useable_space - params_sent_thistime;
		data_sent_thistime = MIN(data_sent_thistime,data_to_send);

		SSVAL(outbuf,smb_prcnt, params_sent_thistime);

		/* smb_proff is the offset from the start of the SMB header to the
			parameter bytes, however the first 4 bytes of outbuf are
			the Netbios over TCP header. Thus use smb_base() to subtract
			them from the calculation */

		SSVAL(outbuf,smb_proff,((smb_buf(outbuf)+alignment_offset) - smb_base(outbuf)));

		if(params_sent_thistime == 0)
			SSVAL(outbuf,smb_prdisp,0);
		else
			/* Absolute displacement of param bytes sent in this packet */
			SSVAL(outbuf,smb_prdisp,pp - params);

		SSVAL(outbuf,smb_drcnt, data_sent_thistime);
		if(data_sent_thistime == 0) {
			SSVAL(outbuf,smb_droff,0);
			SSVAL(outbuf,smb_drdisp, 0);
		} else {
			/* The offset of the data bytes is the offset of the
				parameter bytes plus the number of parameters being sent this time */
			SSVAL(outbuf,smb_droff,((smb_buf(outbuf)+alignment_offset) - 
				smb_base(outbuf)) + params_sent_thistime + data_alignment_offset);
			SSVAL(outbuf,smb_drdisp, pd - pdata);
		}

		/* Copy the param bytes into the packet */

		if(params_sent_thistime)
			memcpy((smb_buf(outbuf)+alignment_offset),pp,params_sent_thistime);

		/* Copy in the data bytes */
		if(data_sent_thistime)
			memcpy(smb_buf(outbuf)+alignment_offset+params_sent_thistime+
				data_alignment_offset,pd,data_sent_thistime);

		DEBUG(9,("t2_rep: params_sent_thistime = %d, data_sent_thistime = %d, useable_space = %d\n",
			params_sent_thistime, data_sent_thistime, useable_space));
		DEBUG(9,("t2_rep: params_to_send = %d, data_to_send = %d, paramsize = %d, datasize = %d\n",
			params_to_send, data_to_send, paramsize, datasize));

		/* Send the packet */
		show_msg(outbuf);
		if (!send_smb(smbd_server_fd(),outbuf))
			exit_server("send_trans2_replies: send_smb failed.");

		pp += params_sent_thistime;
		pd += data_sent_thistime;

		params_to_send -= params_sent_thistime;
		data_to_send -= data_sent_thistime;

		/* Sanity check */
		if(params_to_send < 0 || data_to_send < 0) {
			DEBUG(0,("send_trans2_replies failed sanity check pts = %d, dts = %d\n!!!",
				params_to_send, data_to_send));
			return -1;
		}
	}

	return 0;
}

/****************************************************************************
 Reply to a TRANSACT2_OPEN.
****************************************************************************/

static int call_trans2open(connection_struct *conn, char *inbuf, char *outbuf, int bufsize,  
				char **pparams, int total_params, char **ppdata, int total_data,
				unsigned int max_data_bytes)
{
	char *params = *pparams;
	char *pdata = *ppdata;
<<<<<<< HEAD
	int16 open_mode;
	int16 open_attr;
=======
	int deny_mode;
	int32 open_attr;
>>>>>>> 369c89d3
	BOOL oplock_request;
#if 0
	BOOL return_additional_info;
	int16 open_sattr;
	time_t open_time;
#endif
	int open_ofun;
	int32 open_size;
	char *pname;
	pstring fname;
	SMB_OFF_T size=0;
	int fattr=0,mtime=0;
	SMB_INO_T inode = 0;
	SMB_STRUCT_STAT sbuf;
	int smb_action = 0;
	BOOL bad_path = False;
	files_struct *fsp;
	TALLOC_CTX *ctx = NULL;
	struct ea_list *ea_list = NULL;
	uint16 flags = 0;
	NTSTATUS status;
	uint32 access_mask;
	uint32 share_mode;
	uint32 create_disposition;
	uint32 create_options = 0;

	/*
	 * Ensure we have enough parameters to perform the operation.
	 */

	if (total_params < 29) {
		return ERROR_NT(NT_STATUS_INVALID_PARAMETER);
	}

	flags = SVAL(params, 0);
<<<<<<< HEAD
	open_mode = SVAL(params, 2);
=======
	deny_mode = SVAL(params, 2);
>>>>>>> 369c89d3
	open_attr = SVAL(params,6);
        oplock_request = (flags & REQUEST_OPLOCK) ? EXCLUSIVE_OPLOCK : 0;
        if (oplock_request) {
                oplock_request |= (flags & REQUEST_BATCH_OPLOCK) ? BATCH_OPLOCK : 0;
        }

#if 0
	return_additional_info = BITSETW(params,0);
	open_sattr = SVAL(params, 4);
	open_time = make_unix_date3(params+8);
#endif
	open_ofun = SVAL(params,12);
	open_size = IVAL(params,14);
	pname = &params[28];

	if (IS_IPC(conn)) {
		return(ERROR_DOS(ERRSRV,ERRaccess));
	}

	srvstr_get_path(inbuf, fname, pname, sizeof(fname), -1, STR_TERMINATE, &status, False);
	if (!NT_STATUS_IS_OK(status)) {
		return ERROR_NT(status);
	}

<<<<<<< HEAD
	DEBUG(3,("call_trans2open %s mode=%d attr=%d ofun=%d size=%d\n",
		fname,open_mode, open_attr, open_ofun, open_size));
=======
	DEBUG(3,("call_trans2open %s deny_mode=0x%x attr=%d ofun=0x%x size=%d\n",
		fname, (unsigned int)deny_mode, (unsigned int)open_attr,
		(unsigned int)open_ofun, open_size));
>>>>>>> 369c89d3

	/* XXXX we need to handle passed times, sattr and flags */

	unix_convert(fname,conn,0,&bad_path,&sbuf);
	if (bad_path) {
		return ERROR_NT(NT_STATUS_OBJECT_PATH_NOT_FOUND);
	}
    
	if (!check_name(fname,conn)) {
		return set_bad_path_error(errno, bad_path, outbuf, ERRDOS,ERRnoaccess);
	}

<<<<<<< HEAD
	/* Strange open mode mapping. */
	if (open_ofun == 0) {
		if (GET_OPEN_MODE(open_mode) == DOS_OPEN_EXEC) {
			open_ofun = FILE_EXISTS_FAIL | FILE_CREATE_IF_NOT_EXIST;
		}
=======
	if (!map_open_params_to_ntcreate(fname, deny_mode, open_ofun,
				&access_mask,
				&share_mode,
				&create_disposition,
				&create_options)) {
		return ERROR_DOS(ERRDOS, ERRbadaccess);
>>>>>>> 369c89d3
	}

	/* Any data in this call is an EA list. */
	if (total_data && !lp_ea_support(SNUM(conn))) {
		return ERROR_NT(NT_STATUS_EAS_NOT_SUPPORTED);
	}

	if (total_data) {
		if (total_data < 10) {
			return ERROR_NT(NT_STATUS_INVALID_PARAMETER);
		}

		if (IVAL(pdata,0) > total_data) {
			DEBUG(10,("call_trans2open: bad total data size (%u) > %u\n",
				IVAL(pdata,0), (unsigned int)total_data));
			return ERROR_NT(NT_STATUS_INVALID_PARAMETER);
		}

		ctx = talloc_init("TRANS2_OPEN_SET_EA");
		if (!ctx) {
			return ERROR_NT(NT_STATUS_NO_MEMORY);
		}
		ea_list = read_ea_list(ctx, pdata + 4, total_data - 4);
		if (!ea_list) {
			talloc_destroy(ctx);
			return ERROR_NT(NT_STATUS_INVALID_PARAMETER);
		}
	}

<<<<<<< HEAD
	fsp = open_file_shared(conn,fname,&sbuf,open_mode,open_ofun,(uint32)open_attr,
		oplock_request, &rmode,&smb_action);
=======
	fsp = open_file_ntcreate(conn,fname,&sbuf,
		access_mask,
		share_mode,
		create_disposition,
		create_options,
		open_attr,
		oplock_request,
		&smb_action);
>>>>>>> 369c89d3
      
	if (!fsp) {
		talloc_destroy(ctx);
		if (open_was_deferred(SVAL(inbuf,smb_mid))) {
			/* We have re-scheduled this call. */
			return -1;
		}
		return set_bad_path_error(errno, bad_path, outbuf, ERRDOS,ERRnoaccess);
	}

	size = get_file_size(sbuf);
	fattr = dos_mode(conn,fname,&sbuf);
	mtime = sbuf.st_mtime;
	inode = sbuf.st_ino;
<<<<<<< HEAD
	if (fmode & aDIR) {
=======
	if (fattr & aDIR) {
>>>>>>> 369c89d3
		talloc_destroy(ctx);
		close_file(fsp,False);
		return(ERROR_DOS(ERRDOS,ERRnoaccess));
	}

	if (total_data && smb_action == FILE_WAS_CREATED) {
		status = set_ea(conn, fsp, fname, ea_list);
		talloc_destroy(ctx);
		if (!NT_STATUS_IS_OK(status)) {
			close_file(fsp,False);
			return ERROR_NT(status);
		}
	}

	/* Realloc the size of parameters and data we will return */
	params = SMB_REALLOC(*pparams, 30);
	if( params == NULL ) {
		return ERROR_NT(NT_STATUS_NO_MEMORY);
	}
	*pparams = params;

	SSVAL(params,0,fsp->fnum);
	SSVAL(params,2,open_attr);
	put_dos_date2(params,4, mtime);
	SIVAL(params,8, (uint32)size);
<<<<<<< HEAD
	SSVAL(params,12,rmode);
=======
	SSVAL(params,12,open_ofun);
>>>>>>> 369c89d3
	SSVAL(params,16,0); /* Padding. */

	if (oplock_request && lp_fake_oplocks(SNUM(conn))) {
		smb_action |= EXTENDED_OPLOCK_GRANTED;
	}

	SSVAL(params,18,smb_action);

	/*
	 * WARNING - this may need to be changed if SMB_INO_T <> 4 bytes.
	 */
	SIVAL(params,20,inode);
	SSVAL(params,24,0); /* Padding. */
	if (flags & 8) {
		uint32 ea_size = estimate_ea_size(conn, fsp, fname);
		SIVAL(params, 26, ea_size);
	} else {
		SIVAL(params, 26, 0);
	}

	/* Send the required number of replies */
	send_trans2_replies(outbuf, bufsize, params, 30, *ppdata, 0);

	return -1;
}

/*********************************************************
 Routine to check if a given string matches exactly.
 as a special case a mask of "." does NOT match. That
 is required for correct wildcard semantics
 Case can be significant or not.
**********************************************************/

static BOOL exact_match(char *str,char *mask, BOOL case_sig) 
{
	if (mask[0] == '.' && mask[1] == 0)
		return False;
	if (case_sig)	
		return strcmp(str,mask)==0;
	if (StrCaseCmp(str,mask) != 0) {
		return False;
	}
	if (ms_has_wild(str)) {
		return False;
	}
	return True;
}

/****************************************************************************
 Return the filetype for UNIX extensions.
****************************************************************************/

static uint32 unix_filetype(mode_t mode)
{
	if(S_ISREG(mode))
		return UNIX_TYPE_FILE;
	else if(S_ISDIR(mode))
		return UNIX_TYPE_DIR;
#ifdef S_ISLNK
	else if(S_ISLNK(mode))
		return UNIX_TYPE_SYMLINK;
#endif
#ifdef S_ISCHR
	else if(S_ISCHR(mode))
		return UNIX_TYPE_CHARDEV;
#endif
#ifdef S_ISBLK
	else if(S_ISBLK(mode))
		return UNIX_TYPE_BLKDEV;
#endif
#ifdef S_ISFIFO
	else if(S_ISFIFO(mode))
		return UNIX_TYPE_FIFO;
#endif
#ifdef S_ISSOCK
	else if(S_ISSOCK(mode))
		return UNIX_TYPE_SOCKET;
#endif

	DEBUG(0,("unix_filetype: unknown filetype %u", (unsigned)mode));
	return UNIX_TYPE_UNKNOWN;
}

/****************************************************************************
 Map wire perms onto standard UNIX permissions. Obey share restrictions.
****************************************************************************/

static mode_t unix_perms_from_wire( connection_struct *conn, SMB_STRUCT_STAT *pst, uint32 perms)
{
	mode_t ret = 0;

	if (perms == SMB_MODE_NO_CHANGE)
		return pst->st_mode;

	ret |= ((perms & UNIX_X_OTH ) ? S_IXOTH : 0);
	ret |= ((perms & UNIX_W_OTH ) ? S_IWOTH : 0);
	ret |= ((perms & UNIX_R_OTH ) ? S_IROTH : 0);
	ret |= ((perms & UNIX_X_GRP ) ? S_IXGRP : 0);
	ret |= ((perms & UNIX_W_GRP ) ? S_IWGRP : 0);
	ret |= ((perms & UNIX_R_GRP ) ? S_IRGRP : 0);
	ret |= ((perms & UNIX_X_USR ) ? S_IXUSR : 0);
	ret |= ((perms & UNIX_W_USR ) ? S_IWUSR : 0);
	ret |= ((perms & UNIX_R_USR ) ? S_IRUSR : 0);
#ifdef S_ISVTX
	ret |= ((perms & UNIX_STICKY ) ? S_ISVTX : 0);
#endif
#ifdef S_ISGID
	ret |= ((perms & UNIX_SET_GID ) ? S_ISGID : 0);
#endif
#ifdef S_ISUID
	ret |= ((perms & UNIX_SET_UID ) ? S_ISUID : 0);
#endif

	if (VALID_STAT(*pst) && S_ISDIR(pst->st_mode)) {
		ret &= lp_dir_mask(SNUM(conn));
		/* Add in force bits */
		ret |= lp_force_dir_mode(SNUM(conn));
	} else {
		/* Apply mode mask */
		ret &= lp_create_mask(SNUM(conn));
		/* Add in force bits */
		ret |= lp_force_create_mode(SNUM(conn));
	}

	return ret;
}

/****************************************************************************
 Get a level dependent lanman2 dir entry.
****************************************************************************/

static BOOL get_lanman2_dir_entry(connection_struct *conn,
				  void *inbuf, void *outbuf,
				 char *path_mask,uint32 dirtype,int info_level,
				 int requires_resume_key,
				 BOOL dont_descend,char **ppdata, 
				 char *base_data, int space_remaining, 
				 BOOL *out_of_space, BOOL *got_exact_match,
				 int *last_entry_off, struct ea_list *name_list, TALLOC_CTX *ea_ctx)
{
	const char *dname;
	BOOL found = False;
	SMB_STRUCT_STAT sbuf;
	pstring mask;
	pstring pathreal;
	pstring fname;
	char *p, *q, *pdata = *ppdata;
	uint32 reskey=0;
	long prev_dirpos=0;
<<<<<<< HEAD
	int mode=0;
=======
	uint32 mode=0;
>>>>>>> 369c89d3
	SMB_OFF_T file_size = 0;
	SMB_BIG_UINT allocation_size = 0;
	uint32 len;
	time_t mdate=0, adate=0, cdate=0;
	char *nameptr;
	char *last_entry_ptr;
	BOOL was_8_3;
	uint32 nt_extmode; /* Used for NT connections instead of mode */
	BOOL needslash = ( conn->dirpath[strlen(conn->dirpath) -1] != '/');
	BOOL check_mangled_names = lp_manglednames(SNUM(conn));

	*fname = 0;
	*out_of_space = False;
	*got_exact_match = False;

	if (!conn->dirptr)
		return(False);

	p = strrchr_m(path_mask,'/');
	if(p != NULL) {
		if(p[1] == '\0')
			pstrcpy(mask,"*.*");
		else
			pstrcpy(mask, p+1);
	} else
		pstrcpy(mask, path_mask);


	while (!found) {
		BOOL got_match;
		/* Needed if we run out of space */
		long curr_dirpos = prev_dirpos = dptr_TellDir(conn->dirptr);
		dname = dptr_ReadDirName(conn->dirptr,&curr_dirpos,&sbuf);

		/*
		 * Due to bugs in NT client redirectors we are not using
		 * resume keys any more - set them to zero.
		 * Check out the related comments in findfirst/findnext.
		 * JRA.
		 */

		reskey = 0;

		DEBUG(8,("get_lanman2_dir_entry:readdir on dirptr 0x%lx now at offset %ld\n",
			(long)conn->dirptr,curr_dirpos));
      
		if (!dname) 
			return(False);

		pstrcpy(fname,dname);      

		if(!(got_match = *got_exact_match = exact_match(fname, mask, conn->case_sensitive)))
			got_match = mask_match(fname, mask, conn->case_sensitive);

		if(!got_match && check_mangled_names && !mangle_is_8_3(fname, False, SNUM(conn))) {

			/*
			 * It turns out that NT matches wildcards against
			 * both long *and* short names. This may explain some
			 * of the wildcard wierdness from old DOS clients
			 * that some people have been seeing.... JRA.
			 */

			pstring newname;
			pstrcpy( newname, fname);
			mangle_map( newname, True, False, SNUM(conn));
			if(!(got_match = *got_exact_match = exact_match(newname, mask, conn->case_sensitive)))
				got_match = mask_match(newname, mask, conn->case_sensitive);
		}

		if(got_match) {
			BOOL isdots = (strequal(fname,"..") || strequal(fname,"."));
			if (dont_descend && !isdots)
				continue;
	  
			pstrcpy(pathreal,conn->dirpath);
			if(needslash)
				pstrcat(pathreal,"/");
			pstrcat(pathreal,dname);

			if (INFO_LEVEL_IS_UNIX(info_level)) {
				if (SMB_VFS_LSTAT(conn,pathreal,&sbuf) != 0) {
					DEBUG(5,("get_lanman2_dir_entry:Couldn't lstat [%s] (%s)\n",
						pathreal,strerror(errno)));
					continue;
				}
			} else if (!VALID_STAT(sbuf) && SMB_VFS_STAT(conn,pathreal,&sbuf) != 0) {

				/* Needed to show the msdfs symlinks as 
				 * directories */

				if(lp_host_msdfs() && 
				   lp_msdfs_root(SNUM(conn)) &&
				   is_msdfs_link(conn, pathreal, NULL, NULL,
						 &sbuf)) {

					DEBUG(5,("get_lanman2_dir_entry: Masquerading msdfs link %s as a directory\n", pathreal));
					sbuf.st_mode = (sbuf.st_mode & 0xFFF) | S_IFDIR;

				} else {

					DEBUG(5,("get_lanman2_dir_entry:Couldn't stat [%s] (%s)\n",
						pathreal,strerror(errno)));
					continue;
				}
			}

			mode = dos_mode(conn,pathreal,&sbuf);

			if (!dir_check_ftype(conn,mode,dirtype)) {
				DEBUG(5,("[%s] attribs didn't match %x\n",fname,dirtype));
				continue;
			}

			file_size = get_file_size(sbuf);
			allocation_size = get_allocation_size(conn,NULL,&sbuf);
			mdate = sbuf.st_mtime;
			adate = sbuf.st_atime;
			cdate = get_create_time(&sbuf,lp_fake_dir_create_times(SNUM(conn)));

			if (lp_dos_filetime_resolution(SNUM(conn))) {
				cdate &= ~1;
				mdate &= ~1;
				adate &= ~1;
			}

			if(mode & aDIR) {
				/* This is necessary, as otherwise the
				 * desktop.ini file in this folder is
				 * ignored */
				mode |= (lp_profile_acls(SNUM(conn)) ? aRONLY : 0);
				file_size = 0;
			}

			DEBUG(5,("get_lanman2_dir_entry found %s fname=%s\n",pathreal,fname));
	  
			found = True;
		}
	}

	mangle_map(fname,False,True,SNUM(conn));

	p = pdata;
	last_entry_ptr = p;

	nt_extmode = mode ? mode : FILE_ATTRIBUTE_NORMAL;

	switch (info_level) {
		case SMB_FIND_INFO_STANDARD:
			DEBUG(10,("get_lanman2_dir_entry: SMB_FIND_INFO_STANDARD\n"));
			if(requires_resume_key) {
				SIVAL(p,0,reskey);
				p += 4;
			}
			put_dos_date2(p,0,cdate);
			put_dos_date2(p,4,adate);
			put_dos_date2(p,8,mdate);
			SIVAL(p,12,(uint32)file_size);
			SIVAL(p,16,(uint32)allocation_size);
			SSVAL(p,20,mode);
			p += 23;
			nameptr = p;
			p += align_string(outbuf, p, 0);
			len = srvstr_push(outbuf, p, fname, -1, STR_TERMINATE);
			if (SVAL(outbuf, smb_flg2) & FLAGS2_UNICODE_STRINGS) {
				if (len > 2) {
					SCVAL(nameptr, -1, len - 2);
				} else {
					SCVAL(nameptr, -1, 0);
				}
			} else {
				if (len > 1) {
					SCVAL(nameptr, -1, len - 1);
				} else {
					SCVAL(nameptr, -1, 0);
				}
			}
			p += len;
			break;

		case SMB_FIND_EA_SIZE:
			DEBUG(10,("get_lanman2_dir_entry: SMB_FIND_EA_SIZE\n"));
			if(requires_resume_key) {
				SIVAL(p,0,reskey);
				p += 4;
			}
			put_dos_date2(p,0,cdate);
			put_dos_date2(p,4,adate);
			put_dos_date2(p,8,mdate);
			SIVAL(p,12,(uint32)file_size);
			SIVAL(p,16,(uint32)allocation_size);
			SSVAL(p,20,mode);
			{
				unsigned int ea_size = estimate_ea_size(conn, NULL, pathreal);
				SIVAL(p,22,ea_size); /* Extended attributes */
			}
			p += 27;
			nameptr = p - 1;
			len = srvstr_push(outbuf, p, fname, -1, STR_TERMINATE | STR_NOALIGN);
			if (SVAL(outbuf, smb_flg2) & FLAGS2_UNICODE_STRINGS) {
				if (len > 2) {
					len -= 2;
				} else {
					len = 0;
				}
			} else {
				if (len > 1) {
					len -= 1;
				} else {
					len = 0;
				}
			}
			SCVAL(nameptr,0,len);
			p += len;
			SCVAL(p,0,0); p += 1; /* Extra zero byte ? - why.. */
			break;

		case SMB_FIND_EA_LIST:
		{
			struct ea_list *file_list = NULL;
			size_t ea_len = 0;

			DEBUG(10,("get_lanman2_dir_entry: SMB_FIND_EA_LIST\n"));
			if (!name_list) {
				return False;
			}
			if(requires_resume_key) {
				SIVAL(p,0,reskey);
				p += 4;
			}
			put_dos_date2(p,0,cdate);
			put_dos_date2(p,4,adate);
			put_dos_date2(p,8,mdate);
			SIVAL(p,12,(uint32)file_size);
			SIVAL(p,16,(uint32)allocation_size);
			SSVAL(p,20,mode);
			p += 22; /* p now points to the EA area. */

			file_list = get_ea_list_from_file(ea_ctx, conn, NULL, pathreal, &ea_len);
			name_list = ea_list_union(name_list, file_list, &ea_len);

			/* We need to determine if this entry will fit in the space available. */
			/* Max string size is 255 bytes. */
			if (PTR_DIFF(p + 255 + ea_len,pdata) > space_remaining) {
				/* Move the dirptr back to prev_dirpos */
				dptr_SeekDir(conn->dirptr, prev_dirpos);
				*out_of_space = True;
				DEBUG(9,("get_lanman2_dir_entry: out of space\n"));
				return False; /* Not finished - just out of space */
			}

			/* Push the ea_data followed by the name. */
			p += fill_ea_buffer(ea_ctx, p, space_remaining, conn, name_list);
			nameptr = p;
			len = srvstr_push(outbuf, p + 1, fname, -1, STR_TERMINATE | STR_NOALIGN);
			if (SVAL(outbuf, smb_flg2) & FLAGS2_UNICODE_STRINGS) {
				if (len > 2) {
					len -= 2;
				} else {
					len = 0;
				}
			} else {
				if (len > 1) {
					len -= 1;
				} else {
					len = 0;
				}
			}
			SCVAL(nameptr,0,len);
			p += len + 1;
			SCVAL(p,0,0); p += 1; /* Extra zero byte ? - why.. */
			break;
		}

		case SMB_FIND_FILE_BOTH_DIRECTORY_INFO:
			DEBUG(10,("get_lanman2_dir_entry: SMB_FIND_FILE_BOTH_DIRECTORY_INFO\n"));
			was_8_3 = mangle_is_8_3(fname, True, SNUM(conn));
			p += 4;
			SIVAL(p,0,reskey); p += 4;
			put_long_date(p,cdate); p += 8;
			put_long_date(p,adate); p += 8;
			put_long_date(p,mdate); p += 8;
			put_long_date(p,mdate); p += 8;
			SOFF_T(p,0,file_size); p += 8;
			SOFF_T(p,0,allocation_size); p += 8;
			SIVAL(p,0,nt_extmode); p += 4;
			q = p; p += 4; /* q is placeholder for name length. */
			{
				unsigned int ea_size = estimate_ea_size(conn, NULL, pathreal);
				SIVAL(p,0,ea_size); /* Extended attributes */
				p += 4;
			}
			/* Clear the short name buffer. This is
			 * IMPORTANT as not doing so will trigger
			 * a Win2k client bug. JRA.
			 */
			if (!was_8_3 && check_mangled_names) {
				pstring mangled_name;
				pstrcpy(mangled_name, fname);
				mangle_map(mangled_name,True,True,SNUM(conn));
				mangled_name[12] = 0;
				len = srvstr_push(outbuf, p+2, mangled_name, 24, STR_UPPER|STR_UNICODE);
				if (len < 24) {
					memset(p + 2 + len,'\0',24 - len);
				}
				SSVAL(p, 0, len);
			} else {
				memset(p,'\0',26);
			}
			p += 2 + 24;
			len = srvstr_push(outbuf, p, fname, -1, STR_TERMINATE_ASCII);
			SIVAL(q,0,len);
			p += len;
			SIVAL(p,0,0); /* Ensure any padding is null. */
			len = PTR_DIFF(p, pdata);
			len = (len + 3) & ~3;
			SIVAL(pdata,0,len);
			p = pdata + len;
			break;

		case SMB_FIND_FILE_DIRECTORY_INFO:
			DEBUG(10,("get_lanman2_dir_entry: SMB_FIND_FILE_DIRECTORY_INFO\n"));
			p += 4;
			SIVAL(p,0,reskey); p += 4;
			put_long_date(p,cdate); p += 8;
			put_long_date(p,adate); p += 8;
			put_long_date(p,mdate); p += 8;
			put_long_date(p,mdate); p += 8;
			SOFF_T(p,0,file_size); p += 8;
			SOFF_T(p,0,allocation_size); p += 8;
			SIVAL(p,0,nt_extmode); p += 4;
			len = srvstr_push(outbuf, p + 4, fname, -1, STR_TERMINATE_ASCII);
			SIVAL(p,0,len);
			p += 4 + len;
			SIVAL(p,0,0); /* Ensure any padding is null. */
			len = PTR_DIFF(p, pdata);
			len = (len + 3) & ~3;
			SIVAL(pdata,0,len);
			p = pdata + len;
			break;
      
		case SMB_FIND_FILE_FULL_DIRECTORY_INFO:
			DEBUG(10,("get_lanman2_dir_entry: SMB_FIND_FILE_FULL_DIRECTORY_INFO\n"));
			p += 4;
			SIVAL(p,0,reskey); p += 4;
			put_long_date(p,cdate); p += 8;
			put_long_date(p,adate); p += 8;
			put_long_date(p,mdate); p += 8;
			put_long_date(p,mdate); p += 8;
			SOFF_T(p,0,file_size); p += 8;
			SOFF_T(p,0,allocation_size); p += 8;
			SIVAL(p,0,nt_extmode); p += 4;
			q = p; p += 4; /* q is placeholder for name length. */
			{
				unsigned int ea_size = estimate_ea_size(conn, NULL, pathreal);
				SIVAL(p,0,ea_size); /* Extended attributes */
				p +=4;
			}
			len = srvstr_push(outbuf, p, fname, -1, STR_TERMINATE_ASCII);
			SIVAL(q, 0, len);
			p += len;

			SIVAL(p,0,0); /* Ensure any padding is null. */
			len = PTR_DIFF(p, pdata);
			len = (len + 3) & ~3;
			SIVAL(pdata,0,len);
			p = pdata + len;
			break;

		case SMB_FIND_FILE_NAMES_INFO:
			DEBUG(10,("get_lanman2_dir_entry: SMB_FIND_FILE_NAMES_INFO\n"));
			p += 4;
			SIVAL(p,0,reskey); p += 4;
			p += 4;
			/* this must *not* be null terminated or w2k gets in a loop trying to set an
			   acl on a dir (tridge) */
			len = srvstr_push(outbuf, p, fname, -1, STR_TERMINATE_ASCII);
			SIVAL(p, -4, len);
			p += len;
			SIVAL(p,0,0); /* Ensure any padding is null. */
			len = PTR_DIFF(p, pdata);
			len = (len + 3) & ~3;
			SIVAL(pdata,0,len);
			p = pdata + len;
			break;

		case SMB_FIND_ID_FULL_DIRECTORY_INFO:
			DEBUG(10,("get_lanman2_dir_entry: SMB_FIND_ID_FULL_DIRECTORY_INFO\n"));
			p += 4;
			SIVAL(p,0,reskey); p += 4;
			put_long_date(p,cdate); p += 8;
			put_long_date(p,adate); p += 8;
			put_long_date(p,mdate); p += 8;
			put_long_date(p,mdate); p += 8;
			SOFF_T(p,0,file_size); p += 8;
			SOFF_T(p,0,allocation_size); p += 8;
			SIVAL(p,0,nt_extmode); p += 4;
			q = p; p += 4; /* q is placeholder for name length. */
			{
				unsigned int ea_size = estimate_ea_size(conn, NULL, pathreal);
				SIVAL(p,0,ea_size); /* Extended attributes */
				p +=4;
			}
			SIVAL(p,0,0); p += 4; /* Unknown - reserved ? */
			SIVAL(p,0,sbuf.st_dev); p += 4;
			SIVAL(p,0,sbuf.st_ino); p += 4;
			len = srvstr_push(outbuf, p, fname, -1, STR_TERMINATE_ASCII);
			SIVAL(q, 0, len);
			p += len; 
			SIVAL(p,0,0); /* Ensure any padding is null. */
			len = PTR_DIFF(p, pdata);
			len = (len + 3) & ~3;
			SIVAL(pdata,0,len);
			p = pdata + len;
			break;

		case SMB_FIND_ID_BOTH_DIRECTORY_INFO:
			DEBUG(10,("get_lanman2_dir_entry: SMB_FIND_ID_BOTH_DIRECTORY_INFO\n"));
			was_8_3 = mangle_is_8_3(fname, True, SNUM(conn));
			p += 4;
			SIVAL(p,0,reskey); p += 4;
			put_long_date(p,cdate); p += 8;
			put_long_date(p,adate); p += 8;
			put_long_date(p,mdate); p += 8;
			put_long_date(p,mdate); p += 8;
			SOFF_T(p,0,file_size); p += 8;
			SOFF_T(p,0,allocation_size); p += 8;
			SIVAL(p,0,nt_extmode); p += 4;
			q = p; p += 4; /* q is placeholder for name length */
			{
				unsigned int ea_size = estimate_ea_size(conn, NULL, pathreal);
				SIVAL(p,0,ea_size); /* Extended attributes */
				p +=4;
			}
			/* Clear the short name buffer. This is
			 * IMPORTANT as not doing so will trigger
			 * a Win2k client bug. JRA.
			 */
			if (!was_8_3 && check_mangled_names) {
				pstring mangled_name;
				pstrcpy(mangled_name, fname);
				mangle_map(mangled_name,True,True,SNUM(conn));
				mangled_name[12] = 0;
				len = srvstr_push(outbuf, p+2, mangled_name, 24, STR_UPPER|STR_UNICODE);
				SSVAL(p, 0, len);
				if (len < 24) {
					memset(p + 2 + len,'\0',24 - len);
				}
				SSVAL(p, 0, len);
			} else {
				memset(p,'\0',26);
			}
			p += 26;
			SSVAL(p,0,0); p += 2; /* Reserved ? */
			SIVAL(p,0,sbuf.st_dev); p += 4;
			SIVAL(p,0,sbuf.st_ino); p += 4;
			len = srvstr_push(outbuf, p, fname, -1, STR_TERMINATE_ASCII);
			SIVAL(q,0,len);
			p += len;
			SIVAL(p,0,0); /* Ensure any padding is null. */
			len = PTR_DIFF(p, pdata);
			len = (len + 3) & ~3;
			SIVAL(pdata,0,len);
			p = pdata + len;
			break;

		/* CIFS UNIX Extension. */

		case SMB_FIND_FILE_UNIX:
			DEBUG(10,("get_lanman2_dir_entry: SMB_FIND_FILE_UNIX\n"));
			p+= 4;
			SIVAL(p,0,reskey); p+= 4;    /* Used for continuing search. */

			/* Begin of SMB_QUERY_FILE_UNIX_BASIC */
			SOFF_T(p,0,get_file_size(sbuf));             /* File size 64 Bit */
			p+= 8;

			SOFF_T(p,0,get_allocation_size(conn,NULL,&sbuf)); /* Number of bytes used on disk - 64 Bit */
			p+= 8;

			put_long_date(p,sbuf.st_ctime);       /* Inode change Time 64 Bit */
			put_long_date(p+8,sbuf.st_atime);     /* Last access time 64 Bit */
			put_long_date(p+16,sbuf.st_mtime);    /* Last modification time 64 Bit */
			p+= 24;

			SIVAL(p,0,sbuf.st_uid);               /* user id for the owner */
			SIVAL(p,4,0);
			p+= 8;

			SIVAL(p,0,sbuf.st_gid);               /* group id of owner */
			SIVAL(p,4,0);
			p+= 8;

			SIVAL(p,0,unix_filetype(sbuf.st_mode));
			p+= 4;

			SIVAL(p,0,unix_dev_major(sbuf.st_rdev));   /* Major device number if type is device */
			SIVAL(p,4,0);
			p+= 8;

			SIVAL(p,0,unix_dev_minor(sbuf.st_rdev));   /* Minor device number if type is device */
			SIVAL(p,4,0);
			p+= 8;

			SINO_T(p,0,(SMB_INO_T)sbuf.st_ino);   /* inode number */
			p+= 8;

			SIVAL(p,0, unix_perms_to_wire(sbuf.st_mode));     /* Standard UNIX file permissions */
			SIVAL(p,4,0);
			p+= 8;

			SIVAL(p,0,sbuf.st_nlink);             /* number of hard links */
			SIVAL(p,4,0);
			p+= 8;

			len = srvstr_push(outbuf, p, fname, -1, STR_TERMINATE);
			p += len;
			SIVAL(p,0,0); /* Ensure any padding is null. */

			len = PTR_DIFF(p, pdata);
			len = (len + 3) & ~3;
			SIVAL(pdata,0,len);	/* Offset from this structure to the beginning of the next one */
			p = pdata + len;
			/* End of SMB_QUERY_FILE_UNIX_BASIC */

			break;

		default:      
			return(False);
	}


	if (PTR_DIFF(p,pdata) > space_remaining) {
		/* Move the dirptr back to prev_dirpos */
		dptr_SeekDir(conn->dirptr, prev_dirpos);
		*out_of_space = True;
		DEBUG(9,("get_lanman2_dir_entry: out of space\n"));
		return False; /* Not finished - just out of space */
	}

	/* Setup the last entry pointer, as an offset from base_data */
	*last_entry_off = PTR_DIFF(last_entry_ptr,base_data);
	/* Advance the data pointer to the next slot */
	*ppdata = p;

	return(found);
}

/****************************************************************************
 Reply to a TRANS2_FINDFIRST.
****************************************************************************/

static int call_trans2findfirst(connection_struct *conn, char *inbuf, char *outbuf, int bufsize,  
				char **pparams, int total_params, char **ppdata, int total_data,
				unsigned int max_data_bytes)
{
	/* We must be careful here that we don't return more than the
		allowed number of data bytes. If this means returning fewer than
		maxentries then so be it. We assume that the redirector has
		enough room for the fixed number of parameter bytes it has
		requested. */
	char *params = *pparams;
	char *pdata = *ppdata;
	uint32 dirtype = SVAL(params,0);
	int maxentries = SVAL(params,2);
	uint16 findfirst_flags = SVAL(params,4);
	BOOL close_after_first = (findfirst_flags & FLAG_TRANS2_FIND_CLOSE);
	BOOL close_if_end = (findfirst_flags & FLAG_TRANS2_FIND_CLOSE_IF_END);
	BOOL requires_resume_key = (findfirst_flags & FLAG_TRANS2_FIND_REQUIRE_RESUME);
	int info_level = SVAL(params,6);
	pstring directory;
	pstring mask;
	char *p;
	int last_entry_off=0;
	int dptr_num = -1;
	int numentries = 0;
	int i;
	BOOL finished = False;
	BOOL dont_descend = False;
	BOOL out_of_space = False;
	int space_remaining;
	BOOL bad_path = False;
	SMB_STRUCT_STAT sbuf;
	TALLOC_CTX *ea_ctx = NULL;
	struct ea_list *ea_list = NULL;
	NTSTATUS ntstatus = NT_STATUS_OK;

	if (total_params < 12) {
		return ERROR_NT(NT_STATUS_INVALID_PARAMETER);
	}

	*directory = *mask = 0;

	DEBUG(3,("call_trans2findfirst: dirtype = %x, maxentries = %d, close_after_first=%d, \
close_if_end = %d requires_resume_key = %d level = 0x%x, max_data_bytes = %d\n",
		(unsigned int)dirtype, maxentries, close_after_first, close_if_end, requires_resume_key,
		info_level, max_data_bytes));

	if (!maxentries) {
		/* W2K3 seems to treat zero as 1. */
		maxentries = 1;
	}
 
	switch (info_level) {
		case SMB_FIND_INFO_STANDARD:
		case SMB_FIND_EA_SIZE:
		case SMB_FIND_EA_LIST:
		case SMB_FIND_FILE_DIRECTORY_INFO:
		case SMB_FIND_FILE_FULL_DIRECTORY_INFO:
		case SMB_FIND_FILE_NAMES_INFO:
		case SMB_FIND_FILE_BOTH_DIRECTORY_INFO:
		case SMB_FIND_ID_FULL_DIRECTORY_INFO:
		case SMB_FIND_ID_BOTH_DIRECTORY_INFO:
			break;
		case SMB_FIND_FILE_UNIX:
			if (!lp_unix_extensions())
				return(ERROR_DOS(ERRDOS,ERRunknownlevel));
			break;
		default:
			return(ERROR_DOS(ERRDOS,ERRunknownlevel));
	}

	srvstr_get_path(inbuf, directory, params+12, sizeof(directory), -1, STR_TERMINATE, &ntstatus, True);
	if (!NT_STATUS_IS_OK(ntstatus)) {
		return ERROR_NT(ntstatus);
	}

	RESOLVE_DFSPATH_WCARD(directory, conn, inbuf, outbuf);

	unix_convert(directory,conn,0,&bad_path,&sbuf);
	if (bad_path) {
		return ERROR_NT(NT_STATUS_OBJECT_PATH_NOT_FOUND);
	}
	if(!check_name(directory,conn)) {
		return set_bad_path_error(errno, bad_path, outbuf, ERRDOS,ERRbadpath);
	}

	p = strrchr_m(directory,'/');
	if(p == NULL) {
		/* Windows and OS/2 systems treat search on the root '\' as if it were '\*' */
		if((directory[0] == '.') && (directory[1] == '\0'))
			pstrcpy(mask,"*");
		else
			pstrcpy(mask,directory);
		pstrcpy(directory,"./");
	} else {
		pstrcpy(mask,p+1);
		*p = 0;
	}

	DEBUG(5,("dir=%s, mask = %s\n",directory, mask));

	if (info_level == SMB_FIND_EA_LIST) {
		uint32 ea_size;

		if (total_data < 4) {
			return ERROR_NT(NT_STATUS_INVALID_PARAMETER);
		}

		ea_size = IVAL(pdata,0);
		if (ea_size != total_data) {
			DEBUG(4,("call_trans2findfirst: Rejecting EA request with incorrect \
total_data=%u (should be %u)\n", (unsigned int)total_data, (unsigned int)IVAL(pdata,0) ));
			return ERROR_NT(NT_STATUS_INVALID_PARAMETER);
		}

		if (!lp_ea_support(SNUM(conn))) {
			return ERROR_DOS(ERRDOS,ERReasnotsupported);
		}
                                                                                                                                                        
		if ((ea_ctx = talloc_init("findnext_ea_list")) == NULL) {
			return ERROR_NT(NT_STATUS_NO_MEMORY);
		}
                                                                                                                                                        
		/* Pull out the list of names. */
		ea_list = read_ea_name_list(ea_ctx, pdata + 4, ea_size - 4);
		if (!ea_list) {
			talloc_destroy(ea_ctx);
			return ERROR_NT(NT_STATUS_INVALID_PARAMETER);
		}
	}

	pdata = SMB_REALLOC(*ppdata, max_data_bytes + DIR_ENTRY_SAFETY_MARGIN);
	if( pdata == NULL ) {
		talloc_destroy(ea_ctx);
		return ERROR_NT(NT_STATUS_NO_MEMORY);
	}

	*ppdata = pdata;

	/* Realloc the params space */
	params = SMB_REALLOC(*pparams, 10);
	if (params == NULL) {
		talloc_destroy(ea_ctx);
		return ERROR_NT(NT_STATUS_NO_MEMORY);
	}
	*pparams = params;

<<<<<<< HEAD
	dptr_num = dptr_create(conn,directory, False, True ,SVAL(inbuf,smb_pid));
	if (dptr_num < 0) {
		talloc_destroy(ea_ctx);
		return(UNIXERROR(ERRDOS,ERRbadfile));
	}

	/* Save the wildcard match and attribs we are using on this directory - 
		needed as lanman2 assumes these are being saved between calls */

	if (!dptr_set_wcard_and_attributes(dptr_num, mask, dirtype)) {
		dptr_close(&dptr_num);
		talloc_destroy(ea_ctx);
		return ERROR_NT(NT_STATUS_NO_MEMORY);
=======
	/* Save the wildcard match and attribs we are using on this directory - 
		needed as lanman2 assumes these are being saved between calls */

	dptr_num = dptr_create(conn,directory, False, True ,SVAL(inbuf,smb_pid), mask, dirtype);
	if (dptr_num < 0) {
		talloc_destroy(ea_ctx);
		return(UNIXERROR(ERRDOS,ERRbadfile));
>>>>>>> 369c89d3
	}

	DEBUG(4,("dptr_num is %d, wcard = %s, attr = %d\n",dptr_num, mask, dirtype));

	/* We don't need to check for VOL here as this is returned by 
		a different TRANS2 call. */
  
	DEBUG(8,("dirpath=<%s> dontdescend=<%s>\n", conn->dirpath,lp_dontdescend(SNUM(conn))));
	if (in_list(conn->dirpath,lp_dontdescend(SNUM(conn)),conn->case_sensitive))
		dont_descend = True;
    
	p = pdata;
	space_remaining = max_data_bytes;
	out_of_space = False;

	for (i=0;(i<maxentries) && !finished && !out_of_space;i++) {
		BOOL got_exact_match = False;

		/* this is a heuristic to avoid seeking the dirptr except when 
			absolutely necessary. It allows for a filename of about 40 chars */
		if (space_remaining < DIRLEN_GUESS && numentries > 0) {
			out_of_space = True;
			finished = False;
		} else {
			finished = !get_lanman2_dir_entry(conn,
					inbuf, outbuf,
					mask,dirtype,info_level,
					requires_resume_key,dont_descend,
					&p,pdata,space_remaining, &out_of_space, &got_exact_match,
					&last_entry_off, ea_list, ea_ctx);
		}

		if (finished && out_of_space)
			finished = False;

		if (!finished && !out_of_space)
			numentries++;

		/*
		 * As an optimisation if we know we aren't looking
		 * for a wildcard name (ie. the name matches the wildcard exactly)
		 * then we can finish on any (first) match.
		 * This speeds up large directory searches. JRA.
		 */

		if(got_exact_match)
			finished = True;

		space_remaining = max_data_bytes - PTR_DIFF(p,pdata);
	}
  
	talloc_destroy(ea_ctx);

	/* Check if we can close the dirptr */
	if(close_after_first || (finished && close_if_end)) {
		DEBUG(5,("call_trans2findfirst - (2) closing dptr_num %d\n", dptr_num));
		dptr_close(&dptr_num);
	}

	/* 
	 * If there are no matching entries we must return ERRDOS/ERRbadfile - 
	 * from observation of NT. NB. This changes to ERRDOS,ERRnofiles if
	 * the protocol level is less than NT1. Tested with smbclient. JRA.
	 * This should fix the OS/2 client bug #2335.
	 */

	if(numentries == 0) {
		dptr_close(&dptr_num);
		if (Protocol < PROTOCOL_NT1) {
			return ERROR_DOS(ERRDOS,ERRnofiles);
		} else {
			return ERROR_BOTH(NT_STATUS_NO_SUCH_FILE,ERRDOS,ERRbadfile);
		}
	}

	/* At this point pdata points to numentries directory entries. */

	/* Set up the return parameter block */
	SSVAL(params,0,dptr_num);
	SSVAL(params,2,numentries);
	SSVAL(params,4,finished);
	SSVAL(params,6,0); /* Never an EA error */
	SSVAL(params,8,last_entry_off);

	send_trans2_replies( outbuf, bufsize, params, 10, pdata, PTR_DIFF(p,pdata));

	if ((! *directory) && dptr_path(dptr_num))
		slprintf(directory,sizeof(directory)-1, "(%s)",dptr_path(dptr_num));

	DEBUG( 4, ( "%s mask=%s directory=%s dirtype=%d numentries=%d\n",
		smb_fn_name(CVAL(inbuf,smb_com)), 
		mask, directory, dirtype, numentries ) );

	/* 
	 * Force a name mangle here to ensure that the
	 * mask as an 8.3 name is top of the mangled cache.
	 * The reasons for this are subtle. Don't remove
	 * this code unless you know what you are doing
	 * (see PR#13758). JRA.
	 */

	if(!mangle_is_8_3_wildcards( mask, False, SNUM(conn)))
		mangle_map(mask, True, True, SNUM(conn));

	return(-1);
}

/****************************************************************************
 Reply to a TRANS2_FINDNEXT.
****************************************************************************/

static int call_trans2findnext(connection_struct *conn, char *inbuf, char *outbuf, int length, int bufsize,
					char **pparams, int total_params, char **ppdata, int total_data,
					unsigned int max_data_bytes)
{
	/* We must be careful here that we don't return more than the
		allowed number of data bytes. If this means returning fewer than
		maxentries then so be it. We assume that the redirector has
		enough room for the fixed number of parameter bytes it has
		requested. */
	char *params = *pparams;
	char *pdata = *ppdata;
	int dptr_num = SVAL(params,0);
	int maxentries = SVAL(params,2);
	uint16 info_level = SVAL(params,4);
	uint32 resume_key = IVAL(params,6);
	uint16 findnext_flags = SVAL(params,10);
	BOOL close_after_request = (findnext_flags & FLAG_TRANS2_FIND_CLOSE);
	BOOL close_if_end = (findnext_flags & FLAG_TRANS2_FIND_CLOSE_IF_END);
	BOOL requires_resume_key = (findnext_flags & FLAG_TRANS2_FIND_REQUIRE_RESUME);
	BOOL continue_bit = (findnext_flags & FLAG_TRANS2_FIND_CONTINUE);
	pstring resume_name;
	pstring mask;
	pstring directory;
	char *p;
	uint16 dirtype;
	int numentries = 0;
	int i, last_entry_off=0;
	BOOL finished = False;
	BOOL dont_descend = False;
	BOOL out_of_space = False;
	int space_remaining;
	TALLOC_CTX *ea_ctx = NULL;
	struct ea_list *ea_list = NULL;
	NTSTATUS ntstatus = NT_STATUS_OK;

	if (total_params < 12) {
		return ERROR_NT(NT_STATUS_INVALID_PARAMETER);
	}

	*mask = *directory = *resume_name = 0;

	srvstr_get_path(inbuf, resume_name, params+12, sizeof(resume_name), -1, STR_TERMINATE, &ntstatus, True);
	if (!NT_STATUS_IS_OK(ntstatus)) {
		/* Win9x or OS/2 can send a resume name of ".." or ".". This will cause the parser to
		   complain (it thinks we're asking for the directory above the shared
		   path or an invalid name). Catch this as the resume name is only compared, never used in
		   a file access. JRA. */
		if (NT_STATUS_EQUAL(ntstatus,NT_STATUS_OBJECT_PATH_SYNTAX_BAD)) {
			pstrcpy(resume_name, "..");
		} else if (NT_STATUS_EQUAL(ntstatus,NT_STATUS_OBJECT_NAME_INVALID)) {
			pstrcpy(resume_name, ".");
		} else {
			return ERROR_NT(ntstatus);
		}
	}

	DEBUG(3,("call_trans2findnext: dirhandle = %d, max_data_bytes = %d, maxentries = %d, \
close_after_request=%d, close_if_end = %d requires_resume_key = %d \
resume_key = %d resume name = %s continue=%d level = %d\n",
		dptr_num, max_data_bytes, maxentries, close_after_request, close_if_end, 
		requires_resume_key, resume_key, resume_name, continue_bit, info_level));

	if (!maxentries) {
		/* W2K3 seems to treat zero as 1. */
		maxentries = 1;
	}

	switch (info_level) {
		case SMB_FIND_INFO_STANDARD:
		case SMB_FIND_EA_SIZE:
		case SMB_FIND_EA_LIST:
		case SMB_FIND_FILE_DIRECTORY_INFO:
		case SMB_FIND_FILE_FULL_DIRECTORY_INFO:
		case SMB_FIND_FILE_NAMES_INFO:
		case SMB_FIND_FILE_BOTH_DIRECTORY_INFO:
			break;
		case SMB_FIND_FILE_UNIX:
			if (!lp_unix_extensions())
				return(ERROR_DOS(ERRDOS,ERRunknownlevel));
			break;
		default:
			return ERROR_DOS(ERRDOS,ERRunknownlevel);
	}

	if (info_level == SMB_FIND_EA_LIST) {
		uint32 ea_size;

		if (total_data < 4) {
			return ERROR_NT(NT_STATUS_INVALID_PARAMETER);
		}

		ea_size = IVAL(pdata,0);
		if (ea_size != total_data) {
			DEBUG(4,("call_trans2findnext: Rejecting EA request with incorrect \
total_data=%u (should be %u)\n", (unsigned int)total_data, (unsigned int)IVAL(pdata,0) ));
			return ERROR_NT(NT_STATUS_INVALID_PARAMETER);
		}
                                                                                                                                                     
		if (!lp_ea_support(SNUM(conn))) {
			return ERROR_DOS(ERRDOS,ERReasnotsupported);
		}
                                                                                                                                                     
		if ((ea_ctx = talloc_init("findnext_ea_list")) == NULL) {
			return ERROR_NT(NT_STATUS_NO_MEMORY);
		}

		/* Pull out the list of names. */
		ea_list = read_ea_name_list(ea_ctx, pdata + 4, ea_size - 4);
		if (!ea_list) {
			talloc_destroy(ea_ctx);
			return ERROR_NT(NT_STATUS_INVALID_PARAMETER);
		}
	}

	pdata = SMB_REALLOC( *ppdata, max_data_bytes + DIR_ENTRY_SAFETY_MARGIN);
	if(pdata == NULL) {
		talloc_destroy(ea_ctx);
		return ERROR_NT(NT_STATUS_NO_MEMORY);
	}

	*ppdata = pdata;

	/* Realloc the params space */
	params = SMB_REALLOC(*pparams, 6*SIZEOFWORD);
	if( params == NULL ) {
		talloc_destroy(ea_ctx);
		return ERROR_NT(NT_STATUS_NO_MEMORY);
	}

	*pparams = params;

	/* Check that the dptr is valid */
	if(!(conn->dirptr = dptr_fetch_lanman2(dptr_num))) {
		talloc_destroy(ea_ctx);
		return ERROR_DOS(ERRDOS,ERRnofiles);
	}

	string_set(&conn->dirpath,dptr_path(dptr_num));

	/* Get the wildcard mask from the dptr */
	if((p = dptr_wcard(dptr_num))== NULL) {
		DEBUG(2,("dptr_num %d has no wildcard\n", dptr_num));
		talloc_destroy(ea_ctx);
		return ERROR_DOS(ERRDOS,ERRnofiles);
	}

	pstrcpy(mask, p);
	pstrcpy(directory,conn->dirpath);

	/* Get the attr mask from the dptr */
	dirtype = dptr_attr(dptr_num);

	DEBUG(3,("dptr_num is %d, mask = %s, attr = %x, dirptr=(0x%lX,%ld)\n",
		dptr_num, mask, dirtype, 
		(long)conn->dirptr,
		dptr_TellDir(conn->dirptr)));

	/* We don't need to check for VOL here as this is returned by 
		a different TRANS2 call. */

	DEBUG(8,("dirpath=<%s> dontdescend=<%s>\n",conn->dirpath,lp_dontdescend(SNUM(conn))));
	if (in_list(conn->dirpath,lp_dontdescend(SNUM(conn)),conn->case_sensitive))
		dont_descend = True;
    
	p = pdata;
	space_remaining = max_data_bytes;
	out_of_space = False;

	/* 
	 * Seek to the correct position. We no longer use the resume key but
	 * depend on the last file name instead.
	 */

	if(*resume_name && !continue_bit) {
		SMB_STRUCT_STAT st;

		long current_pos = 0;
		/*
		 * Remember, mangle_map is called by
		 * get_lanman2_dir_entry(), so the resume name
		 * could be mangled. Ensure we check the unmangled name.
		 */

		if (mangle_is_mangled(resume_name, SNUM(conn))) {
			mangle_check_cache(resume_name, sizeof(resume_name)-1, SNUM(conn));
		}

		/*
		 * Fix for NT redirector problem triggered by resume key indexes
		 * changing between directory scans. We now return a resume key of 0
		 * and instead look for the filename to continue from (also given
		 * to us by NT/95/smbfs/smbclient). If no other scans have been done between the
		 * findfirst/findnext (as is usual) then the directory pointer
		 * should already be at the correct place.
		 */

		finished = !dptr_SearchDir(conn->dirptr, resume_name, &current_pos, &st);
	} /* end if resume_name && !continue_bit */

	for (i=0;(i<(int)maxentries) && !finished && !out_of_space ;i++) {
		BOOL got_exact_match = False;

		/* this is a heuristic to avoid seeking the dirptr except when 
			absolutely necessary. It allows for a filename of about 40 chars */
		if (space_remaining < DIRLEN_GUESS && numentries > 0) {
			out_of_space = True;
			finished = False;
		} else {
			finished = !get_lanman2_dir_entry(conn,
						inbuf, outbuf,
						mask,dirtype,info_level,
						requires_resume_key,dont_descend,
						&p,pdata,space_remaining, &out_of_space, &got_exact_match,
						&last_entry_off, ea_list, ea_ctx);
		}

		if (finished && out_of_space)
			finished = False;

		if (!finished && !out_of_space)
			numentries++;

		/*
		 * As an optimisation if we know we aren't looking
		 * for a wildcard name (ie. the name matches the wildcard exactly)
		 * then we can finish on any (first) match.
		 * This speeds up large directory searches. JRA.
		 */

		if(got_exact_match)
			finished = True;

		space_remaining = max_data_bytes - PTR_DIFF(p,pdata);
	}
  
	talloc_destroy(ea_ctx);

	/* Check if we can close the dirptr */
	if(close_after_request || (finished && close_if_end)) {
		DEBUG(5,("call_trans2findnext: closing dptr_num = %d\n", dptr_num));
		dptr_close(&dptr_num); /* This frees up the saved mask */
	}

	/* Set up the return parameter block */
	SSVAL(params,0,numentries);
	SSVAL(params,2,finished);
	SSVAL(params,4,0); /* Never an EA error */
	SSVAL(params,6,last_entry_off);

	send_trans2_replies( outbuf, bufsize, params, 8, pdata, PTR_DIFF(p,pdata));

	if ((! *directory) && dptr_path(dptr_num))
		slprintf(directory,sizeof(directory)-1, "(%s)",dptr_path(dptr_num));

	DEBUG( 3, ( "%s mask=%s directory=%s dirtype=%d numentries=%d\n",
		smb_fn_name(CVAL(inbuf,smb_com)), 
		mask, directory, dirtype, numentries ) );

	return(-1);
}

/****************************************************************************
 Reply to a TRANS2_QFSINFO (query filesystem info).
****************************************************************************/

static int call_trans2qfsinfo(connection_struct *conn, char *inbuf, char *outbuf, int length, int bufsize,
					char **pparams, int total_params, char **ppdata, int total_data,
					unsigned int max_data_bytes)
{
	char *pdata = *ppdata;
	char *params = *pparams;
	uint16 info_level = SVAL(params,0);
	int data_len, len;
	SMB_STRUCT_STAT st;
	char *vname = volume_label(SNUM(conn));
	int snum = SNUM(conn);
	char *fstype = lp_fstype(SNUM(conn));
	int quota_flag = 0;

	DEBUG(3,("call_trans2qfsinfo: level = %d\n", info_level));

	if(SMB_VFS_STAT(conn,".",&st)!=0) {
		DEBUG(2,("call_trans2qfsinfo: stat of . failed (%s)\n", strerror(errno)));
		return ERROR_DOS(ERRSRV,ERRinvdevice);
	}

	pdata = SMB_REALLOC(*ppdata, max_data_bytes + DIR_ENTRY_SAFETY_MARGIN);
	if ( pdata == NULL ) {
		return ERROR_NT(NT_STATUS_NO_MEMORY);
	}

	*ppdata = pdata;
	memset((char *)pdata,'\0',max_data_bytes + DIR_ENTRY_SAFETY_MARGIN);

	switch (info_level) {
		case SMB_INFO_ALLOCATION:
		{
			SMB_BIG_UINT dfree,dsize,bsize,block_size,sectors_per_unit,bytes_per_sector;
			data_len = 18;
			if (SMB_VFS_DISK_FREE(conn,".",False,&bsize,&dfree,&dsize) == (SMB_BIG_UINT)-1) {
				return(UNIXERROR(ERRHRD,ERRgeneral));
			}

			block_size = lp_block_size(snum);
			if (bsize < block_size) {
				SMB_BIG_UINT factor = block_size/bsize;
				bsize = block_size;
				dsize /= factor;
				dfree /= factor;
			}
			if (bsize > block_size) {
				SMB_BIG_UINT factor = bsize/block_size;
				bsize = block_size;
				dsize *= factor;
				dfree *= factor;
			}
			bytes_per_sector = 512;
			sectors_per_unit = bsize/bytes_per_sector;

			DEBUG(5,("call_trans2qfsinfo : SMB_INFO_ALLOCATION id=%x, bsize=%u, cSectorUnit=%u, \
cBytesSector=%u, cUnitTotal=%u, cUnitAvail=%d\n", (unsigned int)st.st_dev, (unsigned int)bsize, (unsigned int)sectors_per_unit,
				(unsigned int)bytes_per_sector, (unsigned int)dsize, (unsigned int)dfree));

			SIVAL(pdata,l1_idFileSystem,st.st_dev);
			SIVAL(pdata,l1_cSectorUnit,sectors_per_unit);
			SIVAL(pdata,l1_cUnit,dsize);
			SIVAL(pdata,l1_cUnitAvail,dfree);
			SSVAL(pdata,l1_cbSector,bytes_per_sector);
			break;
		}

		case SMB_INFO_VOLUME:
			/* Return volume name */
			/* 
			 * Add volume serial number - hash of a combination of
			 * the called hostname and the service name.
			 */
			SIVAL(pdata,0,str_checksum(lp_servicename(snum)) ^ (str_checksum(get_local_machine_name())<<16) );
			/*
			 * Win2k3 and previous mess this up by sending a name length
			 * one byte short. I believe only older clients (OS/2 Win9x) use
			 * this call so try fixing this by adding a terminating null to
			 * the pushed string. The change here was adding the STR_TERMINATE. JRA.
			 */
			len = srvstr_push(outbuf, pdata+l2_vol_szVolLabel, vname, -1, STR_NOALIGN|STR_TERMINATE);
			SCVAL(pdata,l2_vol_cch,len);
			data_len = l2_vol_szVolLabel + len;
			DEBUG(5,("call_trans2qfsinfo : time = %x, namelen = %d, name = %s\n",
				(unsigned)st.st_ctime, len, vname));
			break;

		case SMB_QUERY_FS_ATTRIBUTE_INFO:
		case SMB_FS_ATTRIBUTE_INFORMATION:


#if defined(HAVE_SYS_QUOTAS)
			quota_flag = FILE_VOLUME_QUOTAS;
#endif

			SIVAL(pdata,0,FILE_CASE_PRESERVED_NAMES|FILE_CASE_SENSITIVE_SEARCH|
				(lp_nt_acl_support(SNUM(conn)) ? FILE_PERSISTENT_ACLS : 0)|
				quota_flag); /* FS ATTRIBUTES */

			SIVAL(pdata,4,255); /* Max filename component length */
			/* NOTE! the fstype must *not* be null terminated or win98 won't recognise it
				and will think we can't do long filenames */
			len = srvstr_push(outbuf, pdata+12, fstype, -1, STR_UNICODE);
			SIVAL(pdata,8,len);
			data_len = 12 + len;
			break;

		case SMB_QUERY_FS_LABEL_INFO:
		case SMB_FS_LABEL_INFORMATION:
			len = srvstr_push(outbuf, pdata+4, vname, -1, 0);
			data_len = 4 + len;
			SIVAL(pdata,0,len);
			break;

		case SMB_QUERY_FS_VOLUME_INFO:      
		case SMB_FS_VOLUME_INFORMATION:

			/* 
			 * Add volume serial number - hash of a combination of
			 * the called hostname and the service name.
			 */
			SIVAL(pdata,8,str_checksum(lp_servicename(snum)) ^ 
				(str_checksum(get_local_machine_name())<<16));

			len = srvstr_push(outbuf, pdata+18, vname, -1, STR_UNICODE);
			SIVAL(pdata,12,len);
			data_len = 18+len;
			DEBUG(5,("call_trans2qfsinfo : SMB_QUERY_FS_VOLUME_INFO namelen = %d, vol=%s serv=%s\n", 
				(int)strlen(vname),vname, lp_servicename(snum)));
			break;

		case SMB_QUERY_FS_SIZE_INFO:
		case SMB_FS_SIZE_INFORMATION:
		{
			SMB_BIG_UINT dfree,dsize,bsize,block_size,sectors_per_unit,bytes_per_sector;
			data_len = 24;
			if (SMB_VFS_DISK_FREE(conn,".",False,&bsize,&dfree,&dsize) == (SMB_BIG_UINT)-1) {
				return(UNIXERROR(ERRHRD,ERRgeneral));
			}
			block_size = lp_block_size(snum);
			if (bsize < block_size) {
				SMB_BIG_UINT factor = block_size/bsize;
				bsize = block_size;
				dsize /= factor;
				dfree /= factor;
			}
			if (bsize > block_size) {
				SMB_BIG_UINT factor = bsize/block_size;
				bsize = block_size;
				dsize *= factor;
				dfree *= factor;
			}
			bytes_per_sector = 512;
			sectors_per_unit = bsize/bytes_per_sector;
			DEBUG(5,("call_trans2qfsinfo : SMB_QUERY_FS_SIZE_INFO bsize=%u, cSectorUnit=%u, \
cBytesSector=%u, cUnitTotal=%u, cUnitAvail=%d\n", (unsigned int)bsize, (unsigned int)sectors_per_unit,
				(unsigned int)bytes_per_sector, (unsigned int)dsize, (unsigned int)dfree));
			SBIG_UINT(pdata,0,dsize);
			SBIG_UINT(pdata,8,dfree);
			SIVAL(pdata,16,sectors_per_unit);
			SIVAL(pdata,20,bytes_per_sector);
			break;
		}

		case SMB_FS_FULL_SIZE_INFORMATION:
		{
			SMB_BIG_UINT dfree,dsize,bsize,block_size,sectors_per_unit,bytes_per_sector;
			data_len = 32;
			if (SMB_VFS_DISK_FREE(conn,".",False,&bsize,&dfree,&dsize) == (SMB_BIG_UINT)-1) {
				return(UNIXERROR(ERRHRD,ERRgeneral));
			}
			block_size = lp_block_size(snum);
			if (bsize < block_size) {
				SMB_BIG_UINT factor = block_size/bsize;
				bsize = block_size;
				dsize /= factor;
				dfree /= factor;
			}
			if (bsize > block_size) {
				SMB_BIG_UINT factor = bsize/block_size;
				bsize = block_size;
				dsize *= factor;
				dfree *= factor;
			}
			bytes_per_sector = 512;
			sectors_per_unit = bsize/bytes_per_sector;
			DEBUG(5,("call_trans2qfsinfo : SMB_QUERY_FS_FULL_SIZE_INFO bsize=%u, cSectorUnit=%u, \
cBytesSector=%u, cUnitTotal=%u, cUnitAvail=%d\n", (unsigned int)bsize, (unsigned int)sectors_per_unit,
				(unsigned int)bytes_per_sector, (unsigned int)dsize, (unsigned int)dfree));
			SBIG_UINT(pdata,0,dsize); /* Total Allocation units. */
			SBIG_UINT(pdata,8,dfree); /* Caller available allocation units. */
			SBIG_UINT(pdata,16,dfree); /* Actual available allocation units. */
			SIVAL(pdata,24,sectors_per_unit); /* Sectors per allocation unit. */
			SIVAL(pdata,28,bytes_per_sector); /* Bytes per sector. */
			break;
		}

		case SMB_QUERY_FS_DEVICE_INFO:
		case SMB_FS_DEVICE_INFORMATION:
			data_len = 8;
			SIVAL(pdata,0,0); /* dev type */
			SIVAL(pdata,4,0); /* characteristics */
			break;

#ifdef HAVE_SYS_QUOTAS
		case SMB_FS_QUOTA_INFORMATION:
		/* 
		 * what we have to send --metze:
		 *
		 * Unknown1: 		24 NULL bytes
		 * Soft Quota Treshold: 8 bytes seems like SMB_BIG_UINT or so
		 * Hard Quota Limit:	8 bytes seems like SMB_BIG_UINT or so
		 * Quota Flags:		2 byte :
		 * Unknown3:		6 NULL bytes
		 *
		 * 48 bytes total
		 * 
		 * details for Quota Flags:
		 * 
		 * 0x0020 Log Limit: log if the user exceeds his Hard Quota
		 * 0x0010 Log Warn:  log if the user exceeds his Soft Quota
		 * 0x0002 Deny Disk: deny disk access when the user exceeds his Hard Quota
		 * 0x0001 Enable Quotas: enable quota for this fs
		 *
		 */
		{
			/* we need to fake up a fsp here,
			 * because its not send in this call
			 */
			files_struct fsp;
			SMB_NTQUOTA_STRUCT quotas;
			
			ZERO_STRUCT(fsp);
			ZERO_STRUCT(quotas);
			
			fsp.conn = conn;
			fsp.fnum = -1;
			fsp.fh->fd = -1;
			
			/* access check */
			if (current_user.uid != 0) {
				DEBUG(0,("set_user_quota: access_denied service [%s] user [%s]\n",
					lp_servicename(SNUM(conn)),conn->user));
				return ERROR_DOS(ERRDOS,ERRnoaccess);
			}
			
			if (vfs_get_ntquota(&fsp, SMB_USER_FS_QUOTA_TYPE, NULL, &quotas)!=0) {
				DEBUG(0,("vfs_get_ntquota() failed for service [%s]\n",lp_servicename(SNUM(conn))));
				return ERROR_DOS(ERRSRV,ERRerror);
			}

			data_len = 48;

			DEBUG(10,("SMB_FS_QUOTA_INFORMATION: for service [%s]\n",lp_servicename(SNUM(conn))));		
		
			/* Unknown1 24 NULL bytes*/
			SBIG_UINT(pdata,0,(SMB_BIG_UINT)0);
			SBIG_UINT(pdata,8,(SMB_BIG_UINT)0);
			SBIG_UINT(pdata,16,(SMB_BIG_UINT)0);
		
			/* Default Soft Quota 8 bytes */
			SBIG_UINT(pdata,24,quotas.softlim);

			/* Default Hard Quota 8 bytes */
			SBIG_UINT(pdata,32,quotas.hardlim);
	
			/* Quota flag 2 bytes */
			SSVAL(pdata,40,quotas.qflags);
		
			/* Unknown3 6 NULL bytes */
			SSVAL(pdata,42,0);
			SIVAL(pdata,44,0);
			
			break;
		}
#endif /* HAVE_SYS_QUOTAS */
		case SMB_FS_OBJECTID_INFORMATION:
			data_len = 64;
			break;

		/*
		 * Query the version and capabilities of the CIFS UNIX extensions
		 * in use.
		 */

		case SMB_QUERY_CIFS_UNIX_INFO:
			if (!lp_unix_extensions())
				return ERROR_DOS(ERRDOS,ERRunknownlevel);
			data_len = 12;
			SSVAL(pdata,0,CIFS_UNIX_MAJOR_VERSION);
			SSVAL(pdata,2,CIFS_UNIX_MINOR_VERSION);
<<<<<<< HEAD
			SBIG_UINT(pdata,4,((SMB_BIG_UINT)CIFS_UNIX_POSIX_ACLS_CAP)); /* We have POSIX ACLs. */
=======
			SBIG_UINT(pdata,4,((SMB_BIG_UINT)(CIFS_UNIX_POSIX_ACLS_CAP|
					CIFS_UNIX_POSIX_PATHNAMES_CAP))); /* We have POSIX ACLs and pathname capability. */
>>>>>>> 369c89d3
			break;

		case SMB_MAC_QUERY_FS_INFO:
			/*
			 * Thursby MAC extension... ONLY on NTFS filesystems
			 * once we do streams then we don't need this
			 */
			if (strequal(lp_fstype(SNUM(conn)),"NTFS")) {
				data_len = 88;
				SIVAL(pdata,84,0x100); /* Don't support mac... */
				break;
			}
			/* drop through */
		default:
			return ERROR_DOS(ERRDOS,ERRunknownlevel);
	}


	send_trans2_replies( outbuf, bufsize, params, 0, pdata, data_len);

	DEBUG( 4, ( "%s info_level = %d\n", smb_fn_name(CVAL(inbuf,smb_com)), info_level) );

	return -1;
}

/****************************************************************************
 Reply to a TRANS2_SETFSINFO (set filesystem info).
****************************************************************************/

static int call_trans2setfsinfo(connection_struct *conn, char *inbuf, char *outbuf, int length, int bufsize,
					char **pparams, int total_params, char **ppdata, int total_data,
					unsigned int max_data_bytes)
{
	char *pdata = *ppdata;
	char *params = *pparams;
	uint16 info_level;
	int outsize;

	DEBUG(10,("call_trans2setfsinfo: for service [%s]\n",lp_servicename(SNUM(conn))));

	/*  */
	if (total_params < 4) {
		DEBUG(0,("call_trans2setfsinfo: requires total_params(%d) >= 4 bytes!\n",
			total_params));
		return ERROR_NT(NT_STATUS_INVALID_PARAMETER);
<<<<<<< HEAD
	}

	fsp = file_fsp(params,0);

	if (!CHECK_NTQUOTA_HANDLE_OK(fsp,conn)) {
		DEBUG(3,("TRANSACT_GET_USER_QUOTA: no valid QUOTA HANDLE\n"));
		return ERROR_NT(NT_STATUS_INVALID_HANDLE);
=======
>>>>>>> 369c89d3
	}

	info_level = SVAL(params,2);

	switch(info_level) {
		case SMB_SET_CIFS_UNIX_INFO:
			{
				uint16 client_unix_major;
				uint16 client_unix_minor;
				uint32 client_unix_cap_low;
				uint32 client_unix_cap_high;

				if (!lp_unix_extensions()) {
					return ERROR_DOS(ERRDOS,ERRunknownlevel);
				}

				/* There should be 12 bytes of capabilities set. */
				if (total_data < 8) {
					return ERROR_NT(NT_STATUS_INVALID_PARAMETER);
				}
				client_unix_major = SVAL(pdata,0);
				client_unix_minor = SVAL(pdata,2);
				client_unix_cap_low = IVAL(pdata,4);
				client_unix_cap_high = IVAL(pdata,8);
				/* Just print these values for now. */
				DEBUG(10,("call_trans2setfsinfo: set unix info. major = %u, minor = %u \
cap_low = 0x%x, cap_high = 0x%x\n",
					(unsigned int)client_unix_major,
					(unsigned int)client_unix_minor,
					(unsigned int)client_unix_cap_low,
					(unsigned int)client_unix_cap_high ));

				/* Here is where we must switch to posix pathname processing... */
				lp_set_posix_pathnames();
				mangle_change_to_posix();
				break;
			}
		case SMB_FS_QUOTA_INFORMATION:
			{
				files_struct *fsp = NULL;
				SMB_NTQUOTA_STRUCT quotas;
	
				ZERO_STRUCT(quotas);

				/* access check */
				if ((current_user.uid != 0)||!CAN_WRITE(conn)) {
					DEBUG(0,("set_user_quota: access_denied service [%s] user [%s]\n",
						lp_servicename(SNUM(conn)),conn->user));
					return ERROR_DOS(ERRSRV,ERRaccess);
				}

				/* note: normaly there're 48 bytes,
				 * but we didn't use the last 6 bytes for now 
				 * --metze 
				 */
				fsp = file_fsp(params,0);
				if (!CHECK_NTQUOTA_HANDLE_OK(fsp,conn)) {
					DEBUG(3,("TRANSACT_GET_USER_QUOTA: no valid QUOTA HANDLE\n"));
					return ERROR_NT(NT_STATUS_INVALID_HANDLE);
				}

				if (total_data < 42) {
					DEBUG(0,("call_trans2setfsinfo: SET_FS_QUOTA: requires total_data(%d) >= 42 bytes!\n",
						total_data));
					return ERROR_NT(NT_STATUS_INVALID_PARAMETER);
				}
			
				/* unknown_1 24 NULL bytes in pdata*/
		
				/* the soft quotas 8 bytes (SMB_BIG_UINT)*/
				quotas.softlim = (SMB_BIG_UINT)IVAL(pdata,24);
#ifdef LARGE_SMB_OFF_T
				quotas.softlim |= (((SMB_BIG_UINT)IVAL(pdata,28)) << 32);
#else /* LARGE_SMB_OFF_T */
				if ((IVAL(pdata,28) != 0)&&
					((quotas.softlim != 0xFFFFFFFF)||
					(IVAL(pdata,28)!=0xFFFFFFFF))) {
					/* more than 32 bits? */
					return ERROR_NT(NT_STATUS_INVALID_PARAMETER);
				}
#endif /* LARGE_SMB_OFF_T */
		
				/* the hard quotas 8 bytes (SMB_BIG_UINT)*/
				quotas.hardlim = (SMB_BIG_UINT)IVAL(pdata,32);
#ifdef LARGE_SMB_OFF_T
				quotas.hardlim |= (((SMB_BIG_UINT)IVAL(pdata,36)) << 32);
#else /* LARGE_SMB_OFF_T */
				if ((IVAL(pdata,36) != 0)&&
					((quotas.hardlim != 0xFFFFFFFF)||
					(IVAL(pdata,36)!=0xFFFFFFFF))) {
					/* more than 32 bits? */
					return ERROR_NT(NT_STATUS_INVALID_PARAMETER);
				}
#endif /* LARGE_SMB_OFF_T */
		
				/* quota_flags 2 bytes **/
				quotas.qflags = SVAL(pdata,40);
		
				/* unknown_2 6 NULL bytes follow*/
		
				/* now set the quotas */
				if (vfs_set_ntquota(fsp, SMB_USER_FS_QUOTA_TYPE, NULL, &quotas)!=0) {
					DEBUG(0,("vfs_set_ntquota() failed for service [%s]\n",lp_servicename(SNUM(conn))));
					return ERROR_DOS(ERRSRV,ERRerror);
				}
			
				break;
			}
		default:
			DEBUG(3,("call_trans2setfsinfo: unknown level (0x%X) not implemented yet.\n",
				info_level));
			return ERROR_DOS(ERRDOS,ERRunknownlevel);
			break;
	}

	/* 
	 * sending this reply works fine, 
	 * but I'm not sure it's the same 
	 * like windows do...
	 * --metze
	 */ 
	outsize = set_message(outbuf,10,0,True);

	return outsize;
}

/****************************************************************************
 Utility function to set bad path error.
****************************************************************************/

int set_bad_path_error(int err, BOOL bad_path, char *outbuf, int def_class, uint32 def_code)
{
	DEBUG(10,("set_bad_path_error: err = %d bad_path = %d\n",
			err, (int)bad_path ));

	if(err == ENOENT) {
		if (bad_path) {
			return ERROR_NT(NT_STATUS_OBJECT_PATH_NOT_FOUND);
		} else {
			return ERROR_NT(NT_STATUS_OBJECT_NAME_NOT_FOUND);
		}
	}
	return UNIXERROR(def_class,def_code);
}

#if defined(HAVE_POSIX_ACLS)
/****************************************************************************
 Utility function to count the number of entries in a POSIX acl.
****************************************************************************/

static unsigned int count_acl_entries(connection_struct *conn, SMB_ACL_T posix_acl)
{
	unsigned int ace_count = 0;
	int entry_id = SMB_ACL_FIRST_ENTRY;
	SMB_ACL_ENTRY_T entry;

	while ( posix_acl && (SMB_VFS_SYS_ACL_GET_ENTRY(conn, posix_acl, entry_id, &entry) == 1)) {
		/* get_next... */
		if (entry_id == SMB_ACL_FIRST_ENTRY) {
			entry_id = SMB_ACL_NEXT_ENTRY;
		}
		ace_count++;
	}
	return ace_count;
}

/****************************************************************************
 Utility function to marshall a POSIX acl into wire format.
****************************************************************************/

static BOOL marshall_posix_acl(connection_struct *conn, char *pdata, SMB_STRUCT_STAT *pst, SMB_ACL_T posix_acl)
{
	int entry_id = SMB_ACL_FIRST_ENTRY;
	SMB_ACL_ENTRY_T entry;

	while ( posix_acl && (SMB_VFS_SYS_ACL_GET_ENTRY(conn, posix_acl, entry_id, &entry) == 1)) {
		SMB_ACL_TAG_T tagtype;
		SMB_ACL_PERMSET_T permset;
		unsigned char perms = 0;
		unsigned int own_grp;

		/* get_next... */
		if (entry_id == SMB_ACL_FIRST_ENTRY) {
			entry_id = SMB_ACL_NEXT_ENTRY;
		}

		if (SMB_VFS_SYS_ACL_GET_TAG_TYPE(conn, entry, &tagtype) == -1) {
			DEBUG(0,("marshall_posix_acl: SMB_VFS_SYS_ACL_GET_TAG_TYPE failed.\n"));
			return False;
		}

		if (SMB_VFS_SYS_ACL_GET_PERMSET(conn, entry, &permset) == -1) {
			DEBUG(0,("marshall_posix_acl: SMB_VFS_SYS_ACL_GET_PERMSET failed.\n"));
			return False;
		}

		perms |= (SMB_VFS_SYS_ACL_GET_PERM(conn, permset, SMB_ACL_READ) ? SMB_POSIX_ACL_READ : 0);
		perms |= (SMB_VFS_SYS_ACL_GET_PERM(conn, permset, SMB_ACL_WRITE) ? SMB_POSIX_ACL_WRITE : 0);
		perms |= (SMB_VFS_SYS_ACL_GET_PERM(conn, permset, SMB_ACL_EXECUTE) ? SMB_POSIX_ACL_EXECUTE : 0);

		SCVAL(pdata,1,perms);

		switch (tagtype) {
			case SMB_ACL_USER_OBJ:
				SCVAL(pdata,0,SMB_POSIX_ACL_USER_OBJ);
				own_grp = (unsigned int)pst->st_uid;
				SIVAL(pdata,2,own_grp);
				SIVAL(pdata,6,0);
				break;
			case SMB_ACL_USER:
				{
					uid_t *puid = (uid_t *)SMB_VFS_SYS_ACL_GET_QUALIFIER(conn, entry);
					if (!puid) {
						DEBUG(0,("marshall_posix_acl: SMB_VFS_SYS_ACL_GET_QUALIFIER failed.\n"));
					}
					own_grp = (unsigned int)*puid;
					SMB_VFS_SYS_ACL_FREE_QUALIFIER(conn, (void *)puid,tagtype);
					SCVAL(pdata,0,SMB_POSIX_ACL_USER);
					SIVAL(pdata,2,own_grp);
					SIVAL(pdata,6,0);
					break;
				}
			case SMB_ACL_GROUP_OBJ:
				SCVAL(pdata,0,SMB_POSIX_ACL_GROUP_OBJ);
				own_grp = (unsigned int)pst->st_gid;
				SIVAL(pdata,2,own_grp);
				SIVAL(pdata,6,0);
				break;
			case SMB_ACL_GROUP:
				{
					gid_t *pgid= (gid_t *)SMB_VFS_SYS_ACL_GET_QUALIFIER(conn, entry);
					if (!pgid) {
						DEBUG(0,("marshall_posix_acl: SMB_VFS_SYS_ACL_GET_QUALIFIER failed.\n"));
					}
					own_grp = (unsigned int)*pgid;
					SMB_VFS_SYS_ACL_FREE_QUALIFIER(conn, (void *)pgid,tagtype);
					SCVAL(pdata,0,SMB_POSIX_ACL_GROUP);
					SIVAL(pdata,2,own_grp);
					SIVAL(pdata,6,0);
					break;
				}
			case SMB_ACL_MASK:
				SCVAL(pdata,0,SMB_POSIX_ACL_MASK);
				SIVAL(pdata,2,0xFFFFFFFF);
				SIVAL(pdata,6,0xFFFFFFFF);
				break;
			case SMB_ACL_OTHER:
				SCVAL(pdata,0,SMB_POSIX_ACL_OTHER);
				SIVAL(pdata,2,0xFFFFFFFF);
				SIVAL(pdata,6,0xFFFFFFFF);
				break;
			default:
				DEBUG(0,("marshall_posix_acl: unknown tagtype.\n"));
				return False;
		}
		pdata += SMB_POSIX_ACL_ENTRY_SIZE;
	}

	return True;
}
#endif

/****************************************************************************
 Reply to a TRANS2_QFILEPATHINFO or TRANSACT2_QFILEINFO (query file info by
 file name or file id).
****************************************************************************/

static int call_trans2qfilepathinfo(connection_struct *conn, char *inbuf, char *outbuf, int length, int bufsize,
					unsigned int tran_call,
					char **pparams, int total_params, char **ppdata, int total_data,
					unsigned int max_data_bytes)
{
	char *params = *pparams;
	char *pdata = *ppdata;
	uint16 info_level;
	int mode=0;
	int nlink;
	SMB_OFF_T file_size=0;
	SMB_BIG_UINT allocation_size=0;
	unsigned int data_size = 0;
	unsigned int param_size = 2;
	SMB_STRUCT_STAT sbuf;
	pstring fname, dos_fname;
	char *fullpathname;
	char *base_name;
	char *p;
	SMB_OFF_T pos = 0;
	BOOL bad_path = False;
	BOOL delete_pending = False;
	int len;
	time_t c_time;
	files_struct *fsp = NULL;
	TALLOC_CTX *ea_ctx = NULL;
	struct ea_list *ea_list = NULL;
<<<<<<< HEAD
	uint32 desired_access = 0x12019F; /* Default - GENERIC_EXECUTE mapping from Windows */
=======
	uint32 access_mask = 0x12019F; /* Default - GENERIC_EXECUTE mapping from Windows */
>>>>>>> 369c89d3

	if (!params)
		return ERROR_NT(NT_STATUS_INVALID_PARAMETER);

	ZERO_STRUCT(sbuf);

	if (tran_call == TRANSACT2_QFILEINFO) {
		if (total_params < 4) {
			return ERROR_NT(NT_STATUS_INVALID_PARAMETER);
		}

		fsp = file_fsp(params,0);
		info_level = SVAL(params,2);

		DEBUG(3,("call_trans2qfilepathinfo: TRANSACT2_QFILEINFO: level = %d\n", info_level));

		if(fsp && (fsp->fake_file_handle)) {
			/*
			 * This is actually for the QUOTA_FAKE_FILE --metze
			 */
						
			pstrcpy(fname, fsp->fsp_name);
			/* We know this name is ok, it's already passed the checks. */
			
		} else if(fsp && (fsp->is_directory || fsp->fh->fd == -1)) {
			/*
			 * This is actually a QFILEINFO on a directory
			 * handle (returned from an NT SMB). NT5.0 seems
			 * to do this call. JRA.
			 */
			/* We know this name is ok, it's already passed the checks. */
			pstrcpy(fname, fsp->fsp_name);
		  
			if (INFO_LEVEL_IS_UNIX(info_level)) {
				/* Always do lstat for UNIX calls. */
				if (SMB_VFS_LSTAT(conn,fname,&sbuf)) {
					DEBUG(3,("call_trans2qfilepathinfo: SMB_VFS_LSTAT of %s failed (%s)\n",fname,strerror(errno)));
					return set_bad_path_error(errno, bad_path, outbuf, ERRDOS,ERRbadpath);
				}
			} else if (SMB_VFS_STAT(conn,fname,&sbuf)) {
				DEBUG(3,("call_trans2qfilepathinfo: SMB_VFS_STAT of %s failed (%s)\n",fname,strerror(errno)));
				return set_bad_path_error(errno, bad_path, outbuf, ERRDOS,ERRbadpath);
			}

			delete_pending =
				get_delete_on_close_flag(sbuf.st_dev,
							 sbuf.st_ino);
		} else {
			/*
			 * Original code - this is an open file.
			 */
			CHECK_FSP(fsp,conn);

			pstrcpy(fname, fsp->fsp_name);
			if (SMB_VFS_FSTAT(fsp,fsp->fh->fd,&sbuf) != 0) {
				DEBUG(3,("fstat of fnum %d failed (%s)\n", fsp->fnum, strerror(errno)));
				return(UNIXERROR(ERRDOS,ERRbadfid));
			}
			pos = fsp->fh->position_information;
			delete_pending = 
				get_delete_on_close_flag(sbuf.st_dev,
							 sbuf.st_ino);
			access_mask = fsp->access_mask;
		}
	} else {
		NTSTATUS status = NT_STATUS_OK;

		/* qpathinfo */
		if (total_params < 6) {
			return ERROR_NT(NT_STATUS_INVALID_PARAMETER);
		}

		info_level = SVAL(params,0);

		DEBUG(3,("call_trans2qfilepathinfo: TRANSACT2_QPATHINFO: level = %d\n", info_level));

		srvstr_get_path(inbuf, fname, &params[6], sizeof(fname), -1, STR_TERMINATE, &status, False);
		if (!NT_STATUS_IS_OK(status)) {
			return ERROR_NT(status);
		}

		RESOLVE_DFSPATH(fname, conn, inbuf, outbuf);

		unix_convert(fname,conn,0,&bad_path,&sbuf);
		if (bad_path) {
			return ERROR_NT(NT_STATUS_OBJECT_PATH_NOT_FOUND);
		}
		if (!check_name(fname,conn)) {
			DEBUG(3,("call_trans2qfilepathinfo: fileinfo of %s failed (%s)\n",fname,strerror(errno)));
			return set_bad_path_error(errno, bad_path, outbuf, ERRDOS,ERRbadpath);
		}

		if (INFO_LEVEL_IS_UNIX(info_level)) {
			/* Always do lstat for UNIX calls. */
			if (SMB_VFS_LSTAT(conn,fname,&sbuf)) {
				DEBUG(3,("call_trans2qfilepathinfo: SMB_VFS_LSTAT of %s failed (%s)\n",fname,strerror(errno)));
				return set_bad_path_error(errno, bad_path, outbuf, ERRDOS,ERRbadpath);
			}
		} else if (!VALID_STAT(sbuf) && SMB_VFS_STAT(conn,fname,&sbuf) && (info_level != SMB_INFO_IS_NAME_VALID)) {
			DEBUG(3,("call_trans2qfilepathinfo: SMB_VFS_STAT of %s failed (%s)\n",fname,strerror(errno)));
			return set_bad_path_error(errno, bad_path, outbuf, ERRDOS,ERRbadpath);
		}

		delete_pending = get_delete_on_close_flag(sbuf.st_dev,
							  sbuf.st_ino);
		if (delete_pending) {
			return ERROR_NT(NT_STATUS_DELETE_PENDING);
		}
	}

	nlink = sbuf.st_nlink;

	if ((nlink > 0) && S_ISDIR(sbuf.st_mode)) {
		/* NTFS does not seem to count ".." */
		nlink -= 1;
	}

	if ((nlink > 0) && delete_pending) {
		nlink -= 1;
	}

	if (INFO_LEVEL_IS_UNIX(info_level) && !lp_unix_extensions())
		return ERROR_DOS(ERRDOS,ERRunknownlevel);

	DEBUG(3,("call_trans2qfilepathinfo %s (fnum = %d) level=%d call=%d total_data=%d\n",
		fname,fsp ? fsp->fnum : -1, info_level,tran_call,total_data));

	p = strrchr_m(fname,'/'); 
	if (!p)
		base_name = fname;
	else
		base_name = p+1;

	mode = dos_mode(conn,fname,&sbuf);
	if (!mode)
		mode = FILE_ATTRIBUTE_NORMAL;

	fullpathname = fname;
	file_size = get_file_size(sbuf);
	if (mode & aDIR) {
		/* This is necessary, as otherwise the desktop.ini file in
		 * this folder is ignored */
		mode |= (lp_profile_acls(SNUM(conn)) ? aRONLY : 0);
		file_size = 0;
	}
<<<<<<< HEAD

	/* Pull any EA list from the data portion. */
	if (info_level == SMB_INFO_QUERY_EAS_FROM_LIST) {
		uint32 ea_size;

		if (total_data < 4) {
			return ERROR_NT(NT_STATUS_INVALID_PARAMETER);
		}
		ea_size = IVAL(pdata,0);

=======

	/* Pull any EA list from the data portion. */
	if (info_level == SMB_INFO_QUERY_EAS_FROM_LIST) {
		uint32 ea_size;

		if (total_data < 4) {
			return ERROR_NT(NT_STATUS_INVALID_PARAMETER);
		}
		ea_size = IVAL(pdata,0);

>>>>>>> 369c89d3
		if (total_data > 0 && ea_size != total_data) {
			DEBUG(4,("call_trans2qfilepathinfo: Rejecting EA request with incorrect \
total_data=%u (should be %u)\n", (unsigned int)total_data, (unsigned int)IVAL(pdata,0) ));
			return ERROR_NT(NT_STATUS_INVALID_PARAMETER);
		}
<<<<<<< HEAD

		if (!lp_ea_support(SNUM(conn))) {
			return ERROR_DOS(ERRDOS,ERReasnotsupported);
		}

		if ((ea_ctx = talloc_init("ea_list")) == NULL) {
			return ERROR_NT(NT_STATUS_NO_MEMORY);
		}

		/* Pull out the list of names. */
		ea_list = read_ea_name_list(ea_ctx, pdata + 4, ea_size - 4);
		if (!ea_list) {
			talloc_destroy(ea_ctx);
			return ERROR_NT(NT_STATUS_INVALID_PARAMETER);
		}
	}

	params = SMB_REALLOC(*pparams,2);
	if (params == NULL) {
		talloc_destroy(ea_ctx);
		return ERROR_NT(NT_STATUS_NO_MEMORY);
	}
	*pparams = params;
	SSVAL(params,0,0);
	data_size = max_data_bytes + DIR_ENTRY_SAFETY_MARGIN;
	pdata = SMB_REALLOC(*ppdata, data_size); 
	if ( pdata == NULL ) {
		talloc_destroy(ea_ctx);
		return ERROR_NT(NT_STATUS_NO_MEMORY);
	}
	*ppdata = pdata;

	c_time = get_create_time(&sbuf,lp_fake_dir_create_times(SNUM(conn)));

	allocation_size = get_allocation_size(conn,fsp,&sbuf);

	if (fsp) {
		if (fsp->pending_modtime) {
			/* the pending modtime overrides the current modtime */
			sbuf.st_mtime = fsp->pending_modtime;
		}
	} else {
		/* Do we have this path open ? */
		files_struct *fsp1 = file_find_di_first(sbuf.st_dev, sbuf.st_ino);
		if (fsp1 && fsp1->pending_modtime) {
			/* the pending modtime overrides the current modtime */
			sbuf.st_mtime = fsp1->pending_modtime;
		}
		if (fsp1 && fsp1->initial_allocation_size) {
			allocation_size = get_allocation_size(conn, fsp1, &sbuf);
		}
	}

=======

		if (!lp_ea_support(SNUM(conn))) {
			return ERROR_DOS(ERRDOS,ERReasnotsupported);
		}

		if ((ea_ctx = talloc_init("ea_list")) == NULL) {
			return ERROR_NT(NT_STATUS_NO_MEMORY);
		}

		/* Pull out the list of names. */
		ea_list = read_ea_name_list(ea_ctx, pdata + 4, ea_size - 4);
		if (!ea_list) {
			talloc_destroy(ea_ctx);
			return ERROR_NT(NT_STATUS_INVALID_PARAMETER);
		}
	}

	params = SMB_REALLOC(*pparams,2);
	if (params == NULL) {
		talloc_destroy(ea_ctx);
		return ERROR_NT(NT_STATUS_NO_MEMORY);
	}
	*pparams = params;
	SSVAL(params,0,0);
	data_size = max_data_bytes + DIR_ENTRY_SAFETY_MARGIN;
	pdata = SMB_REALLOC(*ppdata, data_size); 
	if ( pdata == NULL ) {
		talloc_destroy(ea_ctx);
		return ERROR_NT(NT_STATUS_NO_MEMORY);
	}
	*ppdata = pdata;

	c_time = get_create_time(&sbuf,lp_fake_dir_create_times(SNUM(conn)));

	allocation_size = get_allocation_size(conn,fsp,&sbuf);

	if (fsp) {
		if (fsp->pending_modtime) {
			/* the pending modtime overrides the current modtime */
			sbuf.st_mtime = fsp->pending_modtime;
		}
	} else {
		/* Do we have this path open ? */
		files_struct *fsp1 = file_find_di_first(sbuf.st_dev, sbuf.st_ino);
		if (fsp1 && fsp1->pending_modtime) {
			/* the pending modtime overrides the current modtime */
			sbuf.st_mtime = fsp1->pending_modtime;
		}
		if (fsp1 && fsp1->initial_allocation_size) {
			allocation_size = get_allocation_size(conn, fsp1, &sbuf);
		}
	}

>>>>>>> 369c89d3
	if (lp_dos_filetime_resolution(SNUM(conn))) {
		c_time &= ~1;
		sbuf.st_atime &= ~1;
		sbuf.st_ctime &= ~1;
		sbuf.st_mtime &= ~1;
	}

	/* NT expects the name to be in an exact form of the *full*
	   filename. See the trans2 torture test */
	if (strequal(base_name,".")) {
		pstrcpy(dos_fname, "\\");
	} else {
		pstr_sprintf(dos_fname, "\\%s", fname);
		string_replace(dos_fname, '/', '\\');
	}

	switch (info_level) {
		case SMB_INFO_STANDARD:
			DEBUG(10,("call_trans2qfilepathinfo: SMB_INFO_STANDARD\n"));
			data_size = 22;
			put_dos_date2(pdata,l1_fdateCreation,c_time);
			put_dos_date2(pdata,l1_fdateLastAccess,sbuf.st_atime);
			put_dos_date2(pdata,l1_fdateLastWrite,sbuf.st_mtime); /* write time */
			SIVAL(pdata,l1_cbFile,(uint32)file_size);
			SIVAL(pdata,l1_cbFileAlloc,(uint32)allocation_size);
			SSVAL(pdata,l1_attrFile,mode);
			break;

		case SMB_INFO_QUERY_EA_SIZE:
		{
			unsigned int ea_size = estimate_ea_size(conn, fsp, fname);
			DEBUG(10,("call_trans2qfilepathinfo: SMB_INFO_QUERY_EA_SIZE\n"));
			data_size = 26;
			put_dos_date2(pdata,0,c_time);
			put_dos_date2(pdata,4,sbuf.st_atime);
			put_dos_date2(pdata,8,sbuf.st_mtime); /* write time */
			SIVAL(pdata,12,(uint32)file_size);
			SIVAL(pdata,16,(uint32)allocation_size);
			SSVAL(pdata,20,mode);
			SIVAL(pdata,22,ea_size);
			break;
		}

		case SMB_INFO_IS_NAME_VALID:
			DEBUG(10,("call_trans2qfilepathinfo: SMB_INFO_IS_NAME_VALID\n"));
			if (tran_call == TRANSACT2_QFILEINFO) {
				/* os/2 needs this ? really ?*/      
				return ERROR_DOS(ERRDOS,ERRbadfunc); 
			}
			data_size = 0;
			param_size = 0;
			break;
			
		case SMB_INFO_QUERY_EAS_FROM_LIST:
		{
			size_t total_ea_len = 0;
			struct ea_list *ea_file_list = NULL;

			DEBUG(10,("call_trans2qfilepathinfo: SMB_INFO_QUERY_EAS_FROM_LIST\n"));

			ea_file_list = get_ea_list_from_file(ea_ctx, conn, fsp, fname, &total_ea_len);
			ea_list = ea_list_union(ea_list, ea_file_list, &total_ea_len);

			if (!ea_list || (total_ea_len > data_size)) {
				talloc_destroy(ea_ctx);
				data_size = 4;
				SIVAL(pdata,0,4);   /* EA List Length must be set to 4 if no EA's. */
				break;
			}

			data_size = fill_ea_buffer(ea_ctx, pdata, data_size, conn, ea_list);
			talloc_destroy(ea_ctx);
			break;
		}

		case SMB_INFO_QUERY_ALL_EAS:
		{
			/* We have data_size bytes to put EA's into. */
			size_t total_ea_len = 0;

			DEBUG(10,("call_trans2qfilepathinfo: SMB_INFO_QUERY_ALL_EAS\n"));

			ea_ctx = talloc_init("ea_ctx");
			if (!ea_ctx) {
				return ERROR_NT(NT_STATUS_NO_MEMORY);
			}

			ea_list = get_ea_list_from_file(ea_ctx, conn, fsp, fname, &total_ea_len);
			if (!ea_list || (total_ea_len > data_size)) {
				talloc_destroy(ea_ctx);
				data_size = 4;
				SIVAL(pdata,0,4);   /* EA List Length must be set to 4 if no EA's. */
				break;
			}

			data_size = fill_ea_buffer(ea_ctx, pdata, data_size, conn, ea_list);
			talloc_destroy(ea_ctx);
			break;
		}

		case SMB_FILE_BASIC_INFORMATION:
		case SMB_QUERY_FILE_BASIC_INFO:

			if (info_level == SMB_QUERY_FILE_BASIC_INFO) {
				DEBUG(10,("call_trans2qfilepathinfo: SMB_QUERY_FILE_BASIC_INFO\n"));
				data_size = 36; /* w95 returns 40 bytes not 36 - why ?. */
			} else {
				DEBUG(10,("call_trans2qfilepathinfo: SMB_FILE_BASIC_INFORMATION\n"));
				data_size = 40;
				SIVAL(pdata,36,0);
			}
			put_long_date(pdata,c_time);
			put_long_date(pdata+8,sbuf.st_atime);
			put_long_date(pdata+16,sbuf.st_mtime); /* write time */
			put_long_date(pdata+24,sbuf.st_mtime); /* change time */
			SIVAL(pdata,32,mode);

			DEBUG(5,("SMB_QFBI - "));
			{
				time_t create_time = c_time;
				DEBUG(5,("create: %s ", ctime(&create_time)));
			}
			DEBUG(5,("access: %s ", ctime(&sbuf.st_atime)));
			DEBUG(5,("write: %s ", ctime(&sbuf.st_mtime)));
			DEBUG(5,("change: %s ", ctime(&sbuf.st_mtime)));
			DEBUG(5,("mode: %x\n", mode));
			break;

		case SMB_FILE_STANDARD_INFORMATION:
		case SMB_QUERY_FILE_STANDARD_INFO:

			DEBUG(10,("call_trans2qfilepathinfo: SMB_FILE_STANDARD_INFORMATION\n"));
			data_size = 24;
			SOFF_T(pdata,0,allocation_size);
			SOFF_T(pdata,8,file_size);
			SIVAL(pdata,16,nlink);
			SCVAL(pdata,20,delete_pending?1:0);
			SCVAL(pdata,21,(mode&aDIR)?1:0);
			SSVAL(pdata,22,0); /* Padding. */
			break;

		case SMB_FILE_EA_INFORMATION:
		case SMB_QUERY_FILE_EA_INFO:
		{
			unsigned int ea_size = estimate_ea_size(conn, fsp, fname);
			DEBUG(10,("call_trans2qfilepathinfo: SMB_FILE_EA_INFORMATION\n"));
			data_size = 4;
			SIVAL(pdata,0,ea_size);
			break;
		}

		/* Get the 8.3 name - used if NT SMB was negotiated. */
		case SMB_QUERY_FILE_ALT_NAME_INFO:
		case SMB_FILE_ALTERNATE_NAME_INFORMATION:
		{
			pstring short_name;

			DEBUG(10,("call_trans2qfilepathinfo: SMB_FILE_ALTERNATE_NAME_INFORMATION\n"));
			pstrcpy(short_name,base_name);
			/* Mangle if not already 8.3 */
			if(!mangle_is_8_3(short_name, True, SNUM(conn))) {
				mangle_map(short_name,True,True,SNUM(conn));
			}
			len = srvstr_push(outbuf, pdata+4, short_name, -1, STR_UNICODE);
			data_size = 4 + len;
			SIVAL(pdata,0,len);
			break;
		}

		case SMB_QUERY_FILE_NAME_INFO:
			/*
			  this must be *exactly* right for ACLs on mapped drives to work
			 */
			len = srvstr_push(outbuf, pdata+4, dos_fname, -1, STR_UNICODE);
			DEBUG(10,("call_trans2qfilepathinfo: SMB_QUERY_FILE_NAME_INFO\n"));
			data_size = 4 + len;
			SIVAL(pdata,0,len);
			break;

		case SMB_FILE_ALLOCATION_INFORMATION:
		case SMB_QUERY_FILE_ALLOCATION_INFO:
			DEBUG(10,("call_trans2qfilepathinfo: SMB_FILE_ALLOCATION_INFORMATION\n"));
			data_size = 8;
			SOFF_T(pdata,0,allocation_size);
			break;

		case SMB_FILE_END_OF_FILE_INFORMATION:
		case SMB_QUERY_FILE_END_OF_FILEINFO:
			DEBUG(10,("call_trans2qfilepathinfo: SMB_FILE_END_OF_FILE_INFORMATION\n"));
			data_size = 8;
			SOFF_T(pdata,0,file_size);
			break;

		case SMB_QUERY_FILE_ALL_INFO:
		case SMB_FILE_ALL_INFORMATION:
		{
			unsigned int ea_size = estimate_ea_size(conn, fsp, fname);
			DEBUG(10,("call_trans2qfilepathinfo: SMB_FILE_ALL_INFORMATION\n"));
			put_long_date(pdata,c_time);
			put_long_date(pdata+8,sbuf.st_atime);
			put_long_date(pdata+16,sbuf.st_mtime); /* write time */
			put_long_date(pdata+24,sbuf.st_mtime); /* change time */
			SIVAL(pdata,32,mode);
			SIVAL(pdata,36,0); /* padding. */
			pdata += 40;
			SOFF_T(pdata,0,allocation_size);
			SOFF_T(pdata,8,file_size);
			SIVAL(pdata,16,nlink);
			SCVAL(pdata,20,delete_pending);
			SCVAL(pdata,21,(mode&aDIR)?1:0);
			SSVAL(pdata,22,0);
			pdata += 24;
			SIVAL(pdata,0,ea_size);
			pdata += 4; /* EA info */
			len = srvstr_push(outbuf, pdata+4, dos_fname, -1, STR_UNICODE);
			SIVAL(pdata,0,len);
			pdata += 4 + len;
			data_size = PTR_DIFF(pdata,(*ppdata));
			break;
		}
		case SMB_FILE_INTERNAL_INFORMATION:
			/* This should be an index number - looks like
			   dev/ino to me :-) 

			   I think this causes us to fail the IFSKIT
			   BasicFileInformationTest. -tpot */

			DEBUG(10,("call_trans2qfilepathinfo: SMB_FILE_INTERNAL_INFORMATION\n"));
			SIVAL(pdata,0,sbuf.st_dev);
			SIVAL(pdata,4,sbuf.st_ino);
			data_size = 8;
			break;

		case SMB_FILE_ACCESS_INFORMATION:
			DEBUG(10,("call_trans2qfilepathinfo: SMB_FILE_ACCESS_INFORMATION\n"));
			SIVAL(pdata,0,access_mask);
			data_size = 4;
			break;

		case SMB_FILE_NAME_INFORMATION:
			/* Pathname with leading '\'. */
			{
				size_t byte_len;
				byte_len = dos_PutUniCode(pdata+4,dos_fname,max_data_bytes,False);
				DEBUG(10,("call_trans2qfilepathinfo: SMB_FILE_NAME_INFORMATION\n"));
				SIVAL(pdata,0,byte_len);
				data_size = 4 + byte_len;
				break;
			}

		case SMB_FILE_DISPOSITION_INFORMATION:
			DEBUG(10,("call_trans2qfilepathinfo: SMB_FILE_DISPOSITION_INFORMATION\n"));
			data_size = 1;
			SCVAL(pdata,0,delete_pending);
			break;

		case SMB_FILE_POSITION_INFORMATION:
			DEBUG(10,("call_trans2qfilepathinfo: SMB_FILE_POSITION_INFORMATION\n"));
			data_size = 8;
			SOFF_T(pdata,0,pos);
			break;

		case SMB_FILE_MODE_INFORMATION:
			DEBUG(10,("call_trans2qfilepathinfo: SMB_FILE_MODE_INFORMATION\n"));
			SIVAL(pdata,0,mode);
			data_size = 4;
			break;

		case SMB_FILE_ALIGNMENT_INFORMATION:
			DEBUG(10,("call_trans2qfilepathinfo: SMB_FILE_ALIGNMENT_INFORMATION\n"));
			SIVAL(pdata,0,0); /* No alignment needed. */
			data_size = 4;
			break;

#if 0
		/*
		 * NT4 server just returns "invalid query" to this - if we try to answer
		 * it then NTws gets a BSOD! (tridge).
		 * W2K seems to want this. JRA.
		 */
		case SMB_QUERY_FILE_STREAM_INFO:
#endif
		case SMB_FILE_STREAM_INFORMATION:
			DEBUG(10,("call_trans2qfilepathinfo: SMB_FILE_STREAM_INFORMATION\n"));
			if (mode & aDIR) {
				data_size = 0;
			} else {
				size_t byte_len = dos_PutUniCode(pdata+24,"::$DATA", 0xE, False);
				SIVAL(pdata,0,0); /* ??? */
				SIVAL(pdata,4,byte_len); /* Byte length of unicode string ::$DATA */
				SOFF_T(pdata,8,file_size);
				SIVAL(pdata,16,allocation_size);
				SIVAL(pdata,20,0); /* ??? */
				data_size = 24 + byte_len;
			}
			break;

		case SMB_QUERY_COMPRESSION_INFO:
		case SMB_FILE_COMPRESSION_INFORMATION:
			DEBUG(10,("call_trans2qfilepathinfo: SMB_FILE_COMPRESSION_INFORMATION\n"));
			SOFF_T(pdata,0,file_size);
			SIVAL(pdata,8,0); /* ??? */
			SIVAL(pdata,12,0); /* ??? */
			data_size = 16;
			break;

		case SMB_FILE_NETWORK_OPEN_INFORMATION:
			DEBUG(10,("call_trans2qfilepathinfo: SMB_FILE_NETWORK_OPEN_INFORMATION\n"));
			put_long_date(pdata,c_time);
			put_long_date(pdata+8,sbuf.st_atime);
			put_long_date(pdata+16,sbuf.st_mtime); /* write time */
			put_long_date(pdata+24,sbuf.st_mtime); /* change time */
			SIVAL(pdata,32,allocation_size);
			SOFF_T(pdata,40,file_size);
			SIVAL(pdata,48,mode);
			SIVAL(pdata,52,0); /* ??? */
			data_size = 56;
			break;

		case SMB_FILE_ATTRIBUTE_TAG_INFORMATION:
			DEBUG(10,("call_trans2qfilepathinfo: SMB_FILE_ATTRIBUTE_TAG_INFORMATION\n"));
			SIVAL(pdata,0,mode);
			SIVAL(pdata,4,0);
			data_size = 8;
			break;

		/*
		 * CIFS UNIX Extensions.
		 */

		case SMB_QUERY_FILE_UNIX_BASIC:

			DEBUG(10,("call_trans2qfilepathinfo: SMB_QUERY_FILE_UNIX_BASIC\n"));
			DEBUG(4,("call_trans2qfilepathinfo: st_mode=%o\n",(int)sbuf.st_mode));

			SOFF_T(pdata,0,get_file_size(sbuf));             /* File size 64 Bit */
			pdata += 8;

			SOFF_T(pdata,0,get_allocation_size(conn,fsp,&sbuf)); /* Number of bytes used on disk - 64 Bit */
			pdata += 8;

			put_long_date(pdata,sbuf.st_ctime);       /* Creation Time 64 Bit */
			put_long_date(pdata+8,sbuf.st_atime);     /* Last access time 64 Bit */
			put_long_date(pdata+16,sbuf.st_mtime);    /* Last modification time 64 Bit */
			pdata += 24;

			SIVAL(pdata,0,sbuf.st_uid);               /* user id for the owner */
			SIVAL(pdata,4,0);
			pdata += 8;

			SIVAL(pdata,0,sbuf.st_gid);               /* group id of owner */
			SIVAL(pdata,4,0);
			pdata += 8;

			SIVAL(pdata,0,unix_filetype(sbuf.st_mode));
			pdata += 4;

			SIVAL(pdata,0,unix_dev_major(sbuf.st_rdev));   /* Major device number if type is device */
			SIVAL(pdata,4,0);
			pdata += 8;

			SIVAL(pdata,0,unix_dev_minor(sbuf.st_rdev));   /* Minor device number if type is device */
			SIVAL(pdata,4,0);
			pdata += 8;

			SINO_T(pdata,0,(SMB_INO_T)sbuf.st_ino);   /* inode number */
			pdata += 8;
				
			SIVAL(pdata,0, unix_perms_to_wire(sbuf.st_mode));     /* Standard UNIX file permissions */
			SIVAL(pdata,4,0);
			pdata += 8;

			SIVAL(pdata,0,sbuf.st_nlink);             /* number of hard links */
			SIVAL(pdata,4,0);
			pdata += 8+1;
			data_size = PTR_DIFF(pdata,(*ppdata));

			{
				int i;
				DEBUG(4,("call_trans2qfilepathinfo: SMB_QUERY_FILE_UNIX_BASIC"));

				for (i=0; i<100; i++)
					DEBUG(4,("%d=%x, ",i, (*ppdata)[i]));
				DEBUG(4,("\n"));
			}

			break;

		case SMB_QUERY_FILE_UNIX_LINK:
			{
				pstring buffer;

				DEBUG(10,("call_trans2qfilepathinfo: SMB_QUERY_FILE_UNIX_LINK\n"));
#ifdef S_ISLNK
				if(!S_ISLNK(sbuf.st_mode))
					return(UNIXERROR(ERRSRV,ERRbadlink));
#else
				return(UNIXERROR(ERRDOS,ERRbadlink));
#endif
				len = SMB_VFS_READLINK(conn,fullpathname, buffer, sizeof(pstring)-1);     /* read link */
				if (len == -1)
					return(UNIXERROR(ERRDOS,ERRnoaccess));
				buffer[len] = 0;
				len = srvstr_push(outbuf, pdata, buffer, -1, STR_TERMINATE);
				pdata += len;
				data_size = PTR_DIFF(pdata,(*ppdata));

				break;
			}

#if defined(HAVE_POSIX_ACLS)
		case SMB_QUERY_POSIX_ACL:
			{
				SMB_ACL_T file_acl = NULL;
				SMB_ACL_T def_acl = NULL;
				uint16 num_file_acls = 0;
				uint16 num_def_acls = 0;

<<<<<<< HEAD
				if (fsp && !fsp->is_directory && (fsp->fd != -1)) {
					file_acl = SMB_VFS_SYS_ACL_GET_FD(fsp, fsp->fd);
=======
				if (fsp && !fsp->is_directory && (fsp->fh->fd != -1)) {
					file_acl = SMB_VFS_SYS_ACL_GET_FD(fsp, fsp->fh->fd);
>>>>>>> 369c89d3
				} else {
					file_acl = SMB_VFS_SYS_ACL_GET_FILE(conn, fname, SMB_ACL_TYPE_ACCESS);
				}

				if (file_acl == NULL && no_acl_syscall_error(errno)) {
					DEBUG(5,("call_trans2qfilepathinfo: ACLs not implemented on filesystem containing %s\n",
						fname ));
					return ERROR_NT(NT_STATUS_NOT_IMPLEMENTED);
				}

				if (S_ISDIR(sbuf.st_mode)) {
					if (fsp && fsp->is_directory) {
						def_acl = SMB_VFS_SYS_ACL_GET_FILE(conn, fsp->fsp_name, SMB_ACL_TYPE_DEFAULT);
					} else {
						def_acl = SMB_VFS_SYS_ACL_GET_FILE(conn, fname, SMB_ACL_TYPE_DEFAULT);
					}
					def_acl = free_empty_sys_acl(conn, def_acl);
				}

				num_file_acls = count_acl_entries(conn, file_acl);
				num_def_acls = count_acl_entries(conn, def_acl);

				if ( data_size < (num_file_acls + num_def_acls)*SMB_POSIX_ACL_ENTRY_SIZE + SMB_POSIX_ACL_HEADER_SIZE) {
					DEBUG(5,("call_trans2qfilepathinfo: data_size too small (%u) need %u\n",
						data_size,
						(unsigned int)((num_file_acls + num_def_acls)*SMB_POSIX_ACL_ENTRY_SIZE +
							SMB_POSIX_ACL_HEADER_SIZE) ));
					if (file_acl) {
						SMB_VFS_SYS_ACL_FREE_ACL(conn, file_acl);
					}
					if (def_acl) {
						SMB_VFS_SYS_ACL_FREE_ACL(conn, def_acl);
					}
					return ERROR_NT(NT_STATUS_BUFFER_TOO_SMALL);
				}

				SSVAL(pdata,0,SMB_POSIX_ACL_VERSION);
				SSVAL(pdata,2,num_file_acls);
				SSVAL(pdata,4,num_def_acls);
				if (!marshall_posix_acl(conn, pdata + SMB_POSIX_ACL_HEADER_SIZE, &sbuf, file_acl)) {
					if (file_acl) {
						SMB_VFS_SYS_ACL_FREE_ACL(conn, file_acl);
					}
					if (def_acl) {
						SMB_VFS_SYS_ACL_FREE_ACL(conn, def_acl);
					}
					return ERROR_NT(NT_STATUS_INTERNAL_ERROR);
				}
				if (!marshall_posix_acl(conn, pdata + SMB_POSIX_ACL_HEADER_SIZE + (num_file_acls*SMB_POSIX_ACL_ENTRY_SIZE), &sbuf, def_acl)) {
					if (file_acl) {
						SMB_VFS_SYS_ACL_FREE_ACL(conn, file_acl);
					}
					if (def_acl) {
						SMB_VFS_SYS_ACL_FREE_ACL(conn, def_acl);
					}
					return ERROR_NT(NT_STATUS_INTERNAL_ERROR);
				}

				if (file_acl) {
					SMB_VFS_SYS_ACL_FREE_ACL(conn, file_acl);
				}
				if (def_acl) {
					SMB_VFS_SYS_ACL_FREE_ACL(conn, def_acl);
				}
				data_size = (num_file_acls + num_def_acls)*SMB_POSIX_ACL_ENTRY_SIZE + SMB_POSIX_ACL_HEADER_SIZE;
				break;
			}
#endif

		default:
			return ERROR_DOS(ERRDOS,ERRunknownlevel);
	}

	send_trans2_replies(outbuf, bufsize, params, param_size, *ppdata, data_size);

	return(-1);
}

/****************************************************************************
 Deal with the internal needs of setting the delete on close flag. Note that
 as the tdb locking is recursive, it is safe to call this from within 
 open_file_shared. JRA.
****************************************************************************/

<<<<<<< HEAD
NTSTATUS set_delete_on_close_internal(files_struct *fsp, BOOL delete_on_close, uint32 dosmode)
{
	if (delete_on_close) {
		/*
		 * Only allow delete on close for writable files.
		 */

		if (!lp_delete_readonly(SNUM(fsp->conn))) {
			if (dosmode & aRONLY) {
				DEBUG(10,("set_delete_on_close_internal: file %s delete on close flag set but file attribute is readonly.\n",
					fsp->fsp_name ));
				return NT_STATUS_CANNOT_DELETE;
			}
		}

		/*
		 * Only allow delete on close for writable shares.
		 */

		if (!CAN_WRITE(fsp->conn)) {
			DEBUG(10,("set_delete_on_close_internal: file %s delete on close flag set but write access denied on share.\n",
				fsp->fsp_name ));
			return NT_STATUS_ACCESS_DENIED;
		}

		/*
		 * Only allow delete on close for files/directories opened with delete intent.
		 */

		if (!(fsp->desired_access & DELETE_ACCESS)) {
			DEBUG(10,("set_delete_on_close_internal: file %s delete on close flag set but delete access denied.\n",
				fsp->fsp_name ));
			return NT_STATUS_ACCESS_DENIED;
		}
=======
NTSTATUS can_set_delete_on_close(files_struct *fsp, BOOL delete_on_close,
				 uint32 dosmode)
{
	if (!delete_on_close) {
		return NT_STATUS_OK;
	}

	/*
	 * Only allow delete on close for writable files.
	 */

	if ((dosmode & aRONLY) &&
	    !lp_delete_readonly(SNUM(fsp->conn))) {
		DEBUG(10,("can_set_delete_on_close: file %s delete on close "
			  "flag set but file attribute is readonly.\n",
			  fsp->fsp_name ));
		return NT_STATUS_CANNOT_DELETE;
	}

	/*
	 * Only allow delete on close for writable shares.
	 */

	if (!CAN_WRITE(fsp->conn)) {
		DEBUG(10,("can_set_delete_on_close: file %s delete on "
			  "close flag set but write access denied on share.\n",
			  fsp->fsp_name ));
		return NT_STATUS_ACCESS_DENIED;
>>>>>>> 369c89d3
	}

	/*
	 * Only allow delete on close for files/directories opened with delete
	 * intent.
	 */

	if (!(fsp->access_mask & DELETE_ACCESS)) {
		DEBUG(10,("can_set_delete_on_close: file %s delete on "
			  "close flag set but delete access denied.\n",
			  fsp->fsp_name ));
		return NT_STATUS_ACCESS_DENIED;
	}

	return NT_STATUS_OK;
}

/****************************************************************************
 Sets the delete on close flag over all share modes on this file.
 Modify the share mode entry for all files open
 on this device and inode to tell other smbds we have
 changed the delete on close flag. This will be noticed
 in the close code, the last closer will delete the file
 if flag is set.
****************************************************************************/

NTSTATUS set_delete_on_close(files_struct *fsp, BOOL delete_on_close)
{
	DEBUG(10,("set_delete_on_close: %s delete on close flag for "
		  "fnum = %d, file %s\n",
		  delete_on_close ? "Adding" : "Removing", fsp->fnum,
		  fsp->fsp_name ));

	if (fsp->is_directory || fsp->is_stat)
		return NT_STATUS_OK;

	if (lock_share_entry_fsp(fsp) == False)
		return NT_STATUS_ACCESS_DENIED;

	if (!modify_delete_flag(fsp->dev, fsp->inode, delete_on_close)) {
<<<<<<< HEAD
		DEBUG(0,("set_delete_on_close_over_all: failed to change delete on close flag for file %s\n",
			fsp->fsp_name ));
=======
		DEBUG(0,("set_delete_on_close: failed to change delete "
			 "on close flag for file %s\n",
			 fsp->fsp_name ));
>>>>>>> 369c89d3
		unlock_share_entry_fsp(fsp);
		return NT_STATUS_ACCESS_DENIED;
	}

	unlock_share_entry_fsp(fsp);
	return NT_STATUS_OK;
}

/****************************************************************************
 Set a hard link (called by UNIX extensions and by NT rename with HARD link
 code.
****************************************************************************/

NTSTATUS hardlink_internals(connection_struct *conn, char *oldname, char *newname)
{
	BOOL bad_path_oldname = False;
	BOOL bad_path_newname = False;
	SMB_STRUCT_STAT sbuf1, sbuf2;
	pstring last_component_oldname;
	pstring last_component_newname;
	NTSTATUS status = NT_STATUS_OK;

	ZERO_STRUCT(sbuf1);
	ZERO_STRUCT(sbuf2);

	/* No wildcards. */
	if (ms_has_wild(newname) || ms_has_wild(oldname)) {
		return NT_STATUS_OBJECT_PATH_SYNTAX_BAD;
	}

	unix_convert(oldname,conn,last_component_oldname,&bad_path_oldname,&sbuf1);
	if (bad_path_oldname) {
		return NT_STATUS_OBJECT_PATH_NOT_FOUND;
	}

	/* Quick check for "." and ".." */
	if (last_component_oldname[0] == '.') {
		if (!last_component_oldname[1] || (last_component_oldname[1] == '.' && !last_component_oldname[2])) {
			return NT_STATUS_OBJECT_NAME_INVALID;
		}
	}

	/* source must already exist. */
	if (!VALID_STAT(sbuf1)) {
		return NT_STATUS_OBJECT_NAME_NOT_FOUND;
	}

	if (!check_name(oldname,conn)) {
		return NT_STATUS_ACCESS_DENIED;
	}

	unix_convert(newname,conn,last_component_newname,&bad_path_newname,&sbuf2);
	if (bad_path_newname) {
		return NT_STATUS_OBJECT_PATH_NOT_FOUND;
	}

	/* Quick check for "." and ".." */
	if (last_component_newname[0] == '.') {
		if (!last_component_newname[1] || (last_component_newname[1] == '.' && !last_component_newname[2])) {
			return NT_STATUS_OBJECT_NAME_INVALID;
		}
	}

	/* Disallow if newname already exists. */
	if (VALID_STAT(sbuf2)) {
		return NT_STATUS_OBJECT_NAME_COLLISION;
	}

	if (!check_name(newname,conn)) {
		return NT_STATUS_ACCESS_DENIED;
	}

	/* No links from a directory. */
	if (S_ISDIR(sbuf1.st_mode)) {
		return NT_STATUS_FILE_IS_A_DIRECTORY;
	}

	/* Ensure this is within the share. */
	if (!reduce_name(conn, oldname) != 0)
		return NT_STATUS_ACCESS_DENIED;

	DEBUG(10,("hardlink_internals: doing hard link %s -> %s\n", newname, oldname ));

	if (SMB_VFS_LINK(conn,oldname,newname) != 0) {
		status = map_nt_error_from_unix(errno);
		DEBUG(3,("hardlink_internals: Error %s hard link %s -> %s\n",
                                nt_errstr(status), newname, oldname));
	}

	return status;
}

/****************************************************************************
 Reply to a TRANS2_SETFILEINFO (set file info by fileid).
****************************************************************************/

static int call_trans2setfilepathinfo(connection_struct *conn, char *inbuf, char *outbuf, int length, int bufsize,
					unsigned int tran_call,
					char **pparams, int total_params, char **ppdata, int total_data,
					unsigned int max_data_bytes)
{
	char *params = *pparams;
	char *pdata = *ppdata;
	uint16 info_level;
	int dosmode=0;
	SMB_OFF_T size=0;
	struct utimbuf tvs;
	SMB_STRUCT_STAT sbuf;
	pstring fname;
	int fd = -1;
	BOOL bad_path = False;
	files_struct *fsp = NULL;
	uid_t set_owner = (uid_t)SMB_UID_NO_CHANGE;
	gid_t set_grp = (uid_t)SMB_GID_NO_CHANGE;
	mode_t unixmode = 0;
	NTSTATUS status = NT_STATUS_OK;

	if (!params)
		return ERROR_NT(NT_STATUS_INVALID_PARAMETER);

	ZERO_STRUCT(sbuf);
	ZERO_STRUCT(tvs);

	if (tran_call == TRANSACT2_SETFILEINFO) {
		if (total_params < 4) {
			return ERROR_NT(NT_STATUS_INVALID_PARAMETER);
		}

		fsp = file_fsp(params,0);
		info_level = SVAL(params,2);    

		if(fsp && (fsp->is_directory || fsp->fh->fd == -1)) {
			/*
			 * This is actually a SETFILEINFO on a directory
			 * handle (returned from an NT SMB). NT5.0 seems
			 * to do this call. JRA.
			 */
			pstrcpy(fname, fsp->fsp_name);
			if (SMB_VFS_STAT(conn,fname,&sbuf) != 0) {
				DEBUG(3,("call_trans2setfilepathinfo: fileinfo of %s failed (%s)\n",fname,strerror(errno)));
				return set_bad_path_error(errno, bad_path, outbuf, ERRDOS,ERRbadpath);
			}
		} else if (fsp && fsp->print_file) {
			/*
			 * Doing a DELETE_ON_CLOSE should cancel a print job.
			 */
			if ((info_level == SMB_SET_FILE_DISPOSITION_INFO) && CVAL(pdata,0)) {
				fsp->fh->private_options |= FILE_DELETE_ON_CLOSE;

				DEBUG(3,("call_trans2setfilepathinfo: Cancelling print job (%s)\n", fsp->fsp_name ));
	
				SSVAL(params,0,0);
				send_trans2_replies(outbuf, bufsize, params, 2, *ppdata, 0);
				return(-1);
			} else
				return (UNIXERROR(ERRDOS,ERRbadpath));
	    } else {
			/*
			 * Original code - this is an open file.
			 */
			CHECK_FSP(fsp,conn);

			pstrcpy(fname, fsp->fsp_name);
			fd = fsp->fh->fd;

			if (SMB_VFS_FSTAT(fsp,fd,&sbuf) != 0) {
				DEBUG(3,("call_trans2setfilepathinfo: fstat of fnum %d failed (%s)\n",fsp->fnum, strerror(errno)));
				return(UNIXERROR(ERRDOS,ERRbadfid));
			}
		}
	} else {
		/* set path info */
		if (total_params < 6) {
			return ERROR_NT(NT_STATUS_INVALID_PARAMETER);
		}

		info_level = SVAL(params,0);    
		srvstr_get_path(inbuf, fname, &params[6], sizeof(fname), -1, STR_TERMINATE, &status, False);
		if (!NT_STATUS_IS_OK(status)) {
			return ERROR_NT(status);
		}
		unix_convert(fname,conn,0,&bad_path,&sbuf);
		if (bad_path) {
			return ERROR_NT(NT_STATUS_OBJECT_PATH_NOT_FOUND);
		}

		/*
		 * For CIFS UNIX extensions the target name may not exist.
		 */

		if(!VALID_STAT(sbuf) && !INFO_LEVEL_IS_UNIX(info_level)) {
			DEBUG(3,("call_trans2setfilepathinfo: stat of %s failed (%s)\n", fname, strerror(errno)));
			return set_bad_path_error(errno, bad_path, outbuf, ERRDOS,ERRbadpath);
		}    

		if(!check_name(fname, conn)) {
			return set_bad_path_error(errno, bad_path, outbuf, ERRDOS,ERRbadpath);
		}

	}

	if (!CAN_WRITE(conn))
		return ERROR_DOS(ERRSRV,ERRaccess);

	if (INFO_LEVEL_IS_UNIX(info_level) && !lp_unix_extensions())
		return ERROR_DOS(ERRDOS,ERRunknownlevel);

	if (VALID_STAT(sbuf))
		unixmode = sbuf.st_mode;

	DEBUG(3,("call_trans2setfilepathinfo(%d) %s (fnum %d) info_level=%d totdata=%d\n",
		tran_call,fname, fsp ? fsp->fnum : -1, info_level,total_data));

	/* Realloc the parameter size */
	params = SMB_REALLOC(*pparams,2);
	if(params == NULL) {
		return ERROR_NT(NT_STATUS_NO_MEMORY);
	}
	*pparams = params;

	SSVAL(params,0,0);

	if (fsp && fsp->pending_modtime) {
		/* the pending modtime overrides the current modtime */
		sbuf.st_mtime = fsp->pending_modtime;
	}

	size = get_file_size(sbuf);
	tvs.modtime = sbuf.st_mtime;
	tvs.actime = sbuf.st_atime;
	dosmode = dos_mode(conn,fname,&sbuf);
	unixmode = sbuf.st_mode;

	set_owner = VALID_STAT(sbuf) ? sbuf.st_uid : (uid_t)SMB_UID_NO_CHANGE;
	set_grp = VALID_STAT(sbuf) ? sbuf.st_gid : (gid_t)SMB_GID_NO_CHANGE;

	switch (info_level) {
		case SMB_INFO_STANDARD:
		{
			if (total_data < 12) {
				return ERROR_NT(NT_STATUS_INVALID_PARAMETER);
			}

			/* access time */
			tvs.actime = make_unix_date2(pdata+l1_fdateLastAccess);
			/* write time */
			tvs.modtime = make_unix_date2(pdata+l1_fdateLastWrite);
			break;
		}

		case SMB_INFO_SET_EA:
		{
			struct ea_list *ea_list = NULL;
			TALLOC_CTX *ctx = NULL;

			if (total_data < 10) {
				return ERROR_NT(NT_STATUS_INVALID_PARAMETER);
			}

			if (IVAL(pdata,0) > total_data) {
				DEBUG(10,("call_trans2setfilepathinfo: bad total data size (%u) > %u\n",
					IVAL(pdata,0), (unsigned int)total_data));
				return ERROR_NT(NT_STATUS_INVALID_PARAMETER);
			}

			ctx = talloc_init("SMB_INFO_SET_EA");
			if (!ctx) {
				return ERROR_NT(NT_STATUS_NO_MEMORY);
			}
			ea_list = read_ea_list(ctx, pdata + 4, total_data - 4);
			if (!ea_list) {
				talloc_destroy(ctx);
				return ERROR_NT(NT_STATUS_INVALID_PARAMETER);
			}
			status = set_ea(conn, fsp, fname, ea_list);
			talloc_destroy(ctx);

			if (!NT_STATUS_IS_OK(status)) {
				return ERROR_NT(status);
			}

			/* We're done. We only get EA info in this call. */
			SSVAL(params,0,0);
			send_trans2_replies(outbuf, bufsize, params, 2, *ppdata, 0);
			return(-1);
		}

#if 0
		/* The following 2 info levels are only valid on query, not set. Remove them. JRA. */
		/* XXXX um, i don't think this is right.
			it's also not in the cifs6.txt spec.
		*/
		case SMB_INFO_QUERY_EAS_FROM_LIST:
			if (total_data < 28)
				return ERROR_NT(NT_STATUS_INVALID_PARAMETER);

			tvs.actime = make_unix_date2(pdata+8);
			tvs.modtime = make_unix_date2(pdata+12);
			size = IVAL(pdata,16);
			dosmode = IVAL(pdata,24);
			break;

		/* XXXX nor this.  not in cifs6.txt, either. */
		case SMB_INFO_QUERY_ALL_EAS:
			if (total_data < 28)
				return ERROR_NT(NT_STATUS_INVALID_PARAMETER);

			tvs.actime = make_unix_date2(pdata+8);
			tvs.modtime = make_unix_date2(pdata+12);
			size = IVAL(pdata,16);
			dosmode = IVAL(pdata,24);
			break;
#endif

		case SMB_SET_FILE_BASIC_INFO:
		case SMB_FILE_BASIC_INFORMATION:
		{
			/* Patch to do this correctly from Paul Eggert <eggert@twinsun.com>. */
			time_t write_time;
			time_t changed_time;

			if (total_data < 36) {
				return ERROR_NT(NT_STATUS_INVALID_PARAMETER);
			}

			/* Ignore create time at offset pdata. */

			/* access time */
			tvs.actime = interpret_long_date(pdata+8);

			write_time = interpret_long_date(pdata+16);
			changed_time = interpret_long_date(pdata+24);

			tvs.modtime = MIN(write_time, changed_time);

			if (write_time > tvs.modtime && write_time != (time_t)-1) {
				tvs.modtime = write_time;
			}
			/* Prefer a defined time to an undefined one. */
			if (null_mtime(tvs.modtime)) {
				tvs.modtime = null_mtime(write_time) ? changed_time : write_time;
			}

			/* attributes */
			dosmode = IVAL(pdata,32);
			break;
		}

		case SMB_FILE_ALLOCATION_INFORMATION:
		case SMB_SET_FILE_ALLOCATION_INFO:
		{
			int ret = -1;
			SMB_BIG_UINT allocation_size;

			if (total_data < 8) {
				return ERROR_NT(NT_STATUS_INVALID_PARAMETER);
			}

			allocation_size = (SMB_BIG_UINT)IVAL(pdata,0);
#ifdef LARGE_SMB_OFF_T
			allocation_size |= (((SMB_BIG_UINT)IVAL(pdata,4)) << 32);
#else /* LARGE_SMB_OFF_T */
			if (IVAL(pdata,4) != 0) /* more than 32 bits? */
				return ERROR_DOS(ERRDOS,ERRunknownlevel);
#endif /* LARGE_SMB_OFF_T */
			DEBUG(10,("call_trans2setfilepathinfo: Set file allocation info for file %s to %.0f\n",
					fname, (double)allocation_size ));

			if (allocation_size) {
				allocation_size = smb_roundup(conn, allocation_size);
			}

			if(allocation_size != get_file_size(sbuf)) {
				SMB_STRUCT_STAT new_sbuf;
 
				DEBUG(10,("call_trans2setfilepathinfo: file %s : setting new allocation size to %.0f\n",
					fname, (double)allocation_size ));
 
				if (fd == -1) {
					files_struct *new_fsp = NULL;
 
					if(global_oplock_break) {
						/* Queue this file modify as we are the process of an oplock break.  */
 
						DEBUG(2,("call_trans2setfilepathinfo: queueing message due to being "));
						DEBUGADD(2,( "in oplock break state.\n"));
 
						push_oplock_pending_smb_message(inbuf, length);
						return -1;
					}
 
					new_fsp = open_file_ntcreate(conn, fname, &sbuf,
									FILE_WRITE_DATA,
									FILE_SHARE_READ|FILE_SHARE_WRITE,
									FILE_OPEN,
									0,
									FILE_ATTRIBUTE_NORMAL,
<<<<<<< HEAD
									INTERNAL_OPEN_ONLY, &access_mode, &action);
=======
									INTERNAL_OPEN_ONLY,
									NULL);
>>>>>>> 369c89d3
 
					if (new_fsp == NULL) {
						return(UNIXERROR(ERRDOS,ERRbadpath));
					}
					ret = vfs_allocate_file_space(new_fsp, allocation_size);
					if (SMB_VFS_FSTAT(new_fsp,new_fsp->fh->fd,&new_sbuf) != 0) {
						DEBUG(3,("call_trans2setfilepathinfo: fstat of fnum %d failed (%s)\n",
									new_fsp->fnum, strerror(errno)));
						ret = -1;
					}
					close_file(new_fsp,True);
				} else {
					ret = vfs_allocate_file_space(fsp, allocation_size);
					if (SMB_VFS_FSTAT(fsp,fd,&new_sbuf) != 0) {
						DEBUG(3,("call_trans2setfilepathinfo: fstat of fnum %d failed (%s)\n",
									fsp->fnum, strerror(errno)));
						ret = -1;
					}
				}
				if (ret == -1)
					return ERROR_NT(NT_STATUS_DISK_FULL);

				/* Allocate can truncate size... */
				size = get_file_size(new_sbuf);
			}

			break;
		}

		case SMB_FILE_END_OF_FILE_INFORMATION:
		case SMB_SET_FILE_END_OF_FILE_INFO:
		{
			if (total_data < 8) {
				return ERROR_NT(NT_STATUS_INVALID_PARAMETER);
			}

			size = IVAL(pdata,0);
#ifdef LARGE_SMB_OFF_T
			size |= (((SMB_OFF_T)IVAL(pdata,4)) << 32);
#else /* LARGE_SMB_OFF_T */
			if (IVAL(pdata,4) != 0)	/* more than 32 bits? */
				return ERROR_DOS(ERRDOS,ERRunknownlevel);
#endif /* LARGE_SMB_OFF_T */
			DEBUG(10,("call_trans2setfilepathinfo: Set end of file info for file %s to %.0f\n", fname, (double)size ));
			break;
		}

		case SMB_FILE_DISPOSITION_INFORMATION:
		case SMB_SET_FILE_DISPOSITION_INFO: /* Set delete on close for open file. */
		{
			BOOL delete_on_close;

			if (total_data < 1) {
				return ERROR_NT(NT_STATUS_INVALID_PARAMETER);
			}

			delete_on_close = (CVAL(pdata,0) ? True : False);

			/* Just ignore this set on a path. */
			if (tran_call != TRANSACT2_SETFILEINFO)
				break;

			if (fsp == NULL)
				return(UNIXERROR(ERRDOS,ERRbadfid));

<<<<<<< HEAD
			status = set_delete_on_close_internal(fsp, delete_on_close, dosmode);
=======
			status = can_set_delete_on_close(fsp, delete_on_close,
							 dosmode);
>>>>>>> 369c89d3
 
			if (!NT_STATUS_IS_OK(status)) {
				return ERROR_NT(status);
			}

			/* The set is across all open files on this dev/inode pair. */
<<<<<<< HEAD
			status =set_delete_on_close_over_all(fsp, delete_on_close);
=======
			status =set_delete_on_close(fsp, delete_on_close);
>>>>>>> 369c89d3
			if (!NT_STATUS_IS_OK(status)) {
				return ERROR_NT(status);
			}

			SSVAL(params,0,0);
			send_trans2_replies(outbuf, bufsize, params, 2, *ppdata, 0);
			return(-1);
		}

		case SMB_FILE_POSITION_INFORMATION:
		{
			SMB_BIG_UINT position_information;

			if (total_data < 8) {
				return ERROR_NT(NT_STATUS_INVALID_PARAMETER);
			}

			position_information = (SMB_BIG_UINT)IVAL(pdata,0);
#ifdef LARGE_SMB_OFF_T
			position_information |= (((SMB_BIG_UINT)IVAL(pdata,4)) << 32);
#else /* LARGE_SMB_OFF_T */
			if (IVAL(pdata,4) != 0) /* more than 32 bits? */
				return ERROR_DOS(ERRDOS,ERRunknownlevel);
#endif /* LARGE_SMB_OFF_T */
			DEBUG(10,("call_trans2setfilepathinfo: Set file position information for file %s to %.0f\n",
					fname, (double)position_information ));
			if (fsp) {
<<<<<<< HEAD
				fsp->position_information = position_information;
=======
				fsp->fh->position_information = position_information;
>>>>>>> 369c89d3
			}

			/* We're done. We only get position info in this call. */
			SSVAL(params,0,0);
			send_trans2_replies(outbuf, bufsize, params, 2, *ppdata, 0);
			return(-1);
		}

		/* From tridge Samba4 : 
		 * MODE_INFORMATION in setfileinfo (I have no
		 * idea what "mode information" on a file is - it takes a value of 0,
		 * 2, 4 or 6. What could it be?).
		 */

		case SMB_FILE_MODE_INFORMATION:
		{
			uint32 mode;

			if (total_data < 4) {
				return ERROR_NT(NT_STATUS_INVALID_PARAMETER);
			}
			mode = IVAL(pdata,0);
			if (mode != 0 && mode != 2 && mode != 4 && mode != 6) {
				return ERROR_NT(NT_STATUS_INVALID_PARAMETER);
			}

			/* We're done. We only get mode info in this call. */
			SSVAL(params,0,0);
			send_trans2_replies(outbuf, bufsize, params, 2, *ppdata, 0);
			return(-1);
		}

		/*
		 * CIFS UNIX extensions.
		 */

		case SMB_SET_FILE_UNIX_BASIC:
		{
			uint32 raw_unixmode;

			if (total_data < 100) {
				return ERROR_NT(NT_STATUS_INVALID_PARAMETER);
			}

			if(IVAL(pdata, 0) != SMB_SIZE_NO_CHANGE_LO &&
			   IVAL(pdata, 4) != SMB_SIZE_NO_CHANGE_HI) {
				size=IVAL(pdata,0); /* first 8 Bytes are size */
#ifdef LARGE_SMB_OFF_T
				size |= (((SMB_OFF_T)IVAL(pdata,4)) << 32);
#else /* LARGE_SMB_OFF_T */
				if (IVAL(pdata,4) != 0)	/* more than 32 bits? */
					return ERROR_DOS(ERRDOS,ERRunknownlevel);
#endif /* LARGE_SMB_OFF_T */
			}
			pdata+=24;          /* ctime & st_blocks are not changed */
			tvs.actime = interpret_long_date(pdata); /* access_time */
			tvs.modtime = interpret_long_date(pdata+8); /* modification_time */
			pdata+=16;
			set_owner = (uid_t)IVAL(pdata,0);
			pdata += 8;
			set_grp = (gid_t)IVAL(pdata,0);
			pdata += 8;
			raw_unixmode = IVAL(pdata,28);
			unixmode = unix_perms_from_wire(conn, &sbuf, raw_unixmode);
			dosmode = 0; /* Ensure dos mode change doesn't override this. */

			DEBUG(10,("call_trans2setfilepathinfo: SMB_SET_FILE_UNIX_BASIC: name = %s \
size = %.0f, uid = %u, gid = %u, raw perms = 0%o\n",
				fname, (double)size, (unsigned int)set_owner, (unsigned int)set_grp, (int)raw_unixmode));

			if (!VALID_STAT(sbuf)) {

				/*
				 * The only valid use of this is to create character and block
				 * devices, and named pipes. This is deprecated (IMHO) and 
				 * a new info level should be used for mknod. JRA.
				 */

				uint32 file_type = IVAL(pdata,0);
#if defined(HAVE_MAKEDEV)
				uint32 dev_major = IVAL(pdata,4);
				uint32 dev_minor = IVAL(pdata,12);
#endif

				uid_t myuid = geteuid();
				gid_t mygid = getegid();
				SMB_DEV_T dev = (SMB_DEV_T)0;

				if (tran_call == TRANSACT2_SETFILEINFO)
					return(ERROR_DOS(ERRDOS,ERRnoaccess));

				if (raw_unixmode == SMB_MODE_NO_CHANGE) {
					return ERROR_NT(NT_STATUS_INVALID_PARAMETER);
				}

#if defined(HAVE_MAKEDEV)
				dev = makedev(dev_major, dev_minor);
#endif

				/* We can only create as the owner/group we are. */

				if ((set_owner != myuid) && (set_owner != (uid_t)SMB_UID_NO_CHANGE))
					return(ERROR_DOS(ERRDOS,ERRnoaccess));
				if ((set_grp != mygid) && (set_grp != (gid_t)SMB_GID_NO_CHANGE))
					return(ERROR_DOS(ERRDOS,ERRnoaccess));

				switch (file_type) {
#if defined(S_IFIFO)
					case UNIX_TYPE_FIFO:
						unixmode |= S_IFIFO;
						break;
#endif
#if defined(S_IFSOCK)
					case UNIX_TYPE_SOCKET:
						unixmode |= S_IFSOCK;
						break;
#endif
#if defined(S_IFCHR)
					case UNIX_TYPE_CHARDEV:
						unixmode |= S_IFCHR;
						break;
#endif
#if defined(S_IFBLK)
					case UNIX_TYPE_BLKDEV:
						unixmode |= S_IFBLK;
						break;
#endif
					default:
						return(ERROR_DOS(ERRDOS,ERRnoaccess));
				}

				DEBUG(10,("call_trans2setfilepathinfo: SMB_SET_FILE_UNIX_BASIC doing mknod dev %.0f mode \
0%o for file %s\n", (double)dev, unixmode, fname ));

				/* Ok - do the mknod. */
				if (SMB_VFS_MKNOD(conn,fname, unixmode, dev) != 0)
					return(UNIXERROR(ERRDOS,ERRnoaccess));

				inherit_access_acl(conn, fname, unixmode);

				SSVAL(params,0,0);
				send_trans2_replies(outbuf, bufsize, params, 2, *ppdata, 0);
				return(-1);
			}

			/*
			 * Deal with the UNIX specific mode set.
			 */

			if (raw_unixmode != SMB_MODE_NO_CHANGE) {
				DEBUG(10,("call_trans2setfilepathinfo: SMB_SET_FILE_UNIX_BASIC setting mode 0%o for file %s\n",
					(unsigned int)unixmode, fname ));
				if (SMB_VFS_CHMOD(conn,fname,unixmode) != 0)
					return(UNIXERROR(ERRDOS,ERRnoaccess));
			}

			/*
			 * Deal with the UNIX specific uid set.
			 */

			if ((set_owner != (uid_t)SMB_UID_NO_CHANGE) && (sbuf.st_uid != set_owner)) {
				DEBUG(10,("call_trans2setfilepathinfo: SMB_SET_FILE_UNIX_BASIC changing owner %u for file %s\n",
					(unsigned int)set_owner, fname ));
				if (SMB_VFS_CHOWN(conn,fname,set_owner, (gid_t)-1) != 0)
					return(UNIXERROR(ERRDOS,ERRnoaccess));
			}

			/*
			 * Deal with the UNIX specific gid set.
			 */

			if ((set_grp != (uid_t)SMB_GID_NO_CHANGE) && (sbuf.st_gid != set_grp)) {
				DEBUG(10,("call_trans2setfilepathinfo: SMB_SET_FILE_UNIX_BASIC changing group %u for file %s\n",
					(unsigned int)set_owner, fname ));
				if (SMB_VFS_CHOWN(conn,fname,(uid_t)-1, set_grp) != 0)
					return(UNIXERROR(ERRDOS,ERRnoaccess));
			}
			break;
		}

		case SMB_SET_FILE_UNIX_LINK:
		{
			pstring link_target;
			char *newname = fname;

			/* Set a symbolic link. */
			/* Don't allow this if follow links is false. */

			if (!lp_symlinks(SNUM(conn)))
				return(ERROR_DOS(ERRDOS,ERRnoaccess));

			srvstr_pull(inbuf, link_target, pdata, sizeof(link_target), -1, STR_TERMINATE);

			/* !widelinks forces the target path to be within the share. */
			/* This means we can interpret the target as a pathname. */
			if (!lp_widelinks(SNUM(conn))) {
				pstring rel_name;
				char *last_dirp = NULL;

				unix_format(link_target);
				if (*link_target == '/') {
					/* No absolute paths allowed. */
					return(UNIXERROR(ERRDOS,ERRnoaccess));
				}
				pstrcpy(rel_name, newname);
				last_dirp = strrchr_m(rel_name, '/');
				if (last_dirp) {
					last_dirp[1] = '\0';
				} else {
					pstrcpy(rel_name, "./");
				}
				pstrcat(rel_name, link_target);

				if (!check_name(rel_name, conn)) {
					return(UNIXERROR(ERRDOS,ERRnoaccess));
				}
			}

			DEBUG(10,("call_trans2setfilepathinfo: SMB_SET_FILE_UNIX_LINK doing symlink %s -> %s\n",
				fname, link_target ));

			if (SMB_VFS_SYMLINK(conn,link_target,newname) != 0)
				return(UNIXERROR(ERRDOS,ERRnoaccess));
			SSVAL(params,0,0);
			send_trans2_replies(outbuf, bufsize, params, 2, *ppdata, 0);
			return(-1);
		}

		case SMB_SET_FILE_UNIX_HLINK:
		{
			pstring oldname;
			char *newname = fname;

			/* Set a hard link. */
			srvstr_get_path(inbuf, oldname, pdata, sizeof(oldname), -1, STR_TERMINATE, &status, False);
			if (!NT_STATUS_IS_OK(status)) {
				return ERROR_NT(status);
			}

			DEBUG(10,("call_trans2setfilepathinfo: SMB_SET_FILE_UNIX_LINK doing hard link %s -> %s\n",
				fname, oldname));

			status = hardlink_internals(conn, oldname, newname);
			if (!NT_STATUS_IS_OK(status)) {
				return ERROR_NT(status);
			}

			SSVAL(params,0,0);
			send_trans2_replies(outbuf, bufsize, params, 2, *ppdata, 0);
			return(-1);
		}

		case SMB_FILE_RENAME_INFORMATION:
		{
			BOOL overwrite;
			uint32 root_fid;
			uint32 len;
			pstring newname;
			pstring base_name;
			char *p;

			if (total_data < 12) {
				return ERROR_NT(NT_STATUS_INVALID_PARAMETER);
			}

			overwrite = (CVAL(pdata,0) ? True : False);
			root_fid = IVAL(pdata,4);
			len = IVAL(pdata,8);
			srvstr_get_path(inbuf, newname, &pdata[12], sizeof(newname), len, 0, &status, False);
			if (!NT_STATUS_IS_OK(status)) {
				return ERROR_NT(status);
			}

			/* Check the new name has no '/' characters. */
			if (strchr_m(newname, '/'))
				return ERROR_NT(NT_STATUS_NOT_SUPPORTED);

			RESOLVE_DFSPATH(newname, conn, inbuf, outbuf);

			/* Create the base directory. */
			pstrcpy(base_name, fname);
			p = strrchr_m(base_name, '/');
			if (p)
				*p = '\0';
			/* Append the new name. */
			pstrcat(base_name, "/");
			pstrcat(base_name, newname);

			if (fsp) {
				DEBUG(10,("call_trans2setfilepathinfo: SMB_FILE_RENAME_INFORMATION (fnum %d) %s -> %s\n",
					fsp->fnum, fsp->fsp_name, base_name ));
				status = rename_internals_fsp(conn, fsp, base_name, 0, overwrite);
			} else {
				DEBUG(10,("call_trans2setfilepathinfo: SMB_FILE_RENAME_INFORMATION %s -> %s\n",
					fname, newname ));
				status = rename_internals(conn, fname, base_name, 0, overwrite);
			}
			if (!NT_STATUS_IS_OK(status)) {
				return ERROR_NT(status);
			}
			process_pending_change_notify_queue((time_t)0);
			SSVAL(params,0,0);
			send_trans2_replies(outbuf, bufsize, params, 2, *ppdata, 0);
			return(-1);
		}

#if defined(HAVE_POSIX_ACLS)
		case SMB_SET_POSIX_ACL:
		{
			uint16 posix_acl_version;
			uint16 num_file_acls;
			uint16 num_def_acls;
			BOOL valid_file_acls = True;
			BOOL valid_def_acls = True;

			if (total_data < SMB_POSIX_ACL_HEADER_SIZE) {
				return ERROR_NT(NT_STATUS_INVALID_PARAMETER);
			}
			posix_acl_version = SVAL(pdata,0);
			num_file_acls = SVAL(pdata,2);
			num_def_acls = SVAL(pdata,4);

			if (num_file_acls == SMB_POSIX_IGNORE_ACE_ENTRIES) {
				valid_file_acls = False;
				num_file_acls = 0;
			}

			if (num_def_acls == SMB_POSIX_IGNORE_ACE_ENTRIES) {
				valid_def_acls = False;
				num_def_acls = 0;
			}

			if (posix_acl_version != SMB_POSIX_ACL_VERSION) {
				return ERROR_NT(NT_STATUS_INVALID_PARAMETER);
			}

			if (total_data < SMB_POSIX_ACL_HEADER_SIZE +
					(num_file_acls+num_def_acls)*SMB_POSIX_ACL_ENTRY_SIZE) {
				return ERROR_NT(NT_STATUS_INVALID_PARAMETER);
			}

			if (valid_file_acls && !set_unix_posix_acl(conn, fsp, fname, num_file_acls,
					pdata + SMB_POSIX_ACL_HEADER_SIZE)) {
				return(UNIXERROR(ERRDOS,ERRnoaccess));
			}

			if (valid_def_acls && !set_unix_posix_default_acl(conn, fname, &sbuf, num_def_acls,
					pdata + SMB_POSIX_ACL_HEADER_SIZE +
					(num_file_acls*SMB_POSIX_ACL_ENTRY_SIZE))) {
				return(UNIXERROR(ERRDOS,ERRnoaccess));
			}

			SSVAL(params,0,0);
			send_trans2_replies(outbuf, bufsize, params, 2, *ppdata, 0);
			return(-1);
		}
#endif

		default:
			return ERROR_DOS(ERRDOS,ERRunknownlevel);
	}

	/* get some defaults (no modifications) if any info is zero or -1. */
	if (null_mtime(tvs.actime)) {
		tvs.actime = sbuf.st_atime;
	}

	if (null_mtime(tvs.modtime)) {
		tvs.modtime = sbuf.st_mtime;
	}

	DEBUG(6,("actime: %s " , ctime(&tvs.actime)));
	DEBUG(6,("modtime: %s ", ctime(&tvs.modtime)));
	DEBUG(6,("size: %.0f ", (double)size));

	if (dosmode) {
		if (S_ISDIR(sbuf.st_mode))
			dosmode |= aDIR;
		else
			dosmode &= ~aDIR;
	}

	DEBUG(6,("dosmode: %x\n"  , dosmode));

	if(!((info_level == SMB_SET_FILE_END_OF_FILE_INFO) ||
		(info_level == SMB_SET_FILE_ALLOCATION_INFO) ||
		(info_level == SMB_FILE_ALLOCATION_INFORMATION) ||
		(info_level == SMB_FILE_END_OF_FILE_INFORMATION))) {

		/*
		 * Only do this test if we are not explicitly
		 * changing the size of a file.
		 */
		if (!size)
			size = get_file_size(sbuf);
	}

	/*
	 * Try and set the times, size and mode of this file -
	 * if they are different from the current values
	 */

	/* check the mode isn't different, before changing it */
	if ((dosmode != 0) && (dosmode != dos_mode(conn, fname, &sbuf))) {

		DEBUG(10,("call_trans2setfilepathinfo: file %s : setting dos mode %x\n", fname, dosmode ));

		if(file_set_dosmode(conn, fname, dosmode, &sbuf, False)) {
			DEBUG(2,("file_set_dosmode of %s failed (%s)\n", fname, strerror(errno)));
			return(UNIXERROR(ERRDOS,ERRnoaccess));
		}
	}

	/* Now the size. */
	if (size != get_file_size(sbuf)) {

		int ret;

		DEBUG(10,("call_trans2setfilepathinfo: file %s : setting new size to %.0f\n",
			fname, (double)size ));

		if (fd == -1) {
			files_struct *new_fsp = NULL;

			if(global_oplock_break) {
				/* Queue this file modify as we are the process of an oplock break.  */

				DEBUG(2,("call_trans2setfilepathinfo: queueing message due to being "));
				DEBUGADD(2,( "in oplock break state.\n"));

				push_oplock_pending_smb_message(inbuf, length);
				return -1;
			}

			new_fsp = open_file_ntcreate(conn, fname, &sbuf,
						FILE_WRITE_DATA,
						FILE_SHARE_READ|FILE_SHARE_WRITE,
						FILE_OPEN,
						0,
						FILE_ATTRIBUTE_NORMAL,
<<<<<<< HEAD
						INTERNAL_OPEN_ONLY, &access_mode, &action);
=======
						INTERNAL_OPEN_ONLY,
						NULL);
>>>>>>> 369c89d3
	
			if (new_fsp == NULL) {
				return(UNIXERROR(ERRDOS,ERRbadpath));
			}
			ret = vfs_set_filelen(new_fsp, size);
			close_file(new_fsp,True);
		} else {
			ret = vfs_set_filelen(fsp, size);
		}

		if (ret == -1) {
			return (UNIXERROR(ERRHRD,ERRdiskfull));
		}
	}

	/*
	 * Finally the times.
	 */
	if (sbuf.st_mtime != tvs.modtime || sbuf.st_atime != tvs.actime) {
		if(fsp != NULL) {
			/*
			 * This was a setfileinfo on an open file.
			 * NT does this a lot. We also need to 
			 * set the time here, as it can be read by 
			 * FindFirst/FindNext and with the patch for bug #2045
			 * in smbd/fileio.c it ensures that this timestamp is
			 * kept sticky even after a write. We save the request
			 * away and will set it on file close and after a write. JRA.
			 */

			if (tvs.modtime != (time_t)0 && tvs.modtime != (time_t)-1) {
				DEBUG(10,("call_trans2setfilepathinfo: setting pending modtime to %s\n", ctime(&tvs.modtime) ));
				fsp_set_pending_modtime(fsp, tvs.modtime);
			}

		}
		DEBUG(10,("call_trans2setfilepathinfo: setting utimes to modified values.\n"));

		if(file_utime(conn, fname, &tvs)!=0) {
			return(UNIXERROR(ERRDOS,ERRnoaccess));
		}
	}

	/*
	 * Finally the times.
	 */
	if (sbuf.st_mtime != tvs.modtime || sbuf.st_atime != tvs.actime) {
		if(fsp != NULL) {
			/*
			 * This was a setfileinfo on an open file.
			 * NT does this a lot. We also need to 
			 * set the time here, as it can be read by 
			 * FindFirst/FindNext and with the patch for bug #2045
			 * in smbd/fileio.c it ensures that this timestamp is
			 * kept sticky even after a write. We save the request
			 * away and will set it on file close and after a write. JRA.
			 */

			if (tvs.modtime != (time_t)0 && tvs.modtime != (time_t)-1) {
				DEBUG(10,("call_trans2setfilepathinfo: setting pending modtime to %s\n", ctime(&tvs.modtime) ));
				fsp_set_pending_modtime(fsp, tvs.modtime);
			}

		}
		DEBUG(10,("call_trans2setfilepathinfo: setting utimes to modified values.\n"));

		if(file_utime(conn, fname, &tvs)!=0) {
			return(UNIXERROR(ERRDOS,ERRnoaccess));
		}
	}

	SSVAL(params,0,0);
	send_trans2_replies(outbuf, bufsize, params, 2, *ppdata, 0);
  
	return(-1);
}

/****************************************************************************
 Reply to a TRANS2_MKDIR (make directory with extended attributes).
****************************************************************************/

static int call_trans2mkdir(connection_struct *conn, char *inbuf, char *outbuf, int length, int bufsize,
					char **pparams, int total_params, char **ppdata, int total_data,
					unsigned int max_data_bytes)
{
	char *params = *pparams;
	char *pdata = *ppdata;
	pstring directory;
	int ret = -1;
	SMB_STRUCT_STAT sbuf;
	BOOL bad_path = False;
	NTSTATUS status = NT_STATUS_OK;
	TALLOC_CTX *ctx = NULL;
	struct ea_list *ea_list = NULL;

	if (!CAN_WRITE(conn))
		return ERROR_DOS(ERRSRV,ERRaccess);

	if (total_params < 4) {
		return ERROR_NT(NT_STATUS_INVALID_PARAMETER);
	}

	srvstr_get_path(inbuf, directory, &params[4], sizeof(directory), -1, STR_TERMINATE, &status, False);
	if (!NT_STATUS_IS_OK(status)) {
		return ERROR_NT(status);
	}

	DEBUG(3,("call_trans2mkdir : name = %s\n", directory));

	unix_convert(directory,conn,0,&bad_path,&sbuf);
	if (bad_path) {
		return ERROR_NT(NT_STATUS_OBJECT_PATH_NOT_FOUND);
	}

	/* Any data in this call is an EA list. */
	if (total_data && !lp_ea_support(SNUM(conn))) {
		return ERROR_NT(NT_STATUS_EAS_NOT_SUPPORTED);
	}

	if (total_data) {
		if (total_data < 10) {
			return ERROR_NT(NT_STATUS_INVALID_PARAMETER);
		}

		if (IVAL(pdata,0) > total_data) {
			DEBUG(10,("call_trans2mkdir: bad total data size (%u) > %u\n",
				IVAL(pdata,0), (unsigned int)total_data));
			return ERROR_NT(NT_STATUS_INVALID_PARAMETER);
		}

		ctx = talloc_init("TRANS2_MKDIR_SET_EA");
		if (!ctx) {
			return ERROR_NT(NT_STATUS_NO_MEMORY);
		}
		ea_list = read_ea_list(ctx, pdata + 4, total_data - 4);
		if (!ea_list) {
			talloc_destroy(ctx);
			return ERROR_NT(NT_STATUS_INVALID_PARAMETER);
		}
	}

	if (check_name(directory,conn)) {
		ret = vfs_MkDir(conn,directory,unix_mode(conn,aDIR,directory,True));
	}
  
	if(ret < 0) {
		talloc_destroy(ctx);
		DEBUG(5,("call_trans2mkdir error (%s)\n", strerror(errno)));
		return set_bad_path_error(errno, bad_path, outbuf, ERRDOS,ERRnoaccess);
	}

	/* Try and set any given EA. */
	if (total_data) {
		status = set_ea(conn, NULL, directory, ea_list);
		talloc_destroy(ctx);
		if (!NT_STATUS_IS_OK(status)) {
			return ERROR_NT(status);
		}
	}

	/* Realloc the parameter and data sizes */
	params = SMB_REALLOC(*pparams,2);
	if(params == NULL) {
		return ERROR_NT(NT_STATUS_NO_MEMORY);
	}
	*pparams = params;

	SSVAL(params,0,0);

	send_trans2_replies(outbuf, bufsize, params, 2, *ppdata, 0);
  
	return(-1);
}

/****************************************************************************
 Reply to a TRANS2_FINDNOTIFYFIRST (start monitoring a directory for changes).
 We don't actually do this - we just send a null response.
****************************************************************************/

static int call_trans2findnotifyfirst(connection_struct *conn, char *inbuf, char *outbuf, int length, int bufsize,
					char **pparams, int total_params, char **ppdata, int total_data,
					unsigned int max_data_bytes)
{
	static uint16 fnf_handle = 257;
	char *params = *pparams;
	uint16 info_level;

	if (total_params < 6) {
		return ERROR_NT(NT_STATUS_INVALID_PARAMETER);
	}

	info_level = SVAL(params,4);
	DEBUG(3,("call_trans2findnotifyfirst - info_level %d\n", info_level));

	switch (info_level) {
		case 1:
		case 2:
			break;
		default:
			return ERROR_DOS(ERRDOS,ERRunknownlevel);
	}

	/* Realloc the parameter and data sizes */
	params = SMB_REALLOC(*pparams,6);
	if(params == NULL) {
		return ERROR_NT(NT_STATUS_NO_MEMORY);
	}
	*pparams = params;

	SSVAL(params,0,fnf_handle);
	SSVAL(params,2,0); /* No changes */
	SSVAL(params,4,0); /* No EA errors */

	fnf_handle++;

	if(fnf_handle == 0)
		fnf_handle = 257;

	send_trans2_replies(outbuf, bufsize, params, 6, *ppdata, 0);
  
	return(-1);
}

/****************************************************************************
 Reply to a TRANS2_FINDNOTIFYNEXT (continue monitoring a directory for 
 changes). Currently this does nothing.
****************************************************************************/

static int call_trans2findnotifynext(connection_struct *conn, char *inbuf, char *outbuf, int length, int bufsize,
					char **pparams, int total_params, char **ppdata, int total_data,
					unsigned int max_data_bytes)
{
	char *params = *pparams;

	DEBUG(3,("call_trans2findnotifynext\n"));

	/* Realloc the parameter and data sizes */
	params = SMB_REALLOC(*pparams,4);
	if(params == NULL) {
		return ERROR_NT(NT_STATUS_NO_MEMORY);
	}
	*pparams = params;

	SSVAL(params,0,0); /* No changes */
	SSVAL(params,2,0); /* No EA errors */

	send_trans2_replies(outbuf, bufsize, params, 4, *ppdata, 0);
  
	return(-1);
}

/****************************************************************************
 Reply to a TRANS2_GET_DFS_REFERRAL - Shirish Kalele <kalele@veritas.com>.
****************************************************************************/

static int call_trans2getdfsreferral(connection_struct *conn, char* inbuf, char* outbuf, int length, int bufsize,
					char **pparams, int total_params, char **ppdata, int total_data,
					unsigned int max_data_bytes)
{
	char *params = *pparams;
  	pstring pathname;
	int reply_size = 0;
	int max_referral_level;

	DEBUG(10,("call_trans2getdfsreferral\n"));

	if (total_params < 2) {
		return ERROR_NT(NT_STATUS_INVALID_PARAMETER);
	}

	max_referral_level = SVAL(params,0);

	if(!lp_host_msdfs())
		return ERROR_DOS(ERRDOS,ERRbadfunc);

	srvstr_pull(inbuf, pathname, &params[2], sizeof(pathname), -1, STR_TERMINATE);
	if((reply_size = setup_dfs_referral(conn, pathname,max_referral_level,ppdata)) < 0)
		return UNIXERROR(ERRDOS,ERRbadfile);
    
	SSVAL(outbuf,smb_flg2,SVAL(outbuf,smb_flg2) | FLAGS2_DFS_PATHNAMES);
	send_trans2_replies(outbuf,bufsize,0,0,*ppdata,reply_size);

	return(-1);
}

#define LMCAT_SPL       0x53
#define LMFUNC_GETJOBID 0x60

/****************************************************************************
 Reply to a TRANS2_IOCTL - used for OS/2 printing.
****************************************************************************/

static int call_trans2ioctl(connection_struct *conn, char* inbuf, char* outbuf, int length, int bufsize,
					char **pparams, int total_params, char **ppdata, int total_data,
					unsigned int max_data_bytes)
{
	char *pdata = *ppdata;
	files_struct *fsp = file_fsp(inbuf,smb_vwv15);

	/* check for an invalid fid before proceeding */
	
	if (!fsp)                                
		return(ERROR_DOS(ERRDOS,ERRbadfid));  

	if ((SVAL(inbuf,(smb_setup+4)) == LMCAT_SPL) &&
			(SVAL(inbuf,(smb_setup+6)) == LMFUNC_GETJOBID)) {
		pdata = SMB_REALLOC(*ppdata, 32);
		if(pdata == NULL) {
			return ERROR_NT(NT_STATUS_NO_MEMORY);
		}
		*ppdata = pdata;

		/* NOTE - THIS IS ASCII ONLY AT THE MOMENT - NOT SURE IF OS/2
			CAN ACCEPT THIS IN UNICODE. JRA. */

		SSVAL(pdata,0,fsp->rap_print_jobid);                     /* Job number */
		srvstr_push( outbuf, pdata + 2, global_myname(), 15, STR_ASCII|STR_TERMINATE); /* Our NetBIOS name */
		srvstr_push( outbuf, pdata+18, lp_servicename(SNUM(conn)), 13, STR_ASCII|STR_TERMINATE); /* Service name */
		send_trans2_replies(outbuf,bufsize,*pparams,0,*ppdata,32);
		return(-1);
	} else {
		DEBUG(2,("Unknown TRANS2_IOCTL\n"));
		return ERROR_DOS(ERRSRV,ERRerror);
	}
}

/****************************************************************************
 Reply to a SMBfindclose (stop trans2 directory search).
****************************************************************************/

int reply_findclose(connection_struct *conn,
		    char *inbuf,char *outbuf,int length,int bufsize)
{
	int outsize = 0;
	int dptr_num=SVALS(inbuf,smb_vwv0);
	START_PROFILE(SMBfindclose);

	DEBUG(3,("reply_findclose, dptr_num = %d\n", dptr_num));

	dptr_close(&dptr_num);

	outsize = set_message(outbuf,0,0,True);

	DEBUG(3,("SMBfindclose dptr_num = %d\n", dptr_num));

	END_PROFILE(SMBfindclose);
	return(outsize);
}

/****************************************************************************
 Reply to a SMBfindnclose (stop FINDNOTIFYFIRST directory search).
****************************************************************************/

int reply_findnclose(connection_struct *conn, 
		     char *inbuf,char *outbuf,int length,int bufsize)
{
	int outsize = 0;
	int dptr_num= -1;
	START_PROFILE(SMBfindnclose);
	
	dptr_num = SVAL(inbuf,smb_vwv0);

	DEBUG(3,("reply_findnclose, dptr_num = %d\n", dptr_num));

	/* We never give out valid handles for a 
	   findnotifyfirst - so any dptr_num is ok here. 
	   Just ignore it. */

	outsize = set_message(outbuf,0,0,True);

	DEBUG(3,("SMB_findnclose dptr_num = %d\n", dptr_num));

	END_PROFILE(SMBfindnclose);
	return(outsize);
}

/****************************************************************************
 Reply to a SMBtranss2 - just ignore it!
****************************************************************************/

int reply_transs2(connection_struct *conn,
		  char *inbuf,char *outbuf,int length,int bufsize)
{
	START_PROFILE(SMBtranss2);
	DEBUG(4,("Ignoring transs2 of length %d\n",length));
	END_PROFILE(SMBtranss2);
	return(-1);
}

/****************************************************************************
 Reply to a SMBtrans2.
****************************************************************************/

int reply_trans2(connection_struct *conn,
		 char *inbuf,char *outbuf,int length,int bufsize)
{
	int outsize = 0;
	unsigned int total_params = SVAL(inbuf, smb_tpscnt);
	unsigned int total_data =SVAL(inbuf, smb_tdscnt);
	unsigned int max_data_bytes = SVAL(inbuf, smb_mdrcnt);
#if 0
	unsigned int max_param_reply = SVAL(inbuf, smb_mprcnt);
	unsigned int max_setup_fields = SVAL(inbuf, smb_msrcnt);
	BOOL close_tid = BITSETW(inbuf+smb_flags,0);
	BOOL no_final_response = BITSETW(inbuf+smb_flags,1);
	int32 timeout = IVALS(inbuf,smb_timeout);
#endif
	unsigned int suwcnt = SVAL(inbuf, smb_suwcnt);
	unsigned int tran_call = SVAL(inbuf, smb_setup0);
	char *params = NULL, *data = NULL;
	unsigned int num_params, num_params_sofar, num_data, num_data_sofar;
	START_PROFILE(SMBtrans2);

	if(global_oplock_break && (tran_call == TRANSACT2_OPEN)) {
		/* Queue this open message as we are the process of an
		 * oplock break.  */

		DEBUG(2,("reply_trans2: queueing message trans2open due to being "));
		DEBUGADD(2,( "in oplock break state.\n"));

		push_oplock_pending_smb_message(inbuf, length);
		END_PROFILE(SMBtrans2);
		return -1;
	}
	
	if (IS_IPC(conn) && (tran_call != TRANSACT2_OPEN)
            && (tran_call != TRANSACT2_GET_DFS_REFERRAL)) {
		END_PROFILE(SMBtrans2);
		return ERROR_DOS(ERRSRV,ERRaccess);
	}

	outsize = set_message(outbuf,0,0,True);

	/* All trans2 messages we handle have smb_sucnt == 1 - ensure this
	   is so as a sanity check */
	if (suwcnt != 1) {
		/*
		 * Need to have rc=0 for ioctl to get job id for OS/2.
		 *  Network printing will fail if function is not successful.
		 *  Similar function in reply.c will be used if protocol
		 *  is LANMAN1.0 instead of LM1.2X002.
		 *  Until DosPrintSetJobInfo with PRJINFO3 is supported,
		 *  outbuf doesn't have to be set(only job id is used).
		 */
		if ( (suwcnt == 4) && (tran_call == TRANSACT2_IOCTL) &&
				(SVAL(inbuf,(smb_setup+4)) == LMCAT_SPL) &&
				(SVAL(inbuf,(smb_setup+6)) == LMFUNC_GETJOBID)) {
			DEBUG(2,("Got Trans2 DevIOctl jobid\n"));
		} else {
			DEBUG(2,("Invalid smb_sucnt in trans2 call(%u)\n",suwcnt));
			DEBUG(2,("Transaction is %d\n",tran_call));
			END_PROFILE(SMBtrans2);
			return ERROR_NT(NT_STATUS_INVALID_PARAMETER);
		}
	}
    
	/* Allocate the space for the maximum needed parameters and data */
	if (total_params > 0)
		params = (char *)SMB_MALLOC(total_params);
	if (total_data > 0)
		data = (char *)SMB_MALLOC(total_data);
  
	if ((total_params && !params)  || (total_data && !data)) {
		DEBUG(2,("Out of memory in reply_trans2\n"));
		SAFE_FREE(params);
		SAFE_FREE(data); 
		END_PROFILE(SMBtrans2);
		return ERROR_NT(NT_STATUS_NO_MEMORY);
	}

	/* Copy the param and data bytes sent with this request into
	   the params buffer */
	num_params = num_params_sofar = SVAL(inbuf,smb_pscnt);
	num_data = num_data_sofar = SVAL(inbuf, smb_dscnt);

	if (num_params > total_params || num_data > total_data)
		exit_server("invalid params in reply_trans2");

	if(params) {
		unsigned int psoff = SVAL(inbuf, smb_psoff);
		if ((psoff + num_params < psoff) || (psoff + num_params < num_params))
			goto bad_param;
		if ((smb_base(inbuf) + psoff + num_params > inbuf + length) ||
				(smb_base(inbuf) + psoff + num_params < smb_base(inbuf)))
			goto bad_param;
		memcpy( params, smb_base(inbuf) + psoff, num_params);
	}
	if(data) {
		unsigned int dsoff = SVAL(inbuf, smb_dsoff);
		if ((dsoff + num_data < dsoff) || (dsoff + num_data < num_data))
			goto bad_param;
		if ((smb_base(inbuf) + dsoff + num_data > inbuf + length) ||
				(smb_base(inbuf) + dsoff + num_data < smb_base(inbuf)))
			goto bad_param;
		memcpy( data, smb_base(inbuf) + dsoff, num_data);
	}

	srv_signing_trans_start(SVAL(inbuf,smb_mid));

	if(num_data_sofar < total_data || num_params_sofar < total_params)  {
		/* We need to send an interim response then receive the rest
		   of the parameter/data bytes */
		outsize = set_message(outbuf,0,0,True);
		srv_signing_trans_stop();
		show_msg(outbuf);
		if (!send_smb(smbd_server_fd(),outbuf))
			exit_server("reply_trans2: send_smb failed.");

		while (num_data_sofar < total_data || 
		       num_params_sofar < total_params) {
			BOOL ret;
			unsigned int param_disp;
			unsigned int param_off;
			unsigned int data_disp;
			unsigned int data_off;

			ret = receive_next_smb(inbuf,bufsize,SMB_SECONDARY_WAIT);

			/* We need to re-calcuate the new length after we've read the secondary packet. */
			length = smb_len(inbuf) + 4;
			
			/*
			 * The sequence number for the trans reply is always
			 * based on the last secondary received.
			 */

			srv_signing_trans_start(SVAL(inbuf,smb_mid));

			if ((ret && 
			     (CVAL(inbuf, smb_com) != SMBtranss2)) || !ret) {
				outsize = set_message(outbuf,0,0,True);
				if(ret)
					DEBUG(0,("reply_trans2: Invalid secondary trans2 packet\n"));
				else
					DEBUG(0,("reply_trans2: %s in getting secondary trans2 response.\n",
						 (smb_read_error == READ_ERROR) ? "error" : "timeout" ));
				goto bad_param;
			}
      
			/* Revise total_params and total_data in case
                           they have changed downwards */
			if (SVAL(inbuf, smb_tpscnt) < total_params)
				total_params = SVAL(inbuf, smb_tpscnt);
			if (SVAL(inbuf, smb_tdscnt) < total_data)
				total_data = SVAL(inbuf, smb_tdscnt);

			num_params = SVAL(inbuf,smb_spscnt);
			param_off = SVAL(inbuf, smb_spsoff);
			param_disp = SVAL(inbuf, smb_spsdisp);
			num_params_sofar += num_params;

			num_data = SVAL(inbuf, smb_sdscnt);
			data_off = SVAL(inbuf, smb_sdsoff);
			data_disp = SVAL(inbuf, smb_sdsdisp);
			num_data_sofar += num_data;

			if (num_params_sofar > total_params || num_data_sofar > total_data)
				goto bad_param;
			
			if (num_params) {
				if (param_disp + num_params > total_params)
					goto bad_param;
				if ((param_disp + num_params < param_disp) ||
						(param_disp + num_params < num_params))
					goto bad_param;
				if (param_disp > total_params)
					goto bad_param;
				if ((smb_base(inbuf) + param_off + num_params > inbuf + length) ||
						(smb_base(inbuf) + param_off + num_params < smb_base(inbuf)))
					goto bad_param;
				if (params + param_disp < params)
					goto bad_param;

				memcpy( &params[param_disp], smb_base(inbuf) + param_off, num_params);
			}
			if (num_data) {
				if (data_disp + num_data > total_data)
					goto bad_param;
				if ((data_disp + num_data < data_disp) ||
						(data_disp + num_data < num_data))
					goto bad_param;
				if (data_disp > total_data)
					goto bad_param;
				if ((smb_base(inbuf) + data_off + num_data > inbuf + length) ||
						(smb_base(inbuf) + data_off + num_data < smb_base(inbuf)))
					goto bad_param;
				if (data + data_disp < data)
					goto bad_param;

				memcpy( &data[data_disp], smb_base(inbuf) + data_off, num_data);
			}
		}
	}
	
	if (Protocol >= PROTOCOL_NT1) {
		SSVAL(outbuf,smb_flg2,SVAL(outbuf,smb_flg2) | 0x40); /* IS_LONG_NAME */
	}

	/* Now we must call the relevant TRANS2 function */
	switch(tran_call)  {
	case TRANSACT2_OPEN:
		START_PROFILE_NESTED(Trans2_open);
		outsize = call_trans2open(conn, inbuf, outbuf, bufsize, 
					  &params, total_params, &data, total_data, max_data_bytes);
		END_PROFILE_NESTED(Trans2_open);
		break;

	case TRANSACT2_FINDFIRST:
		START_PROFILE_NESTED(Trans2_findfirst);
		outsize = call_trans2findfirst(conn, inbuf, outbuf, bufsize,
					  &params, total_params, &data, total_data, max_data_bytes);
		END_PROFILE_NESTED(Trans2_findfirst);
		break;

	case TRANSACT2_FINDNEXT:
		START_PROFILE_NESTED(Trans2_findnext);
		outsize = call_trans2findnext(conn, inbuf, outbuf, length, bufsize, 
					  &params, total_params, &data, total_data, max_data_bytes);
		END_PROFILE_NESTED(Trans2_findnext);
		break;

	case TRANSACT2_QFSINFO:
		START_PROFILE_NESTED(Trans2_qfsinfo);
		outsize = call_trans2qfsinfo(conn, inbuf, outbuf, length, bufsize,
					  &params, total_params, &data, total_data, max_data_bytes);
		END_PROFILE_NESTED(Trans2_qfsinfo);
	    break;

	case TRANSACT2_SETFSINFO:
		START_PROFILE_NESTED(Trans2_setfsinfo);
		outsize = call_trans2setfsinfo(conn, inbuf, outbuf, length, bufsize, 
					  &params, total_params, &data, total_data, max_data_bytes);
		END_PROFILE_NESTED(Trans2_setfsinfo);
		break;

	case TRANSACT2_QPATHINFO:
	case TRANSACT2_QFILEINFO:
		START_PROFILE_NESTED(Trans2_qpathinfo);
		outsize = call_trans2qfilepathinfo(conn, inbuf, outbuf, length, bufsize, tran_call,
					  &params, total_params, &data, total_data, max_data_bytes);
		END_PROFILE_NESTED(Trans2_qpathinfo);
		break;
	case TRANSACT2_SETPATHINFO:
	case TRANSACT2_SETFILEINFO:
		START_PROFILE_NESTED(Trans2_setpathinfo);
		outsize = call_trans2setfilepathinfo(conn, inbuf, outbuf, length, bufsize, tran_call,
					  &params, total_params, &data, total_data, max_data_bytes);
		END_PROFILE_NESTED(Trans2_setpathinfo);
		break;

	case TRANSACT2_FINDNOTIFYFIRST:
		START_PROFILE_NESTED(Trans2_findnotifyfirst);
		outsize = call_trans2findnotifyfirst(conn, inbuf, outbuf, length, bufsize, 
					  &params, total_params, &data, total_data, max_data_bytes);
		END_PROFILE_NESTED(Trans2_findnotifyfirst);
		break;

	case TRANSACT2_FINDNOTIFYNEXT:
		START_PROFILE_NESTED(Trans2_findnotifynext);
		outsize = call_trans2findnotifynext(conn, inbuf, outbuf, length, bufsize, 
					  &params, total_params, &data, total_data, max_data_bytes);
		END_PROFILE_NESTED(Trans2_findnotifynext);
		break;
	case TRANSACT2_MKDIR:
		START_PROFILE_NESTED(Trans2_mkdir);
		outsize = call_trans2mkdir(conn, inbuf, outbuf, length, bufsize,
					  &params, total_params, &data, total_data, max_data_bytes);
		END_PROFILE_NESTED(Trans2_mkdir);
		break;

	case TRANSACT2_GET_DFS_REFERRAL:
		START_PROFILE_NESTED(Trans2_get_dfs_referral);
		outsize = call_trans2getdfsreferral(conn,inbuf,outbuf,length, bufsize,
					  &params, total_params, &data, total_data, max_data_bytes);
		END_PROFILE_NESTED(Trans2_get_dfs_referral);
		break;
	case TRANSACT2_IOCTL:
		START_PROFILE_NESTED(Trans2_ioctl);
		outsize = call_trans2ioctl(conn,inbuf,outbuf,length, bufsize,
					  &params, total_params, &data, total_data, max_data_bytes);
		END_PROFILE_NESTED(Trans2_ioctl);
		break;
	default:
		/* Error in request */
		DEBUG(2,("Unknown request %d in trans2 call\n", tran_call));
		SAFE_FREE(params);
		SAFE_FREE(data);
		END_PROFILE(SMBtrans2);
		srv_signing_trans_stop();
		return ERROR_DOS(ERRSRV,ERRerror);
	}
	
	/* As we do not know how many data packets will need to be
	   returned here the various call_trans2xxxx calls
	   must send their own. Thus a call_trans2xxx routine only
	   returns a value other than -1 when it wants to send
	   an error packet. 
	*/
	
	srv_signing_trans_stop();

	SAFE_FREE(params);
	SAFE_FREE(data);
	END_PROFILE(SMBtrans2);
	return outsize; /* If a correct response was needed the
			   call_trans2xxx calls have already sent
			   it. If outsize != -1 then it is returning */

  bad_param:

	srv_signing_trans_stop();
	SAFE_FREE(params);
	SAFE_FREE(data);
	END_PROFILE(SMBtrans2);
	return ERROR_NT(NT_STATUS_INVALID_PARAMETER);
}<|MERGE_RESOLUTION|>--- conflicted
+++ resolved
@@ -172,13 +172,8 @@
 
 	for (i = 0, ea_namelist = TALLOC(mem_ctx, ea_namelist_size); i < 6;
 			ea_namelist = TALLOC_REALLOC_ARRAY(mem_ctx, ea_namelist, char, ea_namelist_size), i++) {
-<<<<<<< HEAD
-		if (fsp && fsp->fd != -1) {
-			sizeret = SMB_VFS_FLISTXATTR(fsp, fsp->fd, ea_namelist, ea_namelist_size);
-=======
 		if (fsp && fsp->fh->fd != -1) {
 			sizeret = SMB_VFS_FLISTXATTR(fsp, fsp->fh->fd, ea_namelist, ea_namelist_size);
->>>>>>> 369c89d3
 		} else {
 			sizeret = SMB_VFS_LISTXATTR(conn, fname, ea_namelist, ea_namelist_size);
 		}
@@ -343,17 +338,10 @@
 
 		if (ea_list->ea.value.length == 0) {
 			/* Remove the attribute. */
-<<<<<<< HEAD
-			if (fsp && (fsp->fd != -1)) {
-				DEBUG(10,("set_ea: deleting ea name %s on file %s by file descriptor.\n",
-					unix_ea_name, fsp->fsp_name));
-				ret = SMB_VFS_FREMOVEXATTR(fsp, fsp->fd, unix_ea_name);
-=======
 			if (fsp && (fsp->fh->fd != -1)) {
 				DEBUG(10,("set_ea: deleting ea name %s on file %s by file descriptor.\n",
 					unix_ea_name, fsp->fsp_name));
 				ret = SMB_VFS_FREMOVEXATTR(fsp, fsp->fh->fd, unix_ea_name);
->>>>>>> 369c89d3
 			} else {
 				DEBUG(10,("set_ea: deleting ea name %s on file %s.\n",
 					unix_ea_name, fname));
@@ -368,17 +356,10 @@
 			}
 #endif
 		} else {
-<<<<<<< HEAD
-			if (fsp && (fsp->fd != -1)) {
-				DEBUG(10,("set_ea: setting ea name %s on file %s by file descriptor.\n",
-					unix_ea_name, fsp->fsp_name));
-				ret = SMB_VFS_FSETXATTR(fsp, fsp->fd, unix_ea_name,
-=======
 			if (fsp && (fsp->fh->fd != -1)) {
 				DEBUG(10,("set_ea: setting ea name %s on file %s by file descriptor.\n",
 					unix_ea_name, fsp->fsp_name));
 				ret = SMB_VFS_FSETXATTR(fsp, fsp->fh->fd, unix_ea_name,
->>>>>>> 369c89d3
 							ea_list->ea.value.data, ea_list->ea.value.length, 0);
 			} else {
 				DEBUG(10,("set_ea: setting ea name %s on file %s.\n",
@@ -397,7 +378,6 @@
 			return map_nt_error_from_unix(errno);
 		}
 
-<<<<<<< HEAD
 	}
 	return NT_STATUS_OK;
 }
@@ -452,16 +432,8 @@
 
 	if (!eal) {
 		return NULL;
-=======
->>>>>>> 369c89d3
-	}
-	return NT_STATUS_OK;
-}
-/****************************************************************************
- Read a list of EA names from an incoming data buffer. Create an ea_list with them.
-****************************************************************************/
-
-<<<<<<< HEAD
+	}
+
 	if (data_size < 6) {
 		return NULL;
 	}
@@ -502,97 +474,6 @@
 	DEBUG(10,("read_ea_list_entry: read ea name %s\n", eal->ea.name));
 	dump_data(10, eal->ea.value.data, eal->ea.value.length);
 
-=======
-static struct ea_list *read_ea_name_list(TALLOC_CTX *ctx, const char *pdata, size_t data_size)
-{
-	struct ea_list *ea_list_head = NULL;
-	size_t offset = 0;
-
-	while (offset + 2 < data_size) {
-		struct ea_list *tmp;
-		struct ea_list *eal = TALLOC_ZERO_P(ctx, struct ea_list);
-		unsigned int namelen = CVAL(pdata,offset);
-
-		offset++; /* Go past the namelen byte. */
-
-		/* integer wrap paranioa. */
-		if ((offset + namelen < offset) || (offset + namelen < namelen) ||
-				(offset > data_size) || (namelen > data_size) ||
-				(offset + namelen >= data_size)) {
-			break;
-		}
-		/* Ensure the name is null terminated. */
-		if (pdata[offset + namelen] != '\0') {
-			return NULL;
-		}
-		pull_ascii_talloc(ctx, &eal->ea.name, &pdata[offset]);
-		if (!eal->ea.name) {
-			return NULL;
-		}
-
-		offset += (namelen + 1); /* Go past the name + terminating zero. */
-		DLIST_ADD_END(ea_list_head, eal, tmp);
-		DEBUG(10,("read_ea_name_list: read ea name %s\n", eal->ea.name));
-	}
-
-	return ea_list_head;
-}
-
-/****************************************************************************
- Read one EA list entry from the buffer.
-****************************************************************************/
-
-struct ea_list *read_ea_list_entry(TALLOC_CTX *ctx, const char *pdata, size_t data_size, size_t *pbytes_used)
-{
-	struct ea_list *eal = TALLOC_ZERO_P(ctx, struct ea_list);
-	uint16 val_len;
-	unsigned int namelen;
-
-	if (!eal) {
-		return NULL;
-	}
-
-	if (data_size < 6) {
-		return NULL;
-	}
-
-	eal->ea.flags = CVAL(pdata,0);
-	namelen = CVAL(pdata,1);
-	val_len = SVAL(pdata,2);
-
-	if (4 + namelen + 1 + val_len > data_size) {
-		return NULL;
-	}
-
-	/* Ensure the name is null terminated. */
-	if (pdata[namelen + 4] != '\0') {
-		return NULL;
-	}
-	pull_ascii_talloc(ctx, &eal->ea.name, pdata + 4);
-	if (!eal->ea.name) {
-		return NULL;
-	}
-
-	eal->ea.value = data_blob(NULL, (size_t)val_len + 1);
-	if (!eal->ea.value.data) {
-		return NULL;
-	}
-
-	memcpy(eal->ea.value.data, pdata + 4 + namelen + 1, val_len);
-
-	/* Ensure we're null terminated just in case we print the value. */
-	eal->ea.value.data[val_len] = '\0';
-	/* But don't count the null. */
-	eal->ea.value.length--;
-
-	if (pbytes_used) {
-		*pbytes_used = 4 + namelen + 1 + val_len;
-	}
-
-	DEBUG(10,("read_ea_list_entry: read ea name %s\n", eal->ea.name));
-	dump_data(10, eal->ea.value.data, eal->ea.value.length);
-
->>>>>>> 369c89d3
 	return eal;
 }
 
@@ -837,13 +718,8 @@
 {
 	char *params = *pparams;
 	char *pdata = *ppdata;
-<<<<<<< HEAD
-	int16 open_mode;
-	int16 open_attr;
-=======
 	int deny_mode;
 	int32 open_attr;
->>>>>>> 369c89d3
 	BOOL oplock_request;
 #if 0
 	BOOL return_additional_info;
@@ -879,11 +755,7 @@
 	}
 
 	flags = SVAL(params, 0);
-<<<<<<< HEAD
-	open_mode = SVAL(params, 2);
-=======
 	deny_mode = SVAL(params, 2);
->>>>>>> 369c89d3
 	open_attr = SVAL(params,6);
         oplock_request = (flags & REQUEST_OPLOCK) ? EXCLUSIVE_OPLOCK : 0;
         if (oplock_request) {
@@ -908,14 +780,9 @@
 		return ERROR_NT(status);
 	}
 
-<<<<<<< HEAD
-	DEBUG(3,("call_trans2open %s mode=%d attr=%d ofun=%d size=%d\n",
-		fname,open_mode, open_attr, open_ofun, open_size));
-=======
 	DEBUG(3,("call_trans2open %s deny_mode=0x%x attr=%d ofun=0x%x size=%d\n",
 		fname, (unsigned int)deny_mode, (unsigned int)open_attr,
 		(unsigned int)open_ofun, open_size));
->>>>>>> 369c89d3
 
 	/* XXXX we need to handle passed times, sattr and flags */
 
@@ -928,20 +795,12 @@
 		return set_bad_path_error(errno, bad_path, outbuf, ERRDOS,ERRnoaccess);
 	}
 
-<<<<<<< HEAD
-	/* Strange open mode mapping. */
-	if (open_ofun == 0) {
-		if (GET_OPEN_MODE(open_mode) == DOS_OPEN_EXEC) {
-			open_ofun = FILE_EXISTS_FAIL | FILE_CREATE_IF_NOT_EXIST;
-		}
-=======
 	if (!map_open_params_to_ntcreate(fname, deny_mode, open_ofun,
 				&access_mask,
 				&share_mode,
 				&create_disposition,
 				&create_options)) {
 		return ERROR_DOS(ERRDOS, ERRbadaccess);
->>>>>>> 369c89d3
 	}
 
 	/* Any data in this call is an EA list. */
@@ -971,10 +830,6 @@
 		}
 	}
 
-<<<<<<< HEAD
-	fsp = open_file_shared(conn,fname,&sbuf,open_mode,open_ofun,(uint32)open_attr,
-		oplock_request, &rmode,&smb_action);
-=======
 	fsp = open_file_ntcreate(conn,fname,&sbuf,
 		access_mask,
 		share_mode,
@@ -983,7 +838,6 @@
 		open_attr,
 		oplock_request,
 		&smb_action);
->>>>>>> 369c89d3
       
 	if (!fsp) {
 		talloc_destroy(ctx);
@@ -998,11 +852,7 @@
 	fattr = dos_mode(conn,fname,&sbuf);
 	mtime = sbuf.st_mtime;
 	inode = sbuf.st_ino;
-<<<<<<< HEAD
-	if (fmode & aDIR) {
-=======
 	if (fattr & aDIR) {
->>>>>>> 369c89d3
 		talloc_destroy(ctx);
 		close_file(fsp,False);
 		return(ERROR_DOS(ERRDOS,ERRnoaccess));
@@ -1028,11 +878,7 @@
 	SSVAL(params,2,open_attr);
 	put_dos_date2(params,4, mtime);
 	SIVAL(params,8, (uint32)size);
-<<<<<<< HEAD
-	SSVAL(params,12,rmode);
-=======
 	SSVAL(params,12,open_ofun);
->>>>>>> 369c89d3
 	SSVAL(params,16,0); /* Padding. */
 
 	if (oplock_request && lp_fake_oplocks(SNUM(conn))) {
@@ -1182,11 +1028,7 @@
 	char *p, *q, *pdata = *ppdata;
 	uint32 reskey=0;
 	long prev_dirpos=0;
-<<<<<<< HEAD
-	int mode=0;
-=======
 	uint32 mode=0;
->>>>>>> 369c89d3
 	SMB_OFF_T file_size = 0;
 	SMB_BIG_UINT allocation_size = 0;
 	uint32 len;
@@ -1885,21 +1727,6 @@
 	}
 	*pparams = params;
 
-<<<<<<< HEAD
-	dptr_num = dptr_create(conn,directory, False, True ,SVAL(inbuf,smb_pid));
-	if (dptr_num < 0) {
-		talloc_destroy(ea_ctx);
-		return(UNIXERROR(ERRDOS,ERRbadfile));
-	}
-
-	/* Save the wildcard match and attribs we are using on this directory - 
-		needed as lanman2 assumes these are being saved between calls */
-
-	if (!dptr_set_wcard_and_attributes(dptr_num, mask, dirtype)) {
-		dptr_close(&dptr_num);
-		talloc_destroy(ea_ctx);
-		return ERROR_NT(NT_STATUS_NO_MEMORY);
-=======
 	/* Save the wildcard match and attribs we are using on this directory - 
 		needed as lanman2 assumes these are being saved between calls */
 
@@ -1907,7 +1734,6 @@
 	if (dptr_num < 0) {
 		talloc_destroy(ea_ctx);
 		return(UNIXERROR(ERRDOS,ERRbadfile));
->>>>>>> 369c89d3
 	}
 
 	DEBUG(4,("dptr_num is %d, wcard = %s, attr = %d\n",dptr_num, mask, dirtype));
@@ -2574,12 +2400,8 @@
 			data_len = 12;
 			SSVAL(pdata,0,CIFS_UNIX_MAJOR_VERSION);
 			SSVAL(pdata,2,CIFS_UNIX_MINOR_VERSION);
-<<<<<<< HEAD
-			SBIG_UINT(pdata,4,((SMB_BIG_UINT)CIFS_UNIX_POSIX_ACLS_CAP)); /* We have POSIX ACLs. */
-=======
 			SBIG_UINT(pdata,4,((SMB_BIG_UINT)(CIFS_UNIX_POSIX_ACLS_CAP|
 					CIFS_UNIX_POSIX_PATHNAMES_CAP))); /* We have POSIX ACLs and pathname capability. */
->>>>>>> 369c89d3
 			break;
 
 		case SMB_MAC_QUERY_FS_INFO:
@@ -2625,16 +2447,6 @@
 		DEBUG(0,("call_trans2setfsinfo: requires total_params(%d) >= 4 bytes!\n",
 			total_params));
 		return ERROR_NT(NT_STATUS_INVALID_PARAMETER);
-<<<<<<< HEAD
-	}
-
-	fsp = file_fsp(params,0);
-
-	if (!CHECK_NTQUOTA_HANDLE_OK(fsp,conn)) {
-		DEBUG(3,("TRANSACT_GET_USER_QUOTA: no valid QUOTA HANDLE\n"));
-		return ERROR_NT(NT_STATUS_INVALID_HANDLE);
-=======
->>>>>>> 369c89d3
 	}
 
 	info_level = SVAL(params,2);
@@ -2929,11 +2741,7 @@
 	files_struct *fsp = NULL;
 	TALLOC_CTX *ea_ctx = NULL;
 	struct ea_list *ea_list = NULL;
-<<<<<<< HEAD
-	uint32 desired_access = 0x12019F; /* Default - GENERIC_EXECUTE mapping from Windows */
-=======
 	uint32 access_mask = 0x12019F; /* Default - GENERIC_EXECUTE mapping from Windows */
->>>>>>> 369c89d3
 
 	if (!params)
 		return ERROR_NT(NT_STATUS_INVALID_PARAMETER);
@@ -3079,7 +2887,6 @@
 		mode |= (lp_profile_acls(SNUM(conn)) ? aRONLY : 0);
 		file_size = 0;
 	}
-<<<<<<< HEAD
 
 	/* Pull any EA list from the data portion. */
 	if (info_level == SMB_INFO_QUERY_EAS_FROM_LIST) {
@@ -3090,24 +2897,11 @@
 		}
 		ea_size = IVAL(pdata,0);
 
-=======
-
-	/* Pull any EA list from the data portion. */
-	if (info_level == SMB_INFO_QUERY_EAS_FROM_LIST) {
-		uint32 ea_size;
-
-		if (total_data < 4) {
-			return ERROR_NT(NT_STATUS_INVALID_PARAMETER);
-		}
-		ea_size = IVAL(pdata,0);
-
->>>>>>> 369c89d3
 		if (total_data > 0 && ea_size != total_data) {
 			DEBUG(4,("call_trans2qfilepathinfo: Rejecting EA request with incorrect \
 total_data=%u (should be %u)\n", (unsigned int)total_data, (unsigned int)IVAL(pdata,0) ));
 			return ERROR_NT(NT_STATUS_INVALID_PARAMETER);
 		}
-<<<<<<< HEAD
 
 		if (!lp_ea_support(SNUM(conn))) {
 			return ERROR_DOS(ERRDOS,ERReasnotsupported);
@@ -3161,61 +2955,6 @@
 		}
 	}
 
-=======
-
-		if (!lp_ea_support(SNUM(conn))) {
-			return ERROR_DOS(ERRDOS,ERReasnotsupported);
-		}
-
-		if ((ea_ctx = talloc_init("ea_list")) == NULL) {
-			return ERROR_NT(NT_STATUS_NO_MEMORY);
-		}
-
-		/* Pull out the list of names. */
-		ea_list = read_ea_name_list(ea_ctx, pdata + 4, ea_size - 4);
-		if (!ea_list) {
-			talloc_destroy(ea_ctx);
-			return ERROR_NT(NT_STATUS_INVALID_PARAMETER);
-		}
-	}
-
-	params = SMB_REALLOC(*pparams,2);
-	if (params == NULL) {
-		talloc_destroy(ea_ctx);
-		return ERROR_NT(NT_STATUS_NO_MEMORY);
-	}
-	*pparams = params;
-	SSVAL(params,0,0);
-	data_size = max_data_bytes + DIR_ENTRY_SAFETY_MARGIN;
-	pdata = SMB_REALLOC(*ppdata, data_size); 
-	if ( pdata == NULL ) {
-		talloc_destroy(ea_ctx);
-		return ERROR_NT(NT_STATUS_NO_MEMORY);
-	}
-	*ppdata = pdata;
-
-	c_time = get_create_time(&sbuf,lp_fake_dir_create_times(SNUM(conn)));
-
-	allocation_size = get_allocation_size(conn,fsp,&sbuf);
-
-	if (fsp) {
-		if (fsp->pending_modtime) {
-			/* the pending modtime overrides the current modtime */
-			sbuf.st_mtime = fsp->pending_modtime;
-		}
-	} else {
-		/* Do we have this path open ? */
-		files_struct *fsp1 = file_find_di_first(sbuf.st_dev, sbuf.st_ino);
-		if (fsp1 && fsp1->pending_modtime) {
-			/* the pending modtime overrides the current modtime */
-			sbuf.st_mtime = fsp1->pending_modtime;
-		}
-		if (fsp1 && fsp1->initial_allocation_size) {
-			allocation_size = get_allocation_size(conn, fsp1, &sbuf);
-		}
-	}
-
->>>>>>> 369c89d3
 	if (lp_dos_filetime_resolution(SNUM(conn))) {
 		c_time &= ~1;
 		sbuf.st_atime &= ~1;
@@ -3634,13 +3373,8 @@
 				uint16 num_file_acls = 0;
 				uint16 num_def_acls = 0;
 
-<<<<<<< HEAD
-				if (fsp && !fsp->is_directory && (fsp->fd != -1)) {
-					file_acl = SMB_VFS_SYS_ACL_GET_FD(fsp, fsp->fd);
-=======
 				if (fsp && !fsp->is_directory && (fsp->fh->fd != -1)) {
 					file_acl = SMB_VFS_SYS_ACL_GET_FD(fsp, fsp->fh->fd);
->>>>>>> 369c89d3
 				} else {
 					file_acl = SMB_VFS_SYS_ACL_GET_FILE(conn, fname, SMB_ACL_TYPE_ACCESS);
 				}
@@ -3725,42 +3459,6 @@
  open_file_shared. JRA.
 ****************************************************************************/
 
-<<<<<<< HEAD
-NTSTATUS set_delete_on_close_internal(files_struct *fsp, BOOL delete_on_close, uint32 dosmode)
-{
-	if (delete_on_close) {
-		/*
-		 * Only allow delete on close for writable files.
-		 */
-
-		if (!lp_delete_readonly(SNUM(fsp->conn))) {
-			if (dosmode & aRONLY) {
-				DEBUG(10,("set_delete_on_close_internal: file %s delete on close flag set but file attribute is readonly.\n",
-					fsp->fsp_name ));
-				return NT_STATUS_CANNOT_DELETE;
-			}
-		}
-
-		/*
-		 * Only allow delete on close for writable shares.
-		 */
-
-		if (!CAN_WRITE(fsp->conn)) {
-			DEBUG(10,("set_delete_on_close_internal: file %s delete on close flag set but write access denied on share.\n",
-				fsp->fsp_name ));
-			return NT_STATUS_ACCESS_DENIED;
-		}
-
-		/*
-		 * Only allow delete on close for files/directories opened with delete intent.
-		 */
-
-		if (!(fsp->desired_access & DELETE_ACCESS)) {
-			DEBUG(10,("set_delete_on_close_internal: file %s delete on close flag set but delete access denied.\n",
-				fsp->fsp_name ));
-			return NT_STATUS_ACCESS_DENIED;
-		}
-=======
 NTSTATUS can_set_delete_on_close(files_struct *fsp, BOOL delete_on_close,
 				 uint32 dosmode)
 {
@@ -3789,7 +3487,6 @@
 			  "close flag set but write access denied on share.\n",
 			  fsp->fsp_name ));
 		return NT_STATUS_ACCESS_DENIED;
->>>>>>> 369c89d3
 	}
 
 	/*
@@ -3830,14 +3527,9 @@
 		return NT_STATUS_ACCESS_DENIED;
 
 	if (!modify_delete_flag(fsp->dev, fsp->inode, delete_on_close)) {
-<<<<<<< HEAD
-		DEBUG(0,("set_delete_on_close_over_all: failed to change delete on close flag for file %s\n",
-			fsp->fsp_name ));
-=======
 		DEBUG(0,("set_delete_on_close: failed to change delete "
 			 "on close flag for file %s\n",
 			 fsp->fsp_name ));
->>>>>>> 369c89d3
 		unlock_share_entry_fsp(fsp);
 		return NT_STATUS_ACCESS_DENIED;
 	}
@@ -4235,12 +3927,8 @@
 									FILE_OPEN,
 									0,
 									FILE_ATTRIBUTE_NORMAL,
-<<<<<<< HEAD
-									INTERNAL_OPEN_ONLY, &access_mode, &action);
-=======
 									INTERNAL_OPEN_ONLY,
 									NULL);
->>>>>>> 369c89d3
  
 					if (new_fsp == NULL) {
 						return(UNIXERROR(ERRDOS,ERRbadpath));
@@ -4306,23 +3994,15 @@
 			if (fsp == NULL)
 				return(UNIXERROR(ERRDOS,ERRbadfid));
 
-<<<<<<< HEAD
-			status = set_delete_on_close_internal(fsp, delete_on_close, dosmode);
-=======
 			status = can_set_delete_on_close(fsp, delete_on_close,
 							 dosmode);
->>>>>>> 369c89d3
  
 			if (!NT_STATUS_IS_OK(status)) {
 				return ERROR_NT(status);
 			}
 
 			/* The set is across all open files on this dev/inode pair. */
-<<<<<<< HEAD
-			status =set_delete_on_close_over_all(fsp, delete_on_close);
-=======
 			status =set_delete_on_close(fsp, delete_on_close);
->>>>>>> 369c89d3
 			if (!NT_STATUS_IS_OK(status)) {
 				return ERROR_NT(status);
 			}
@@ -4350,11 +4030,7 @@
 			DEBUG(10,("call_trans2setfilepathinfo: Set file position information for file %s to %.0f\n",
 					fname, (double)position_information ));
 			if (fsp) {
-<<<<<<< HEAD
-				fsp->position_information = position_information;
-=======
 				fsp->fh->position_information = position_information;
->>>>>>> 369c89d3
 			}
 
 			/* We're done. We only get position info in this call. */
@@ -4795,12 +4471,8 @@
 						FILE_OPEN,
 						0,
 						FILE_ATTRIBUTE_NORMAL,
-<<<<<<< HEAD
-						INTERNAL_OPEN_ONLY, &access_mode, &action);
-=======
 						INTERNAL_OPEN_ONLY,
 						NULL);
->>>>>>> 369c89d3
 	
 			if (new_fsp == NULL) {
 				return(UNIXERROR(ERRDOS,ERRbadpath));
@@ -4813,34 +4485,6 @@
 
 		if (ret == -1) {
 			return (UNIXERROR(ERRHRD,ERRdiskfull));
-		}
-	}
-
-	/*
-	 * Finally the times.
-	 */
-	if (sbuf.st_mtime != tvs.modtime || sbuf.st_atime != tvs.actime) {
-		if(fsp != NULL) {
-			/*
-			 * This was a setfileinfo on an open file.
-			 * NT does this a lot. We also need to 
-			 * set the time here, as it can be read by 
-			 * FindFirst/FindNext and with the patch for bug #2045
-			 * in smbd/fileio.c it ensures that this timestamp is
-			 * kept sticky even after a write. We save the request
-			 * away and will set it on file close and after a write. JRA.
-			 */
-
-			if (tvs.modtime != (time_t)0 && tvs.modtime != (time_t)-1) {
-				DEBUG(10,("call_trans2setfilepathinfo: setting pending modtime to %s\n", ctime(&tvs.modtime) ));
-				fsp_set_pending_modtime(fsp, tvs.modtime);
-			}
-
-		}
-		DEBUG(10,("call_trans2setfilepathinfo: setting utimes to modified values.\n"));
-
-		if(file_utime(conn, fname, &tvs)!=0) {
-			return(UNIXERROR(ERRDOS,ERRnoaccess));
 		}
 	}
 
