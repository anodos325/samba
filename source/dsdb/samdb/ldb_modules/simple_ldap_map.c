/* 
   ldb database module

   LDAP semantics mapping module

   Copyright (C) Jelmer Vernooij 2005
   Copyright (C) Andrew Bartlett <abartlet@samba.org> 2006

   This program is free software; you can redistribute it and/or modify
   it under the terms of the GNU General Public License as published by
   the Free Software Foundation; either version 3 of the License, or
   (at your option) any later version.
   
   This program is distributed in the hope that it will be useful,
   but WITHOUT ANY WARRANTY; without even the implied warranty of
   MERCHANTABILITY or FITNESS FOR A PARTICULAR PURPOSE.  See the
   GNU General Public License for more details.
   
   You should have received a copy of the GNU General Public License
   along with this program.  If not, see <http://www.gnu.org/licenses/>.
*/

/* 
   This module relies on ldb_map to do all the real work, but performs
   some of the trivial mappings between AD semantics and that provided
   by OpenLDAP and similar servers.
*/

#include "includes.h"
#include "ldb/include/ldb.h"
#include "ldb/include/ldb_private.h"
#include "ldb/include/ldb_errors.h"
#include "ldb/ldb_map/ldb_map.h"

#include "librpc/gen_ndr/ndr_misc.h"
#include "librpc/ndr/libndr.h"
#include "dsdb/samdb/samdb.h"

static struct ldb_val encode_guid(struct ldb_module *module, TALLOC_CTX *ctx, const struct ldb_val *val)
{
	struct GUID guid;
	NTSTATUS status = GUID_from_string((char *)val->data, &guid);
	enum ndr_err_code ndr_err;
	struct ldb_val out = data_blob(NULL, 0);

	if (!NT_STATUS_IS_OK(status)) {
		return out;
	}
	ndr_err = ndr_push_struct_blob(&out, ctx, NULL, &guid,
				       (ndr_push_flags_fn_t)ndr_push_GUID);
	if (!NDR_ERR_CODE_IS_SUCCESS(ndr_err)) {
		return out;
	}

	return out;
}

static struct ldb_val guid_always_string(struct ldb_module *module, TALLOC_CTX *ctx, const struct ldb_val *val)
{
	struct GUID *guid;
	struct ldb_val out = data_blob(NULL, 0);
	if (val->length >= 32 && val->data[val->length] == '\0') {
		ldb_handler_copy(module->ldb, ctx, val, &out);
	} else {
		enum ndr_err_code ndr_err;

		guid = talloc(ctx, struct GUID);
		if (guid == NULL) {
			return out;
		}
		ndr_err = ndr_pull_struct_blob(val, guid, NULL, guid,
					       (ndr_pull_flags_fn_t)ndr_pull_GUID);
		if (!NDR_ERR_CODE_IS_SUCCESS(ndr_err)) {
			talloc_free(guid);
			return out;
		}
		out = data_blob_string_const(GUID_string(ctx, guid));
		talloc_free(guid);
	}
	return out;
}

static struct ldb_val encode_ns_guid(struct ldb_module *module, TALLOC_CTX *ctx, const struct ldb_val *val)
{
	struct GUID guid;
	NTSTATUS status = NS_GUID_from_string((char *)val->data, &guid);
	enum ndr_err_code ndr_err;
	struct ldb_val out = data_blob(NULL, 0);

	if (!NT_STATUS_IS_OK(status)) {
		return out;
	}
	ndr_err = ndr_push_struct_blob(&out, ctx, NULL, &guid,
				       (ndr_push_flags_fn_t)ndr_push_GUID);
	if (!NDR_ERR_CODE_IS_SUCCESS(ndr_err)) {
		return out;
	}

	return out;
}

static struct ldb_val guid_ns_string(struct ldb_module *module, TALLOC_CTX *ctx, const struct ldb_val *val)
{
	struct ldb_val out = data_blob(NULL, 0);
	if (val->length >= 32 && val->data[val->length] == '\0') {
		struct GUID guid;
		GUID_from_string((char *)val->data, &guid);
		out = data_blob_string_const(NS_GUID_string(ctx, &guid));
	} else {
		enum ndr_err_code ndr_err;
		struct GUID *guid_p;
		guid_p = talloc(ctx, struct GUID);
		if (guid_p == NULL) {
			return out;
		}
		ndr_err = ndr_pull_struct_blob(val, guid_p, NULL, guid_p,
					       (ndr_pull_flags_fn_t)ndr_pull_GUID);
		if (!NDR_ERR_CODE_IS_SUCCESS(ndr_err)) {
			talloc_free(guid_p);
			return out;
		}
		out = data_blob_string_const(NS_GUID_string(ctx, guid_p));
		talloc_free(guid_p);
	}
	return out;
}

/* The backend holds binary sids, so just copy them back */
static struct ldb_val val_copy(struct ldb_module *module, TALLOC_CTX *ctx, const struct ldb_val *val)
{
	struct ldb_val out = data_blob(NULL, 0);
	ldb_handler_copy(module->ldb, ctx, val, &out);

	return out;
}

/* Ensure we always convert sids into binary, so the backend doesn't have to know about both forms */
static struct ldb_val sid_always_binary(struct ldb_module *module, TALLOC_CTX *ctx, const struct ldb_val *val)
{
	struct ldb_val out = data_blob(NULL, 0);
	const struct ldb_schema_attribute *a = ldb_schema_attribute_by_name(module->ldb, "objectSid");

	if (a->syntax->canonicalise_fn(module->ldb, ctx, val, &out) != LDB_SUCCESS) {
		return data_blob(NULL, 0);
	}

	return out;
}

/* Ensure we always convert objectCategory into a DN */
static struct ldb_val objectCategory_always_dn(struct ldb_module *module, TALLOC_CTX *ctx, const struct ldb_val *val)
{
	struct ldb_dn *dn;
	struct ldb_val out = data_blob(NULL, 0);
	const struct ldb_schema_attribute *a = ldb_schema_attribute_by_name(module->ldb, "objectCategory");

	dn = ldb_dn_new(ctx, module->ldb, val->data);
	if (dn && ldb_dn_validate(dn)) {
		talloc_free(dn);
		return val_copy(module, ctx, val);
	}
	talloc_free(dn);

	if (a->syntax->canonicalise_fn(module->ldb, ctx, val, &out) != LDB_SUCCESS) {
		return data_blob(NULL, 0);
	}

	return out;
}

static struct ldb_val normalise_to_signed32(struct ldb_module *module, TALLOC_CTX *ctx, const struct ldb_val *val)
{
	long long int signed_ll = strtoll((const char *)val->data, NULL, 10);
	if (signed_ll >= 0x80000000LL) {
		union {
			int32_t signed_int;
			uint32_t unsigned_int;
		} u = {
			.unsigned_int = strtoul((const char *)val->data, NULL, 10)
		};

		struct ldb_val out = data_blob_string_const(talloc_asprintf(ctx, "%d", u.signed_int));
		return out;
	}
	return val_copy(module, ctx, val);
}

static struct ldb_val usn_to_entryCSN(struct ldb_module *module, TALLOC_CTX *ctx, const struct ldb_val *val)
{
	struct ldb_val out;
	unsigned long long usn = strtoull((const char *)val->data, NULL, 10);
	time_t t = (usn >> 24);
	out = data_blob_string_const(talloc_asprintf(ctx, "%s#%06x#00#000000", ldb_timestring(ctx, t), (unsigned int)(usn & 0xFFFFFF)));
	return out;
}

static unsigned long long entryCSN_to_usn_int(TALLOC_CTX *ctx, const struct ldb_val *val) 
{
	char *entryCSN = talloc_strdup(ctx, (const char *)val->data);
	char *mod_per_sec;
	time_t t;
	unsigned long long usn;
	char *p;
	if (!entryCSN) {
		return 0;
	}
	p = strchr(entryCSN, '#');
	if (!p) {
		return 0;
	}
	p[0] = '\0';
	p++;
	mod_per_sec = p;

	p = strchr(p, '#');
	if (!p) {
		return 0;
	}
	p[0] = '\0';
	p++;

	usn = strtol(mod_per_sec, NULL, 16);

	t = ldb_string_to_time(entryCSN);
	
	usn = usn | ((unsigned long long)t <<24);
	return usn;
}

static struct ldb_val entryCSN_to_usn(struct ldb_module *module, TALLOC_CTX *ctx, const struct ldb_val *val)
{
	struct ldb_val out;
	unsigned long long usn = entryCSN_to_usn_int(ctx, val);
	out = data_blob_string_const(talloc_asprintf(ctx, "%lld", usn));
	return out;
}

static struct ldb_val usn_to_timestamp(struct ldb_module *module, TALLOC_CTX *ctx, const struct ldb_val *val)
{
	struct ldb_val out;
	unsigned long long usn = strtoull((const char *)val->data, NULL, 10);
	time_t t = (usn >> 24);
	out = data_blob_string_const(ldb_timestring(ctx, t));
	return out;
}

static struct ldb_val timestamp_to_usn(struct ldb_module *module, TALLOC_CTX *ctx, const struct ldb_val *val)
{
	struct ldb_val out;
	time_t t;
	unsigned long long usn;

	t = ldb_string_to_time((const char *)val->data);
	
	usn = ((unsigned long long)t <<24);

	out = data_blob_string_const(talloc_asprintf(ctx, "%lld", usn));
	return out;
}


static const struct ldb_map_attribute entryuuid_attributes[] = 
{
	/* objectGUID */
	{
		.local_name = "objectGUID",
		.type = MAP_CONVERT,
		.u = {
			.convert = {
				.remote_name = "entryUUID", 
				.convert_local = guid_always_string,
				.convert_remote = encode_guid,
			},
		},
	},
	/* invocationId */
	{
		.local_name = "invocationId",
		.type = MAP_CONVERT,
		.u = {
			.convert = {
				.remote_name = "invocationId", 
				.convert_local = guid_always_string,
				.convert_remote = encode_guid,
			},
		},
	},
	/* objectSid */
	{
		.local_name = "objectSid",
		.type = MAP_CONVERT,
		.u = {
			.convert = {
				.remote_name = "objectSid", 
				.convert_local = sid_always_binary,
				.convert_remote = val_copy,
			},
		},
	},
	{
		.local_name = "name",
		.type = MAP_RENAME,
		.u = {
			.rename = {
				 .remote_name = "samba4RDN"
			 }
		}
	},
	{
		.local_name = "whenCreated",
		.type = MAP_RENAME,
		.u = {
			.rename = {
				 .remote_name = "createTimestamp"
			 }
		}
	},
	{
		.local_name = "whenChanged",
		.type = MAP_RENAME,
		.u = {
			.rename = {
				 .remote_name = "modifyTimestamp"
			 }
		}
	},
	{
		.local_name = "objectClasses",
		.type = MAP_RENAME,
		.u = {
			.rename = {
				 .remote_name = "samba4ObjectClasses"
			 }
		}
	},
	{
		.local_name = "dITContentRules",
		.type = MAP_RENAME,
		.u = {
			.rename = {
				 .remote_name = "samba4DITContentRules"
			 }
		}
	},
	{
		.local_name = "attributeTypes",
		.type = MAP_RENAME,
		.u = {
			.rename = {
				 .remote_name = "samba4AttributeTypes"
			 }
		}
	},
	{
		.local_name = "objectCategory",
		.type = MAP_CONVERT,
		.u = {
			.convert = {
				.remote_name = "objectCategory", 
				.convert_local = objectCategory_always_dn,
				.convert_remote = val_copy,
			},
		},
	},
	{
		.local_name = "distinguishedName",
		.type = MAP_RENAME,
		.u = {
			.rename = {
				 .remote_name = "entryDN"
			 }
		}
	},
	{
		.local_name = "groupType",
		.type = MAP_CONVERT,
		.u = {
			.convert = {
				 .remote_name = "groupType",
				 .convert_local = normalise_to_signed32,
				 .convert_remote = val_copy,
			 },
		}
	},
	{
		.local_name = "sAMAccountType",
		.type = MAP_CONVERT,
		.u = {
			.convert = {
				 .remote_name = "sAMAccountType",
				 .convert_local = normalise_to_signed32,
				 .convert_remote = val_copy,
			 },
		}
	},
	{
		.local_name = "usnChanged",
		.type = MAP_CONVERT,
		.u = {
			.convert = {
				 .remote_name = "entryCSN",
				 .convert_local = usn_to_entryCSN,
				 .convert_remote = entryCSN_to_usn
			 },
		},
	},
	{
		.local_name = "usnCreated",
		.type = MAP_CONVERT,
		.u = {
			.convert = {
				 .remote_name = "createTimestamp",
				 .convert_local = usn_to_timestamp,
				 .convert_remote = timestamp_to_usn,
			 },
		},
	},
	{
		.local_name = "*",
		.type = MAP_KEEP,
	},
	{
		.local_name = NULL,
	}
};

/* This objectClass conflicts with builtin classes on OpenLDAP */
const struct ldb_map_objectclass entryuuid_objectclasses[] =
{
	{
		.local_name = "subSchema",
		.remote_name = "samba4SubSchema"
	},
	{
		.local_name = NULL
	}
};

/* These things do not show up in wildcard searches in OpenLDAP, but
 * we need them to show up in the AD-like view */
static const char * const entryuuid_wildcard_attributes[] = {
	"objectGUID", 
	"whenCreated", 
	"whenChanged",
	"usnCreated",
	"usnChanged",
	"memberOf",
	NULL
};

static const struct ldb_map_attribute nsuniqueid_attributes[] = 
{
	/* objectGUID */
	{
		.local_name = "objectGUID",
		.type = MAP_CONVERT,
		.u = {
			.convert = {
				.remote_name = "nsuniqueid", 
				.convert_local = guid_ns_string,
				.convert_remote = encode_ns_guid,
			},
		},
	},
	/* objectSid */	
	{
		.local_name = "objectSid",
		.type = MAP_CONVERT,
		.u = {
			.convert = {
				.remote_name = "objectSid", 
				.convert_local = sid_always_binary,
				.convert_remote = val_copy,
			},
		},
	},
	{
		.local_name = "whenCreated",
		.type = MAP_RENAME,
		.u = {
			.rename = {
				 .remote_name = "createTimestamp"
			 }
		}
	},
	{
		.local_name = "whenChanged",
		.type = MAP_RENAME,
		.u = {
			.rename = {
				 .remote_name = "modifyTimestamp"
			 }
		}
	},
	{
		.local_name = "objectCategory",
		.type = MAP_CONVERT,
		.u = {
			.convert = {
				.remote_name = "objectCategory", 
				.convert_local = objectCategory_always_dn,
				.convert_remote = val_copy,
			},
		},
	},
	{
		.local_name = "distinguishedName",
		.type = MAP_RENAME,
		.u = {
			.rename = {
				 .remote_name = "entryDN"
			 }
		}
	},
	{
		.local_name = "groupType",
		.type = MAP_CONVERT,
		.u = {
			.convert = {
				 .remote_name = "groupType",
				 .convert_local = normalise_to_signed32,
				 .convert_remote = val_copy,
			 },
		}
	},
	{
		.local_name = "sAMAccountType",
		.type = MAP_CONVERT,
		.u = {
			.convert = {
				 .remote_name = "sAMAccountType",
				 .convert_local = normalise_to_signed32,
				 .convert_remote = val_copy,
			 },
		}
	},
	{
		.local_name = "usnChanged",
		.type = MAP_CONVERT,
		.u = {
			.convert = {
				 .remote_name = "modifyTimestamp",
				 .convert_local = usn_to_timestamp,
				 .convert_remote = timestamp_to_usn,
			 },
		},
	},
	{
		.local_name = "usnCreated",
		.type = MAP_CONVERT,
		.u = {
			.convert = {
				 .remote_name = "createTimestamp",
				 .convert_local = usn_to_timestamp,
				 .convert_remote = timestamp_to_usn,
			 },
		},
	},
	{
		.local_name = "*",
		.type = MAP_KEEP,
	},
	{
		.local_name = NULL,
	}
};

/* These things do not show up in wildcard searches in OpenLDAP, but
 * we need them to show up in the AD-like view */
static const char * const nsuniqueid_wildcard_attributes[] = {
	"objectGUID", 
	"whenCreated", 
	"whenChanged",
	"usnCreated",
	"usnChanged",
	NULL
};

/* the context init function */
static int entryuuid_init(struct ldb_module *module)
{
        int ret;
	ret = ldb_map_init(module, entryuuid_attributes, entryuuid_objectclasses, entryuuid_wildcard_attributes, "samba4Top", NULL);
        if (ret != LDB_SUCCESS)
                return ret;

	return ldb_next_init(module);
}

/* the context init function */
static int nsuniqueid_init(struct ldb_module *module)
{
        int ret;
<<<<<<< HEAD
	ret = ldb_map_init(module, nsuniqueid_attributes, NULL, nsuniqueid_wildcard_attributes, "samba4Top", NULL);
=======
	struct map_private *map_private;
	struct entryuuid_private *entryuuid_private;

	ret = ldb_map_init(module, nsuniqueid_attributes, NULL, nsuniqueid_wildcard_attributes, "extensibleObject", NULL);
>>>>>>> 7fb8179f
        if (ret != LDB_SUCCESS)
                return ret;

	return ldb_next_init(module);
}

static int get_seq(struct ldb_context *ldb, void *context, 
		   struct ldb_reply *ares) 
{
	unsigned long long *seq = (unsigned long long *)context;
	if (ares->type == LDB_REPLY_ENTRY) {
		struct ldb_message_element *el = ldb_msg_find_element(ares->message, "contextCSN");
		if (el) {
			*seq = entryCSN_to_usn_int(ares, &el->values[0]);
		}
	}

	return LDB_SUCCESS;
}

static int entryuuid_sequence_number(struct ldb_module *module, struct ldb_request *req)
{
	int ret;
	struct map_private *map_private;
	struct entryuuid_private *entryuuid_private;
	unsigned long long seq = 0;
	struct ldb_request *search_req;

	const struct ldb_control *partition_ctrl;
	const struct dsdb_control_current_partition *partition;
 
	static const char *contextCSN_attr[] = {
		"contextCSN", NULL
	};

	map_private = talloc_get_type(module->private_data, struct map_private);

	entryuuid_private = talloc_get_type(map_private->caller_private, struct entryuuid_private);

	/* All this to get the DN of the parition, so we can search the right thing */
	partition_ctrl = ldb_request_get_control(req, DSDB_CONTROL_CURRENT_PARTITION_OID);
	if (!partition_ctrl) {
		ldb_debug_set(module->ldb, LDB_DEBUG_FATAL,
			      "instancetype_add: no current partition control found");
		return LDB_ERR_CONSTRAINT_VIOLATION;
	}

	partition = talloc_get_type(partition_ctrl->data,
				    struct dsdb_control_current_partition);
	SMB_ASSERT(partition && partition->version == DSDB_CONTROL_CURRENT_PARTITION_VERSION);

	search_req = talloc(req, struct ldb_request);
	if (search_req == NULL) {
		ldb_set_errstring(module->ldb, "Out of Memory");
		return LDB_ERR_OPERATIONS_ERROR;
	}
	
	/* Finally, we have it.  This saves searching over more
	 * partitions than we expose to the client, such as a cn=samba
	 * configuration partition */

	search_req->operation = LDB_SEARCH;
	search_req->op.search.base = partition->dn;
	search_req->op.search.scope = LDB_SCOPE_BASE;
	
	search_req->op.search.tree = ldb_parse_tree(search_req, "objectClass=*");
	if (search_req->op.search.tree == NULL) {
		ldb_set_errstring(module->ldb, "Unable to parse search expression");
		talloc_free(search_req);
		return LDB_ERR_OPERATIONS_ERROR;
	}
	
	search_req->op.search.attrs = contextCSN_attr;
	search_req->controls = NULL;
	search_req->context = &seq;
	search_req->callback = get_seq;
	ldb_set_timeout(module->ldb, search_req, 0); /* use default timeout */
	
	ret = ldb_next_request(module, search_req);
	
	if (ret == LDB_SUCCESS) {
		ret = ldb_wait(search_req->handle, LDB_WAIT_ALL);
	}
	
	talloc_free(search_req);
	if (ret != LDB_SUCCESS) {
		return ret;
	}

	switch (req->op.seq_num.type) {
	case LDB_SEQ_HIGHEST_SEQ:
		req->op.seq_num.seq_num = seq;
		break;
	case LDB_SEQ_NEXT:
		req->op.seq_num.seq_num = seq;
		req->op.seq_num.seq_num++;
		break;
	case LDB_SEQ_HIGHEST_TIMESTAMP:
	{
		req->op.seq_num.seq_num = (seq >> 24);
		break;
	}
	}
	req->op.seq_num.flags = 0;
	req->op.seq_num.flags |= LDB_SEQ_TIMESTAMP_SEQUENCE;
	req->op.seq_num.flags |= LDB_SEQ_GLOBAL_SEQUENCE;
	return LDB_SUCCESS;
}

_PUBLIC_ const struct ldb_module_ops ldb_entryuuid_module_ops = {
	.name		   = "entryuuid",
	.init_context	   = entryuuid_init,
	.sequence_number   = entryuuid_sequence_number,
	LDB_MAP_OPS
};

_PUBLIC_ const struct ldb_module_ops ldb_nsuniqueid_module_ops = {
	.name		   = "nsuniqueid",
	.init_context	   = nsuniqueid_init,
	.sequence_number   = entryuuid_sequence_number,
	LDB_MAP_OPS
};<|MERGE_RESOLUTION|>--- conflicted
+++ resolved
@@ -591,14 +591,7 @@
 static int nsuniqueid_init(struct ldb_module *module)
 {
         int ret;
-<<<<<<< HEAD
-	ret = ldb_map_init(module, nsuniqueid_attributes, NULL, nsuniqueid_wildcard_attributes, "samba4Top", NULL);
-=======
-	struct map_private *map_private;
-	struct entryuuid_private *entryuuid_private;
-
 	ret = ldb_map_init(module, nsuniqueid_attributes, NULL, nsuniqueid_wildcard_attributes, "extensibleObject", NULL);
->>>>>>> 7fb8179f
         if (ret != LDB_SUCCESS)
                 return ret;
 
