/* 
   Unix SMB/CIFS implementation.
   Password and authentication handling
   Copyright (C) Andrew Bartlett			2002
   Copyright (C) Jelmer Vernooij			2002
   Copyright (C) Simo Sorce				2003
   Copyright (C) Volker Lendecke			2006

   This program is free software; you can redistribute it and/or modify
   it under the terms of the GNU General Public License as published by
   the Free Software Foundation; either version 2 of the License, or
   (at your option) any later version.

   This program is distributed in the hope that it will be useful,
   but WITHOUT ANY WARRANTY; without even the implied warranty of
   MERCHANTABILITY or FITNESS FOR A PARTICULAR PURPOSE.  See the
   GNU General Public License for more details.

   You should have received a copy of the GNU General Public License
   along with this program; if not, write to the Free Software
   Foundation, Inc., 675 Mass Ave, Cambridge, MA 02139, USA.
*/

#include "includes.h"

#undef DBGC_CLASS
#define DBGC_CLASS DBGC_PASSDB

/* Cache of latest SAM lookup query */

static struct samu *csamuser = NULL;

static_decl_pdb;

static struct pdb_init_function_entry *backends = NULL;

static void lazy_initialize_passdb(void)
{
	static BOOL initialized = False;
	if(initialized) {
		return;
	}
	static_init_pdb;
	initialized = True;
}

static BOOL lookup_global_sam_rid(TALLOC_CTX *mem_ctx, uint32 rid,
				  const char **name,
				  enum lsa_SidType *psid_name_use,
				  union unid_t *unix_id);

NTSTATUS smb_register_passdb(int version, const char *name, pdb_init_function init) 
{
	struct pdb_init_function_entry *entry = backends;

	if(version != PASSDB_INTERFACE_VERSION) {
		DEBUG(0,("Can't register passdb backend!\n"
			 "You tried to register a passdb module with PASSDB_INTERFACE_VERSION %d, "
			 "while this version of samba uses version %d\n", 
			 version,PASSDB_INTERFACE_VERSION));
		return NT_STATUS_OBJECT_TYPE_MISMATCH;
	}

	if (!name || !init) {
		return NT_STATUS_INVALID_PARAMETER;
	}

	DEBUG(5,("Attempting to register passdb backend %s\n", name));

	/* Check for duplicates */
	if (pdb_find_backend_entry(name)) {
		DEBUG(0,("There already is a passdb backend registered with the name %s!\n", name));
		return NT_STATUS_OBJECT_NAME_COLLISION;
	}

	entry = SMB_XMALLOC_P(struct pdb_init_function_entry);
	entry->name = smb_xstrdup(name);
	entry->init = init;

	DLIST_ADD(backends, entry);
	DEBUG(5,("Successfully added passdb backend '%s'\n", name));
	return NT_STATUS_OK;
}

struct pdb_init_function_entry *pdb_find_backend_entry(const char *name)
{
	struct pdb_init_function_entry *entry = backends;

	while(entry) {
		if (strcmp(entry->name, name)==0) return entry;
		entry = entry->next;
	}

	return NULL;
}

/*
 * The event context for the passdb backend. I know this is a bad hack and yet
 * another static variable, but our pdb API is a global thing per
 * definition. The first use for this is the LDAP idle function, more might be
 * added later.
 *
 * I don't feel too bad about this static variable, it replaces the
 * smb_idle_event_list that used to exist in lib/module.c.  -- VL
 */

static struct event_context *pdb_event_ctx;

struct event_context *pdb_get_event_context(void)
{
	return pdb_event_ctx;
}

/******************************************************************
  Make a pdb_methods from scratch
 *******************************************************************/

NTSTATUS make_pdb_method_name(struct pdb_methods **methods, const char *selected)
{
	char *module_name = smb_xstrdup(selected);
	char *module_location = NULL, *p;
	struct pdb_init_function_entry *entry;
	NTSTATUS nt_status = NT_STATUS_UNSUCCESSFUL;

	lazy_initialize_passdb();

	p = strchr(module_name, ':');

	if (p) {
		*p = 0;
		module_location = p+1;
		trim_char(module_location, ' ', ' ');
	}

	trim_char(module_name, ' ', ' ');


	DEBUG(5,("Attempting to find an passdb backend to match %s (%s)\n", selected, module_name));

	entry = pdb_find_backend_entry(module_name);
	
	/* Try to find a module that contains this module */
	if (!entry) { 
		DEBUG(2,("No builtin backend found, trying to load plugin\n"));
		if(NT_STATUS_IS_OK(smb_probe_module("pdb", module_name)) && !(entry = pdb_find_backend_entry(module_name))) {
			DEBUG(0,("Plugin is available, but doesn't register passdb backend %s\n", module_name));
			SAFE_FREE(module_name);
			return NT_STATUS_UNSUCCESSFUL;
		}
	}
	
	/* No such backend found */
	if(!entry) { 
		DEBUG(0,("No builtin nor plugin backend for %s found\n", module_name));
		SAFE_FREE(module_name);
		return NT_STATUS_INVALID_PARAMETER;
	}

	DEBUG(5,("Found pdb backend %s\n", module_name));

	if ( !NT_STATUS_IS_OK( nt_status = entry->init(methods, module_location) ) ) {
		DEBUG(0,("pdb backend %s did not correctly init (error was %s)\n", 
			selected, nt_errstr(nt_status)));
		SAFE_FREE(module_name);
		return nt_status;
	}

	SAFE_FREE(module_name);

	DEBUG(5,("pdb backend %s has a valid init\n", selected));

	return nt_status;
}

/******************************************************************
 Return an already initialised pdn_methods structure
*******************************************************************/

static struct pdb_methods *pdb_get_methods_reload( BOOL reload ) 
{
	static struct pdb_methods *pdb = NULL;

	if ( pdb && reload ) {
		pdb->free_private_data( &(pdb->private_data) );
		if ( !NT_STATUS_IS_OK( make_pdb_method_name( &pdb, lp_passdb_backend() ) ) ) {
			pstring msg;
			slprintf(msg, sizeof(msg)-1, "pdb_get_methods_reload: failed to get pdb methods for backend %s\n",
				lp_passdb_backend() );
			smb_panic(msg);
		}
	}

	if ( !pdb ) {
		if ( !NT_STATUS_IS_OK( make_pdb_method_name( &pdb, lp_passdb_backend() ) ) ) {
			pstring msg;
			slprintf(msg, sizeof(msg)-1, "pdb_get_methods_reload: failed to get pdb methods for backend %s\n",
				lp_passdb_backend() );
			smb_panic(msg);
		}
	}

	return pdb;
}

static struct pdb_methods *pdb_get_methods(void)
{
	return pdb_get_methods_reload(False);
}

/******************************************************************
 Backward compatibility functions for the original passdb interface
*******************************************************************/

BOOL pdb_setsampwent(BOOL update, uint16 acb_mask) 
{
	struct pdb_methods *pdb = pdb_get_methods();
	return NT_STATUS_IS_OK(pdb->setsampwent(pdb, update, acb_mask));
}

void pdb_endsampwent(void) 
{
	struct pdb_methods *pdb = pdb_get_methods();
	pdb->endsampwent(pdb);
}

BOOL pdb_getsampwent(struct samu *user) 
{
	struct pdb_methods *pdb = pdb_get_methods();

	if ( !NT_STATUS_IS_OK(pdb->getsampwent(pdb, user) ) ) {
		return False;
	}

	return True;
}

BOOL pdb_getsampwnam(struct samu *sam_acct, const char *username) 
{
	struct pdb_methods *pdb = pdb_get_methods();

	if (!NT_STATUS_IS_OK(pdb->getsampwnam(pdb, sam_acct, username))) {
		return False;
	}

	if ( csamuser ) {
		TALLOC_FREE(csamuser);
	}

	csamuser = samu_new( NULL );
	if (!csamuser) {
		return False;
	}

	if (!pdb_copy_sam_account(csamuser, sam_acct)) {
		TALLOC_FREE(csamuser);
		return False;
	}

	return True;
}

/**********************************************************************
**********************************************************************/

BOOL guest_user_info( struct samu *user )
{
	struct passwd *pwd;
	NTSTATUS result;
	const char *guestname = lp_guestaccount();
	
	if ( !(pwd = getpwnam_alloc( NULL, guestname ) ) ) {
		DEBUG(0,("guest_user_info: Unable to locate guest account [%s]!\n", 
			guestname));
		return False;
	}
	
	result = samu_set_unix(user, pwd );

	TALLOC_FREE( pwd );

	return NT_STATUS_IS_OK( result );
}

/**********************************************************************
**********************************************************************/

BOOL pdb_getsampwsid(struct samu *sam_acct, const DOM_SID *sid) 
{
	struct pdb_methods *pdb = pdb_get_methods();
	uint32 rid;

	/* hard code the Guest RID of 501 */

	if ( !sid_peek_check_rid( get_global_sam_sid(), sid, &rid ) )
		return False;

	if ( rid == DOMAIN_USER_RID_GUEST ) {
		DEBUG(6,("pdb_getsampwsid: Building guest account\n"));
		return guest_user_info( sam_acct );
	}
	
	/* check the cache first */
	
	if ( csamuser && sid_equal(sid, pdb_get_user_sid(csamuser) ) )
		return pdb_copy_sam_account(sam_acct, csamuser);

	return NT_STATUS_IS_OK(pdb->getsampwsid(pdb, sam_acct, sid));
}

static NTSTATUS pdb_default_create_user(struct pdb_methods *methods,
					TALLOC_CTX *tmp_ctx, const char *name,
					uint32 acb_info, uint32 *rid)
{
	struct samu *sam_pass;
	NTSTATUS status;
	struct passwd *pwd;

	if ((sam_pass = samu_new(tmp_ctx)) == NULL) {
		return NT_STATUS_NO_MEMORY;
	}

	if ( !(pwd = Get_Pwnam_alloc(tmp_ctx, name)) ) {
		pstring add_script;
		int add_ret;
		fstring name2;

		if ((acb_info & ACB_NORMAL) && name[strlen(name)-1] != '$') {
			pstrcpy(add_script, lp_adduser_script());
		} else {
			pstrcpy(add_script, lp_addmachine_script());
		}

		if (add_script[0] == '\0') {
			DEBUG(3, ("Could not find user %s and no add script "
				  "defined\n", name));
			return NT_STATUS_NO_SUCH_USER;
		}

		/* lowercase the username before creating the Unix account for 
		   compatibility with previous Samba releases */
		fstrcpy( name2, name );
		strlower_m( name2 );
		all_string_sub(add_script, "%u", name2, sizeof(add_script));
		add_ret = smbrun(add_script,NULL);
		DEBUG(add_ret ? 0 : 3, ("_samr_create_user: Running the command `%s' gave %d\n",
					add_script, add_ret));
		if (add_ret == 0) {
			smb_nscd_flush_user_cache();
		}

#ifdef ENABLE_BUILD_FARM_HACKS
		if (add_ret != 0) {
			DEBUG(1, ("Creating a faked user %s for build farm "
				  "purposes\n", name));
			faked_create_user(name);
		}
#endif

		flush_pwnam_cache();

		pwd = Get_Pwnam_alloc(tmp_ctx, name);
	}

	/* we have a valid SID coming out of this call */

	status = samu_alloc_rid_unix( sam_pass, pwd );

	TALLOC_FREE( pwd );

	if (!NT_STATUS_IS_OK(status)) {
		DEBUG(3, ("pdb_default_create_user: failed to create a new user structure: %s\n", nt_errstr(status)));
		return status;
	}

	if (!sid_peek_check_rid(get_global_sam_sid(),
				pdb_get_user_sid(sam_pass), rid)) {
		DEBUG(0, ("Could not get RID of fresh user\n"));
		return NT_STATUS_INTERNAL_ERROR;
	}

	/* Use the username case specified in the original request */

	pdb_set_username( sam_pass, name, PDB_SET );

	/* Disable the account on creation, it does not have a reasonable password yet. */

	acb_info |= ACB_DISABLED;

	pdb_set_acct_ctrl(sam_pass, acb_info, PDB_CHANGED);

	status = pdb_add_sam_account(sam_pass);

	TALLOC_FREE(sam_pass);

	return status;
}

NTSTATUS pdb_create_user(TALLOC_CTX *mem_ctx, const char *name, uint32 flags,
			 uint32 *rid)
{
	struct pdb_methods *pdb = pdb_get_methods();
	return pdb->create_user(pdb, mem_ctx, name, flags, rid);
}

/****************************************************************************
 Delete a UNIX user on demand.
****************************************************************************/

static int smb_delete_user(const char *unix_user)
{
	pstring del_script;
	int ret;

	/* safety check */

	if ( strequal( unix_user, "root" ) ) {
		DEBUG(0,("smb_delete_user: Refusing to delete local system root account!\n"));
		return -1;
	}

	pstrcpy(del_script, lp_deluser_script());
	if (! *del_script)
		return -1;
	all_string_sub(del_script, "%u", unix_user, sizeof(del_script));
	ret = smbrun(del_script,NULL);
	flush_pwnam_cache();
	if (ret == 0) {
		smb_nscd_flush_user_cache();
	}
	DEBUG(ret ? 0 : 3,("smb_delete_user: Running the command `%s' gave %d\n",del_script,ret));

	return ret;
}

static NTSTATUS pdb_default_delete_user(struct pdb_methods *methods,
					TALLOC_CTX *mem_ctx,
					struct samu *sam_acct)
{
	NTSTATUS status;
	fstring username;

	status = pdb_delete_sam_account(sam_acct);
	if (!NT_STATUS_IS_OK(status)) {
		return status;
	}

	/*
	 * Now delete the unix side ....
	 * note: we don't check if the delete really happened as the script is
	 * not necessary present and maybe the sysadmin doesn't want to delete
	 * the unix side
	 */

	/* always lower case the username before handing it off to 
	   external scripts */

	fstrcpy( username, pdb_get_username(sam_acct) );
	strlower_m( username );

	smb_delete_user( username );
	
	return status;
}

NTSTATUS pdb_delete_user(TALLOC_CTX *mem_ctx, struct samu *sam_acct)
{
	struct pdb_methods *pdb = pdb_get_methods();
	uid_t uid = -1;

	/* sanity check to make sure we don't delete root */

	if ( !sid_to_uid( pdb_get_user_sid(sam_acct), &uid ) ) {
		return NT_STATUS_NO_SUCH_USER;
	}

	if ( uid == 0 ) {
		return NT_STATUS_ACCESS_DENIED;
	}

	return pdb->delete_user(pdb, mem_ctx, sam_acct);
}

NTSTATUS pdb_add_sam_account(struct samu *sam_acct) 
{
	struct pdb_methods *pdb = pdb_get_methods();
	return pdb->add_sam_account(pdb, sam_acct);
}

NTSTATUS pdb_update_sam_account(struct samu *sam_acct) 
{
	struct pdb_methods *pdb = pdb_get_methods();

	if (csamuser != NULL) {
		TALLOC_FREE(csamuser);
		csamuser = NULL;
	}

	return pdb->update_sam_account(pdb, sam_acct);
}

NTSTATUS pdb_delete_sam_account(struct samu *sam_acct) 
{
	struct pdb_methods *pdb = pdb_get_methods();

	if (csamuser != NULL) {
		TALLOC_FREE(csamuser);
		csamuser = NULL;
	}

	return pdb->delete_sam_account(pdb, sam_acct);
}

NTSTATUS pdb_rename_sam_account(struct samu *oldname, const char *newname)
{
	struct pdb_methods *pdb = pdb_get_methods();
	uid_t uid;
	NTSTATUS status;

	if (csamuser != NULL) {
		TALLOC_FREE(csamuser);
		csamuser = NULL;
	}

	/* sanity check to make sure we don't rename root */

	if ( !sid_to_uid( pdb_get_user_sid(oldname), &uid ) ) {
		return NT_STATUS_NO_SUCH_USER;
	}

	if ( uid == 0 ) {
		return NT_STATUS_ACCESS_DENIED;
	}

	status = pdb->rename_sam_account(pdb, oldname, newname);

	/* always flush the cache here just to be safe */
	flush_pwnam_cache();

	return status;
}

NTSTATUS pdb_update_login_attempts(struct samu *sam_acct, BOOL success)
{
	struct pdb_methods *pdb = pdb_get_methods();
	return pdb->update_login_attempts(pdb, sam_acct, success);
}

BOOL pdb_getgrsid(GROUP_MAP *map, DOM_SID sid)
{
	struct pdb_methods *pdb = pdb_get_methods();
	return NT_STATUS_IS_OK(pdb->getgrsid(pdb, map, sid));
}

BOOL pdb_getgrgid(GROUP_MAP *map, gid_t gid)
{
	struct pdb_methods *pdb = pdb_get_methods();
	return NT_STATUS_IS_OK(pdb->getgrgid(pdb, map, gid));
}

BOOL pdb_getgrnam(GROUP_MAP *map, const char *name)
{
	struct pdb_methods *pdb = pdb_get_methods();
	return NT_STATUS_IS_OK(pdb->getgrnam(pdb, map, name));
}

static NTSTATUS pdb_default_create_dom_group(struct pdb_methods *methods,
					     TALLOC_CTX *mem_ctx,
					     const char *name,
					     uint32 *rid)
{
	DOM_SID group_sid;
	struct group *grp;

	grp = getgrnam(name);

	if (grp == NULL) {
		gid_t gid;

		if (smb_create_group(name, &gid) != 0) {
			return NT_STATUS_ACCESS_DENIED;
		}

		grp = getgrgid(gid);
	}

	if (grp == NULL) {
		return NT_STATUS_ACCESS_DENIED;
	}

	if (pdb_rid_algorithm()) {
		*rid = algorithmic_pdb_gid_to_group_rid( grp->gr_gid );
	} else {
		if (!pdb_new_rid(rid)) {
			return NT_STATUS_ACCESS_DENIED;
		}
	}

	sid_compose(&group_sid, get_global_sam_sid(), *rid);
		
	return add_initial_entry(grp->gr_gid, sid_string_static(&group_sid),
				 SID_NAME_DOM_GRP, name, NULL);
}

NTSTATUS pdb_create_dom_group(TALLOC_CTX *mem_ctx, const char *name,
			      uint32 *rid)
{
	struct pdb_methods *pdb = pdb_get_methods();
	return pdb->create_dom_group(pdb, mem_ctx, name, rid);
}

static NTSTATUS pdb_default_delete_dom_group(struct pdb_methods *methods,
					     TALLOC_CTX *mem_ctx,
					     uint32 rid)
{
	DOM_SID group_sid;
	GROUP_MAP map;
	NTSTATUS status;
	struct group *grp;
	const char *grp_name;

	sid_compose(&group_sid, get_global_sam_sid(), rid);

	if (!get_domain_group_from_sid(group_sid, &map)) {
		DEBUG(10, ("Could not find group for rid %d\n", rid));
		return NT_STATUS_NO_SUCH_GROUP;
	}

	/* We need the group name for the smb_delete_group later on */

	if (map.gid == (gid_t)-1) {
		return NT_STATUS_NO_SUCH_GROUP;
	}

	grp = getgrgid(map.gid);
	if (grp == NULL) {
		return NT_STATUS_NO_SUCH_GROUP;
	}

	/* Copy the name, no idea what pdb_delete_group_mapping_entry does.. */

	grp_name = talloc_strdup(mem_ctx, grp->gr_name);
	if (grp_name == NULL) {
		return NT_STATUS_NO_MEMORY;
	}

	status = pdb_delete_group_mapping_entry(group_sid);

	if (!NT_STATUS_IS_OK(status)) {
		return status;
	}

	/* Don't check the result of smb_delete_group */
	
	smb_delete_group(grp_name);

	return NT_STATUS_OK;
}

NTSTATUS pdb_delete_dom_group(TALLOC_CTX *mem_ctx, uint32 rid)
{
	struct pdb_methods *pdb = pdb_get_methods();
	return pdb->delete_dom_group(pdb, mem_ctx, rid);
}

NTSTATUS pdb_add_group_mapping_entry(GROUP_MAP *map)
{
	struct pdb_methods *pdb = pdb_get_methods();
	return pdb->add_group_mapping_entry(pdb, map);
}

NTSTATUS pdb_update_group_mapping_entry(GROUP_MAP *map)
{
	struct pdb_methods *pdb = pdb_get_methods();
	return pdb->update_group_mapping_entry(pdb, map);
}

NTSTATUS pdb_delete_group_mapping_entry(DOM_SID sid)
{
	struct pdb_methods *pdb = pdb_get_methods();
	return pdb->delete_group_mapping_entry(pdb, sid);
}

BOOL pdb_enum_group_mapping(const DOM_SID *sid, enum lsa_SidType sid_name_use, GROUP_MAP **pp_rmap,
			    size_t *p_num_entries, BOOL unix_only)
{
	struct pdb_methods *pdb = pdb_get_methods();
	return NT_STATUS_IS_OK(pdb-> enum_group_mapping(pdb, sid, sid_name_use,
		pp_rmap, p_num_entries, unix_only));
}

NTSTATUS pdb_enum_group_members(TALLOC_CTX *mem_ctx,
				const DOM_SID *sid,
				uint32 **pp_member_rids,
				size_t *p_num_members)
{
	struct pdb_methods *pdb = pdb_get_methods();
	NTSTATUS result;

	result = pdb->enum_group_members(pdb, mem_ctx, 
			sid, pp_member_rids, p_num_members);
		
	/* special check for rid 513 */
		
	if ( !NT_STATUS_IS_OK( result ) ) {
		uint32 rid;
		
		sid_peek_rid( sid, &rid );
		
		if ( rid == DOMAIN_GROUP_RID_USERS ) {
			*p_num_members = 0;
			*pp_member_rids = NULL;
			
			return NT_STATUS_OK;
		}
	}
	
	return result;
}

NTSTATUS pdb_enum_group_memberships(TALLOC_CTX *mem_ctx, struct samu *user,
				    DOM_SID **pp_sids, gid_t **pp_gids,
				    size_t *p_num_groups)
{
	struct pdb_methods *pdb = pdb_get_methods();
	return pdb->enum_group_memberships(
		pdb, mem_ctx, user,
		pp_sids, pp_gids, p_num_groups);
}

static NTSTATUS pdb_default_set_unix_primary_group(struct pdb_methods *methods,
						   TALLOC_CTX *mem_ctx,
						   struct samu *sampass)
{
	struct group *grp;
	gid_t gid;

	if (!sid_to_gid(pdb_get_group_sid(sampass), &gid) ||
	    (grp = getgrgid(gid)) == NULL) {
		return NT_STATUS_INVALID_PRIMARY_GROUP;
	}

	if (smb_set_primary_group(grp->gr_name,
				  pdb_get_username(sampass)) != 0) {
		return NT_STATUS_ACCESS_DENIED;
	}

	return NT_STATUS_OK;
}

NTSTATUS pdb_set_unix_primary_group(TALLOC_CTX *mem_ctx, struct samu *user)
{
	struct pdb_methods *pdb = pdb_get_methods();
	return pdb->set_unix_primary_group(pdb, mem_ctx, user);
}

/*
 * Helper function to see whether a user is in a group. We can't use
 * user_in_group_sid here because this creates dependencies only smbd can
 * fulfil.
 */

static BOOL pdb_user_in_group(TALLOC_CTX *mem_ctx, struct samu *account,
			      const DOM_SID *group_sid)
{
	DOM_SID *sids;
	gid_t *gids;
	size_t i, num_groups;

	if (!NT_STATUS_IS_OK(pdb_enum_group_memberships(mem_ctx, account,
							&sids, &gids,
							&num_groups))) {
		return False;
	}

	for (i=0; i<num_groups; i++) {
		if (sid_equal(group_sid, &sids[i])) {
			return True;
		}
	}
	return False;
}

static NTSTATUS pdb_default_add_groupmem(struct pdb_methods *methods,
					 TALLOC_CTX *mem_ctx,
					 uint32 group_rid,
					 uint32 member_rid)
{
	DOM_SID group_sid, member_sid;
	struct samu *account = NULL;
	GROUP_MAP map;
	struct group *grp;
	struct passwd *pwd;
	const char *group_name;
	uid_t uid;

	sid_compose(&group_sid, get_global_sam_sid(), group_rid);
	sid_compose(&member_sid, get_global_sam_sid(), member_rid);

	if (!get_domain_group_from_sid(group_sid, &map) ||
	    (map.gid == (gid_t)-1) ||
	    ((grp = getgrgid(map.gid)) == NULL)) {
		return NT_STATUS_NO_SUCH_GROUP;
	}

	group_name = talloc_strdup(mem_ctx, grp->gr_name);
	if (group_name == NULL) {
		return NT_STATUS_NO_MEMORY;
	}

	if ( !(account = samu_new( NULL )) ) {
		return NT_STATUS_NO_MEMORY;
	}

	if (!pdb_getsampwsid(account, &member_sid) ||
	    !sid_to_uid(&member_sid, &uid) ||
	    ((pwd = getpwuid_alloc(mem_ctx, uid)) == NULL)) {
		return NT_STATUS_NO_SUCH_USER;
	}

	if (pdb_user_in_group(mem_ctx, account, &group_sid)) {
		return NT_STATUS_MEMBER_IN_GROUP;
	}

	/* 
	 * ok, the group exist, the user exist, the user is not in the group,
	 * we can (finally) add it to the group !
	 */

	smb_add_user_group(group_name, pwd->pw_name);

	if (!pdb_user_in_group(mem_ctx, account, &group_sid)) {
		return NT_STATUS_ACCESS_DENIED;
	}

	return NT_STATUS_OK;
}

NTSTATUS pdb_add_groupmem(TALLOC_CTX *mem_ctx, uint32 group_rid,
			  uint32 member_rid)
{
	struct pdb_methods *pdb = pdb_get_methods();
	return pdb->add_groupmem(pdb, mem_ctx, group_rid, member_rid);
}

static NTSTATUS pdb_default_del_groupmem(struct pdb_methods *methods,
					 TALLOC_CTX *mem_ctx,
					 uint32 group_rid,
					 uint32 member_rid)
{
	DOM_SID group_sid, member_sid;
	struct samu *account = NULL;
	GROUP_MAP map;
	struct group *grp;
	struct passwd *pwd;
	const char *group_name;
	uid_t uid;

	sid_compose(&group_sid, get_global_sam_sid(), group_rid);
	sid_compose(&member_sid, get_global_sam_sid(), member_rid);

	if (!get_domain_group_from_sid(group_sid, &map) ||
	    (map.gid == (gid_t)-1) ||
	    ((grp = getgrgid(map.gid)) == NULL)) {
		return NT_STATUS_NO_SUCH_GROUP;
	}

	group_name = talloc_strdup(mem_ctx, grp->gr_name);
	if (group_name == NULL) {
		return NT_STATUS_NO_MEMORY;
	}

	if ( !(account = samu_new( NULL )) ) {
		return NT_STATUS_NO_MEMORY;
	}

	if (!pdb_getsampwsid(account, &member_sid) ||
	    !sid_to_uid(&member_sid, &uid) ||
	    ((pwd = getpwuid_alloc(mem_ctx, uid)) == NULL)) {
		return NT_STATUS_NO_SUCH_USER;
	}

	if (!pdb_user_in_group(mem_ctx, account, &group_sid)) {
		return NT_STATUS_MEMBER_NOT_IN_GROUP;
	}

	/* 
	 * ok, the group exist, the user exist, the user is in the group,
	 * we can (finally) delete it from the group!
	 */

	smb_delete_user_group(group_name, pwd->pw_name);

	if (pdb_user_in_group(mem_ctx, account, &group_sid)) {
		return NT_STATUS_ACCESS_DENIED;
	}

	return NT_STATUS_OK;
}

NTSTATUS pdb_del_groupmem(TALLOC_CTX *mem_ctx, uint32 group_rid,
			  uint32 member_rid)
{
	struct pdb_methods *pdb = pdb_get_methods();
	return pdb->del_groupmem(pdb, mem_ctx, group_rid, member_rid);
}

NTSTATUS pdb_create_alias(const char *name, uint32 *rid)
{
	struct pdb_methods *pdb = pdb_get_methods();
	return pdb->create_alias(pdb, name, rid);
}

NTSTATUS pdb_delete_alias(const DOM_SID *sid)
{
	struct pdb_methods *pdb = pdb_get_methods();
	return pdb->delete_alias(pdb, sid);
}

NTSTATUS pdb_get_aliasinfo(const DOM_SID *sid, struct acct_info *info)
{
	struct pdb_methods *pdb = pdb_get_methods();
	return pdb->get_aliasinfo(pdb, sid, info);
}

NTSTATUS pdb_set_aliasinfo(const DOM_SID *sid, struct acct_info *info)
{
	struct pdb_methods *pdb = pdb_get_methods();
	return pdb->set_aliasinfo(pdb, sid, info);
}

NTSTATUS pdb_add_aliasmem(const DOM_SID *alias, const DOM_SID *member)
{
	struct pdb_methods *pdb = pdb_get_methods();
	return pdb->add_aliasmem(pdb, alias, member);
}

NTSTATUS pdb_del_aliasmem(const DOM_SID *alias, const DOM_SID *member)
{
	struct pdb_methods *pdb = pdb_get_methods();
	return pdb->del_aliasmem(pdb, alias, member);
}

NTSTATUS pdb_enum_aliasmem(const DOM_SID *alias,
			   DOM_SID **pp_members, size_t *p_num_members)
{
	struct pdb_methods *pdb = pdb_get_methods();
	return pdb->enum_aliasmem(pdb, alias, pp_members, p_num_members);
}

NTSTATUS pdb_enum_alias_memberships(TALLOC_CTX *mem_ctx,
				    const DOM_SID *domain_sid,
				    const DOM_SID *members, size_t num_members,
				    uint32 **pp_alias_rids,
				    size_t *p_num_alias_rids)
{
	struct pdb_methods *pdb = pdb_get_methods();
	return pdb->enum_alias_memberships(pdb, mem_ctx,
						       domain_sid,
						       members, num_members,
						       pp_alias_rids,
						       p_num_alias_rids);
}

NTSTATUS pdb_lookup_rids(const DOM_SID *domain_sid,
			 int num_rids,
			 uint32 *rids,
			 const char **names,
			 enum lsa_SidType *attrs)
{
	struct pdb_methods *pdb = pdb_get_methods();
	return pdb->lookup_rids(pdb, domain_sid, num_rids, rids, names, attrs);
}

/* 
 * NOTE: pdb_lookup_names is currently (2007-01-12) not used anywhere 
 *       in the samba code.
 *       Unlike _lsa_lookup_sids and _samr_lookup_rids, which eventually 
 *       also ask pdb_lookup_rids, thus looking up a bunch of rids at a time, 
 *       the pdb_ calls _lsa_lookup_names and _samr_lookup_names come
 *       down to are pdb_getsampwnam and pdb_getgrnam instead of
 *       pdb_lookup_names.
 *       But in principle, it the call belongs to the API and might get
 *       used in this context some day. 
 */
#if 0
NTSTATUS pdb_lookup_names(const DOM_SID *domain_sid,
			  int num_names,
			  const char **names,
			  uint32 *rids,
			  enum lsa_SidType *attrs)
{
	struct pdb_methods *pdb = pdb_get_methods();
	return pdb->lookup_names(pdb, domain_sid, num_names, names, rids, attrs);
}
#endif

BOOL pdb_get_account_policy(int policy_index, uint32 *value)
{
	struct pdb_methods *pdb = pdb_get_methods();
	NTSTATUS status;
	
	become_root();
	status = pdb->get_account_policy(pdb, policy_index, value);
	unbecome_root();
	
	return NT_STATUS_IS_OK(status);	
}

BOOL pdb_set_account_policy(int policy_index, uint32 value)
{
	struct pdb_methods *pdb = pdb_get_methods();
	NTSTATUS status;

	become_root();
	status = pdb->set_account_policy(pdb, policy_index, value);
	unbecome_root();

	return NT_STATUS_IS_OK(status);
}

BOOL pdb_get_seq_num(time_t *seq_num)
{
	struct pdb_methods *pdb = pdb_get_methods();
	return NT_STATUS_IS_OK(pdb->get_seq_num(pdb, seq_num));
}

BOOL pdb_uid_to_rid(uid_t uid, uint32 *rid)
{
	struct pdb_methods *pdb = pdb_get_methods();
	return pdb->uid_to_rid(pdb, uid, rid);
}

BOOL pdb_uid_to_sid(uid_t uid, DOM_SID *sid)
{
	struct pdb_methods *pdb = pdb_get_methods();
	return pdb->uid_to_sid(pdb, uid, sid);
}

BOOL pdb_gid_to_sid(gid_t gid, DOM_SID *sid)
{
	struct pdb_methods *pdb = pdb_get_methods();
	return pdb->gid_to_sid(pdb, gid, sid);
}

BOOL pdb_sid_to_id(const DOM_SID *sid, union unid_t *id,
		   enum lsa_SidType *type)
{
	struct pdb_methods *pdb = pdb_get_methods();
	return pdb->sid_to_id(pdb, sid, id, type);
}

BOOL pdb_rid_algorithm(void)
{
	struct pdb_methods *pdb = pdb_get_methods();
	return pdb->rid_algorithm(pdb);
}

/********************************************************************
 Allocate a new RID from the passdb backend.  Verify that it is free
 by calling lookup_global_sam_rid() to verify that the RID is not
 in use.  This handles servers that have existing users or groups
 with add RIDs (assigned from previous algorithmic mappings)
********************************************************************/

BOOL pdb_new_rid(uint32 *rid)
{
	struct pdb_methods *pdb = pdb_get_methods();
	const char *name = NULL;
	enum lsa_SidType type;
	uint32 allocated_rid = 0;
	int i;
	TALLOC_CTX *ctx;

	if (pdb_rid_algorithm()) {
		DEBUG(0, ("Trying to allocate a RID when algorithmic RIDs "
			  "are active\n"));
		return False;
	}

	if (algorithmic_rid_base() != BASE_RID) {
		DEBUG(0, ("'algorithmic rid base' is set but a passdb backend "
			  "without algorithmic RIDs is chosen.\n"));
		DEBUGADD(0, ("Please map all used groups using 'net groupmap "
			     "add', set the maximum used RID using\n"));
		DEBUGADD(0, ("'net setmaxrid' and remove the parameter\n"));
		return False;
	}

	if ( (ctx = talloc_init("pdb_new_rid")) == NULL ) {
		DEBUG(0,("pdb_new_rid: Talloc initialization failure\n"));
		return False;
	}

	/* Attempt to get an unused RID (max tires is 250...yes that it is 
	   and arbitrary number I pulkled out of my head).   -- jerry */

	for ( i=0; allocated_rid==0 && i<250; i++ ) {
		/* get a new RID */

		if ( !pdb->new_rid(pdb, &allocated_rid) ) {
			return False;
		}

		/* validate that the RID is not in use */

		if ( lookup_global_sam_rid( ctx, allocated_rid, &name, &type, NULL ) ) {
			allocated_rid = 0;
		}
	}

	TALLOC_FREE( ctx );

	if ( allocated_rid == 0 ) {
		DEBUG(0,("pdb_new_rid: Failed to find unused RID\n"));
		return False;
	}

	*rid = allocated_rid;

	return True;
}

/***************************************************************
  Initialize the static context (at smbd startup etc). 

  If uninitialised, context will auto-init on first use.
 ***************************************************************/

BOOL initialize_password_db(BOOL reload, struct event_context *event_ctx)
{
	pdb_event_ctx = event_ctx;
	return (pdb_get_methods_reload(reload) != NULL);
}


/***************************************************************************
  Default implementations of some functions.
 ****************************************************************************/

static NTSTATUS pdb_default_getsampwnam (struct pdb_methods *methods, struct samu *user, const char *sname)
{
	return NT_STATUS_NO_SUCH_USER;
}

static NTSTATUS pdb_default_getsampwsid(struct pdb_methods *my_methods, struct samu * user, const DOM_SID *sid)
{
	return NT_STATUS_NO_SUCH_USER;
}

static NTSTATUS pdb_default_add_sam_account (struct pdb_methods *methods, struct samu *newpwd)
{
	return NT_STATUS_NOT_IMPLEMENTED;
}

static NTSTATUS pdb_default_update_sam_account (struct pdb_methods *methods, struct samu *newpwd)
{
	return NT_STATUS_NOT_IMPLEMENTED;
}

static NTSTATUS pdb_default_delete_sam_account (struct pdb_methods *methods, struct samu *pwd)
{
	return NT_STATUS_NOT_IMPLEMENTED;
}

static NTSTATUS pdb_default_rename_sam_account (struct pdb_methods *methods, struct samu *pwd, const char *newname)
{
	return NT_STATUS_NOT_IMPLEMENTED;
}

static NTSTATUS pdb_default_update_login_attempts (struct pdb_methods *methods, struct samu *newpwd, BOOL success)
{
	return NT_STATUS_OK;
}

static NTSTATUS pdb_default_setsampwent(struct pdb_methods *methods, BOOL update, uint32 acb_mask)
{
	return NT_STATUS_NOT_IMPLEMENTED;
}

static NTSTATUS pdb_default_getsampwent(struct pdb_methods *methods, struct samu *user)
{
	return NT_STATUS_NOT_IMPLEMENTED;
}

static void pdb_default_endsampwent(struct pdb_methods *methods)
{
	return; /* NT_STATUS_NOT_IMPLEMENTED; */
}

static NTSTATUS pdb_default_get_account_policy(struct pdb_methods *methods, int policy_index, uint32 *value)
{
	return account_policy_get(policy_index, value) ? NT_STATUS_OK : NT_STATUS_UNSUCCESSFUL;
}

static NTSTATUS pdb_default_set_account_policy(struct pdb_methods *methods, int policy_index, uint32 value)
{
	return account_policy_set(policy_index, value) ? NT_STATUS_OK : NT_STATUS_UNSUCCESSFUL;
}

static NTSTATUS pdb_default_get_seq_num(struct pdb_methods *methods, time_t *seq_num)
{
	*seq_num = time(NULL);
	return NT_STATUS_OK;
}

static BOOL pdb_default_uid_to_sid(struct pdb_methods *methods, uid_t uid,
				   DOM_SID *sid)
{
	struct samu *sampw = NULL;
	struct passwd *unix_pw;
	BOOL ret;
	
	unix_pw = sys_getpwuid( uid );

	if ( !unix_pw ) {
		DEBUG(4,("pdb_default_uid_to_rid: host has no idea of uid "
			 "%lu\n", (unsigned long)uid));
		return False;
	}
	
	if ( !(sampw = samu_new( NULL )) ) {
		DEBUG(0,("pdb_default_uid_to_rid: samu_new() failed!\n"));
		return False;
	}

	become_root();
	ret = NT_STATUS_IS_OK(
		methods->getsampwnam(methods, sampw, unix_pw->pw_name ));
	unbecome_root();

	if (!ret) {
		DEBUG(5, ("pdb_default_uid_to_rid: Did not find user "
			  "%s (%d)\n", unix_pw->pw_name, uid));
		TALLOC_FREE(sampw);
		return False;
	}

	sid_copy(sid, pdb_get_user_sid(sampw));

	TALLOC_FREE(sampw);

	return True;
}

static BOOL pdb_default_uid_to_rid(struct pdb_methods *methods, uid_t uid,
				   uint32 *rid)
{
	DOM_SID sid;
	BOOL ret;

	ret = pdb_default_uid_to_sid(methods, uid, &sid);
	if (!ret) {
		return ret;
	}
	
	ret = sid_peek_check_rid(get_global_sam_sid(), &sid, rid);

	if (!ret) {
		DEBUG(1, ("Could not peek rid out of sid %s\n",
			  sid_string_static(&sid)));
	}

	return ret;
}

static BOOL pdb_default_gid_to_sid(struct pdb_methods *methods, gid_t gid,
				   DOM_SID *sid)
{
	GROUP_MAP map;

	if (!NT_STATUS_IS_OK(methods->getgrgid(methods, &map, gid))) {
		return False;
	}

	sid_copy(sid, &map.sid);
	return True;
}

static BOOL pdb_default_sid_to_id(struct pdb_methods *methods,
				  const DOM_SID *sid,
				  union unid_t *id, enum lsa_SidType *type)
{
	TALLOC_CTX *mem_ctx;
	BOOL ret = False;
	const char *name;
	uint32 rid;

	mem_ctx = talloc_new(NULL);

	if (mem_ctx == NULL) {
		DEBUG(0, ("talloc_new failed\n"));
		return False;
	}

	if (sid_peek_check_rid(get_global_sam_sid(), sid, &rid)) {
		/* Here we might have users as well as groups and aliases */
		ret = lookup_global_sam_rid(mem_ctx, rid, &name, type, id);
		goto done;
	}

	/* check for "Unix User" */

	if ( sid_peek_check_rid(&global_sid_Unix_Users, sid, &rid) ) {
		id->uid = rid;
		*type = SID_NAME_USER;
		ret = True;		
		goto done;		
	}
	
	/* check for "Unix Group" */

	if ( sid_peek_check_rid(&global_sid_Unix_Groups, sid, &rid) ) {
		id->gid = rid;
		*type = SID_NAME_ALIAS;
		ret = True;		
		goto done;		
	}
	
<<<<<<< HEAD

	/* BUILTIN */

	if (sid_peek_check_rid(&global_sid_Builtin, sid, &rid)) {
=======
	/* BUILTIN */

	if (sid_check_is_in_builtin(sid) ||
	    sid_check_is_in_wellknown_domain(sid)) {
>>>>>>> 4eda9ebb
		/* Here we only have aliases */
		GROUP_MAP map;
		if (!NT_STATUS_IS_OK(methods->getgrsid(methods, &map, *sid))) {
			DEBUG(10, ("Could not find map for sid %s\n",
				   sid_string_static(sid)));
			goto done;
		}
		if ((map.sid_name_use != SID_NAME_ALIAS) &&
		    (map.sid_name_use != SID_NAME_WKN_GRP)) {
			DEBUG(10, ("Map for sid %s is a %s, expected an "
				   "alias\n", sid_string_static(sid),
				   sid_type_lookup(map.sid_name_use)));
			goto done;
		}

		id->gid = map.gid;
		*type = SID_NAME_ALIAS;
		ret = True;
		goto done;
	}

	DEBUG(5, ("Sid %s is neither ours, a Unix SID, nor builtin\n",
		  sid_string_static(sid)));

 done:

	TALLOC_FREE(mem_ctx);
	return ret;
}

static BOOL add_uid_to_array_unique(TALLOC_CTX *mem_ctx,
				    uid_t uid, uid_t **pp_uids, size_t *p_num)
{
	size_t i;

	for (i=0; i<*p_num; i++) {
		if ((*pp_uids)[i] == uid)
			return True;
	}
	
	*pp_uids = TALLOC_REALLOC_ARRAY(mem_ctx, *pp_uids, uid_t, *p_num+1);

	if (*pp_uids == NULL)
		return False;

	(*pp_uids)[*p_num] = uid;
	*p_num += 1;
	return True;
}

static BOOL get_memberuids(TALLOC_CTX *mem_ctx, gid_t gid, uid_t **pp_uids, size_t *p_num)
{
	struct group *grp;
	char **gr;
	struct passwd *pwd;
	BOOL winbind_env;
	BOOL ret = False;
 
	*pp_uids = NULL;
	*p_num = 0;

	/* We only look at our own sam, so don't care about imported stuff */
	winbind_env = winbind_env_set();
	winbind_off();

	if ((grp = getgrgid(gid)) == NULL) {
		/* allow winbindd lookups, but only if they weren't already disabled */
		goto done;
	}

	/* Primary group members */
	setpwent();
	while ((pwd = getpwent()) != NULL) {
		if (pwd->pw_gid == gid) {
			if (!add_uid_to_array_unique(mem_ctx, pwd->pw_uid,
						pp_uids, p_num)) {
				goto done;
			}
		}
	}
	endpwent();

	/* Secondary group members */
	for (gr = grp->gr_mem; (*gr != NULL) && ((*gr)[0] != '\0'); gr += 1) {
		struct passwd *pw = getpwnam(*gr);

		if (pw == NULL)
			continue;
		if (!add_uid_to_array_unique(mem_ctx, pw->pw_uid, pp_uids, p_num)) {
			goto done;
		}
	}

	ret = True;

  done:

	/* allow winbindd lookups, but only if they weren't already disabled */
	if (!winbind_env) {
		winbind_on();
	}
	
	return ret;
}

static NTSTATUS pdb_default_enum_group_members(struct pdb_methods *methods,
<<<<<<< HEAD
					TALLOC_CTX *mem_ctx,
					const DOM_SID *group,
					uint32 **pp_member_rids,
					size_t *p_num_members)
=======
					       TALLOC_CTX *mem_ctx,
					       const DOM_SID *group,
					       uint32 **pp_member_rids,
					       size_t *p_num_members)
>>>>>>> 4eda9ebb
{
	gid_t gid;
	uid_t *uids;
	size_t i, num_uids;

	*pp_member_rids = NULL;
	*p_num_members = 0;

	if (!sid_to_gid(group, &gid))
		return NT_STATUS_NO_SUCH_GROUP;

	if(!get_memberuids(mem_ctx, gid, &uids, &num_uids))
		return NT_STATUS_NO_SUCH_GROUP;

	if (num_uids == 0)
		return NT_STATUS_OK;

	*pp_member_rids = TALLOC_ZERO_ARRAY(mem_ctx, uint32, num_uids);

	for (i=0; i<num_uids; i++) {
		DOM_SID sid;

		uid_to_sid(&sid, uids[i]);

		if (!sid_check_is_in_our_domain(&sid)) {
			DEBUG(5, ("Inconsistent SAM -- group member uid not "
				  "in our domain\n"));
			continue;
		}

		sid_peek_rid(&sid, &(*pp_member_rids)[*p_num_members]);
		*p_num_members += 1;
	}

	return NT_STATUS_OK;
}

static NTSTATUS pdb_default_enum_group_memberships(struct pdb_methods *methods,
<<<<<<< HEAD
					    TALLOC_CTX *mem_ctx,
					    struct samu *user,
					    DOM_SID **pp_sids,
					    gid_t **pp_gids,
					    size_t *p_num_groups)
=======
						   TALLOC_CTX *mem_ctx,
						   struct samu *user,
						   DOM_SID **pp_sids,
						   gid_t **pp_gids,
						   size_t *p_num_groups)
>>>>>>> 4eda9ebb
{
	size_t i;
	gid_t gid;
	struct passwd *pw;
	const char *username = pdb_get_username(user);
	

	/* Ignore the primary group SID.  Honor the real Unix primary group.
	   The primary group SID is only of real use to Windows clients */
	   
	if ( !(pw = getpwnam_alloc(mem_ctx, username)) ) {
		return NT_STATUS_NO_SUCH_USER;
	}
	
	gid = pw->pw_gid;
	
	TALLOC_FREE( pw );

	if (!getgroups_unix_user(mem_ctx, username, gid, pp_gids, p_num_groups)) {
		return NT_STATUS_NO_SUCH_USER;
	}

	if (*p_num_groups == 0) {
		smb_panic("primary group missing");
	}

	*pp_sids = TALLOC_ARRAY(mem_ctx, DOM_SID, *p_num_groups);

	if (*pp_sids == NULL) {
		TALLOC_FREE(*pp_gids);
		return NT_STATUS_NO_MEMORY;
	}

	for (i=0; i<*p_num_groups; i++) {
		gid_to_sid(&(*pp_sids)[i], (*pp_gids)[i]);
	}

	return NT_STATUS_OK;
}

/*******************************************************************
 Look up a rid in the SAM we're responsible for (i.e. passdb)
 ********************************************************************/

static BOOL lookup_global_sam_rid(TALLOC_CTX *mem_ctx, uint32 rid,
				  const char **name,
				  enum lsa_SidType *psid_name_use,
				  union unid_t *unix_id)
{
	struct samu *sam_account = NULL;
	GROUP_MAP map;
	BOOL ret;
	DOM_SID sid;

	*psid_name_use = SID_NAME_UNKNOWN;
	
	DEBUG(5,("lookup_global_sam_rid: looking up RID %u.\n",
		 (unsigned int)rid));

	sid_copy(&sid, get_global_sam_sid());
	sid_append_rid(&sid, rid);
	
	/* see if the passdb can help us with the name of the user */

	if ( !(sam_account = samu_new( NULL )) ) {
		return False;
	}

	/* BEING ROOT BLLOCK */
	become_root();
	if (pdb_getsampwsid(sam_account, &sid)) {
		struct passwd *pw;

		unbecome_root();		/* -----> EXIT BECOME_ROOT() */
		*name = talloc_strdup(mem_ctx, pdb_get_username(sam_account));
		if (!*name) {
			TALLOC_FREE(sam_account);
			return False;
		}

		*psid_name_use = SID_NAME_USER;

		TALLOC_FREE(sam_account);

		if (unix_id == NULL) {
			return True;
		}

		pw = Get_Pwnam(*name);
		if (pw == NULL) {
			return False;
		}
		unix_id->uid = pw->pw_uid;
		return True;
	}
	TALLOC_FREE(sam_account);
	
	ret = pdb_getgrsid(&map, sid);
	unbecome_root();
	/* END BECOME_ROOT BLOCK */
  
	/* do not resolve SIDs to a name unless there is a valid 
	   gid associated with it */
		   
	if ( ret && (map.gid != (gid_t)-1) ) {
		*name = talloc_strdup(mem_ctx, map.nt_name);
		*psid_name_use = map.sid_name_use;

		if ( unix_id ) {
			unix_id->gid = map.gid;
		}

		return True;
	}
	
	/* Windows will always map RID 513 to something.  On a non-domain 
	   controller, this gets mapped to SERVER\None. */

	if ( unix_id ) {
		DEBUG(5, ("Can't find a unix id for an unmapped group\n"));
		return False;
	}
	
	if ( rid == DOMAIN_GROUP_RID_USERS ) {
		*name = talloc_strdup(mem_ctx, "None" );
		*psid_name_use = SID_NAME_DOM_GRP;
		
		return True;
	}

	return False;
}

static NTSTATUS pdb_default_lookup_rids(struct pdb_methods *methods,
<<<<<<< HEAD
				 const DOM_SID *domain_sid,
				 int num_rids,
				 uint32 *rids,
				 const char **names,
				 enum lsa_SidType *attrs)
=======
					const DOM_SID *domain_sid,
					int num_rids,
					uint32 *rids,
					const char **names,
					enum lsa_SidType *attrs)
>>>>>>> 4eda9ebb
{
	int i;
	NTSTATUS result;
	BOOL have_mapped = False;
	BOOL have_unmapped = False;

	if (sid_check_is_builtin(domain_sid)) {

		for (i=0; i<num_rids; i++) {
			const char *name;

			if (lookup_builtin_rid(names, rids[i], &name)) {
				attrs[i] = SID_NAME_ALIAS;
				names[i] = name;
				DEBUG(5,("lookup_rids: %s:%d\n",
					 names[i], attrs[i]));
				have_mapped = True;
			} else {
				have_unmapped = True;
				attrs[i] = SID_NAME_UNKNOWN;
			}
		}
		goto done;
	}

	/* Should not happen, but better check once too many */
	if (!sid_check_is_domain(domain_sid)) {
		return NT_STATUS_INVALID_HANDLE;
	}

	for (i = 0; i < num_rids; i++) {
		const char *name;

		if (lookup_global_sam_rid(names, rids[i], &name, &attrs[i],
					  NULL)) {
			if (name == NULL) {
				return NT_STATUS_NO_MEMORY;
			}
			names[i] = name;
			DEBUG(5,("lookup_rids: %s:%d\n", names[i], attrs[i]));
			have_mapped = True;
		} else {
			have_unmapped = True;
			attrs[i] = SID_NAME_UNKNOWN;
		}
	}

 done:

	result = NT_STATUS_NONE_MAPPED;

	if (have_mapped)
		result = have_unmapped ? STATUS_SOME_UNMAPPED : NT_STATUS_OK;

	return result;
}

#if 0
static NTSTATUS pdb_default_lookup_names(struct pdb_methods *methods,
<<<<<<< HEAD
				  const DOM_SID *domain_sid,
				  int num_names,
				  const char **names,
				  uint32 *rids,
				  enum lsa_SidType *attrs)
=======
					 const DOM_SID *domain_sid,
					 int num_names,
					 const char **names,
					 uint32 *rids,
					 enum lsa_SidType *attrs)
>>>>>>> 4eda9ebb
{
	int i;
	NTSTATUS result;
	BOOL have_mapped = False;
	BOOL have_unmapped = False;

	if (sid_check_is_builtin(domain_sid)) {

		for (i=0; i<num_names; i++) {
			uint32 rid;

			if (lookup_builtin_name(names[i], &rid)) {
				attrs[i] = SID_NAME_ALIAS;
				rids[i] = rid;
				DEBUG(5,("lookup_rids: %s:%d\n",
					 names[i], attrs[i]));
				have_mapped = True;
			} else {
				have_unmapped = True;
				attrs[i] = SID_NAME_UNKNOWN;
			}
		}
		goto done;
	}

	/* Should not happen, but better check once too many */
	if (!sid_check_is_domain(domain_sid)) {
		return NT_STATUS_INVALID_HANDLE;
	}

	for (i = 0; i < num_names; i++) {
		if (lookup_global_sam_name(names[i], 0, &rids[i], &attrs[i])) {
			DEBUG(5,("lookup_names: %s-> %d:%d\n", names[i],
				 rids[i], attrs[i]));
			have_mapped = True;
		} else {
			have_unmapped = True;
			attrs[i] = SID_NAME_UNKNOWN;
		}
	}

 done:

	result = NT_STATUS_NONE_MAPPED;

	if (have_mapped)
		result = have_unmapped ? STATUS_SOME_UNMAPPED : NT_STATUS_OK;

	return result;
}
#endif

static struct pdb_search *pdb_search_init(enum pdb_search_type type)
{
	TALLOC_CTX *mem_ctx;
	struct pdb_search *result;

	mem_ctx = talloc_init("pdb_search");
	if (mem_ctx == NULL) {
		DEBUG(0, ("talloc_init failed\n"));
		return NULL;
	}

	result = TALLOC_P(mem_ctx, struct pdb_search);
	if (result == NULL) {
		DEBUG(0, ("talloc failed\n"));
		return NULL;
	}

	result->mem_ctx = mem_ctx;
	result->type = type;
	result->cache = NULL;
	result->num_entries = 0;
	result->cache_size = 0;
	result->search_ended = False;

	/* Segfault appropriately if not initialized */
	result->next_entry = NULL;
	result->search_end = NULL;

	return result;
}

static void fill_displayentry(TALLOC_CTX *mem_ctx, uint32 rid,
			      uint16 acct_flags,
			      const char *account_name,
			      const char *fullname,
			      const char *description,
			      struct samr_displayentry *entry)
{
	entry->rid = rid;
	entry->acct_flags = acct_flags;

	if (account_name != NULL)
		entry->account_name = talloc_strdup(mem_ctx, account_name);
	else
		entry->account_name = "";

	if (fullname != NULL)
		entry->fullname = talloc_strdup(mem_ctx, fullname);
	else
		entry->fullname = "";

	if (description != NULL)
		entry->description = talloc_strdup(mem_ctx, description);
	else
		entry->description = "";
}

static BOOL user_search_in_progress = False;
struct user_search {
	uint16 acct_flags;
};

static BOOL next_entry_users(struct pdb_search *s,
			     struct samr_displayentry *entry)
{
	struct user_search *state = (struct user_search *)s->private_data;
	struct samu *user = NULL;

 next:
	if ( !(user = samu_new( NULL )) ) {
		DEBUG(0, ("next_entry_users: samu_new() failed!\n"));
		return False;
	}

	if (!pdb_getsampwent(user)) {
		TALLOC_FREE(user);
		return False;
	}

 	if ((state->acct_flags != 0) &&
	    ((pdb_get_acct_ctrl(user) & state->acct_flags) == 0)) {
		TALLOC_FREE(user);
		goto next;
	}

	fill_displayentry(s->mem_ctx, pdb_get_user_rid(user),
			  pdb_get_acct_ctrl(user), pdb_get_username(user),
			  pdb_get_fullname(user), pdb_get_acct_desc(user),
			  entry);

	TALLOC_FREE(user);
	return True;
}

static void search_end_users(struct pdb_search *search)
{
	pdb_endsampwent();
	user_search_in_progress = False;
}

static BOOL pdb_default_search_users(struct pdb_methods *methods,
				     struct pdb_search *search,
				     uint32 acct_flags)
{
	struct user_search *state;

	if (user_search_in_progress) {
		DEBUG(1, ("user search in progress\n"));
		return False;
	}

	if (!pdb_setsampwent(False, acct_flags)) {
		DEBUG(5, ("Could not start search\n"));
		return False;
	}

	user_search_in_progress = True;

	state = TALLOC_P(search->mem_ctx, struct user_search);
	if (state == NULL) {
		DEBUG(0, ("talloc failed\n"));
		return False;
	}

	state->acct_flags = acct_flags;

	search->private_data = state;
	search->next_entry = next_entry_users;
	search->search_end = search_end_users;
	return True;
}

struct group_search {
	GROUP_MAP *groups;
	size_t num_groups, current_group;
};

static BOOL next_entry_groups(struct pdb_search *s,
			      struct samr_displayentry *entry)
{
	struct group_search *state = (struct group_search *)s->private_data;
	uint32 rid;
	GROUP_MAP *map = &state->groups[state->current_group];

	if (state->current_group == state->num_groups)
		return False;

	sid_peek_rid(&map->sid, &rid);

	fill_displayentry(s->mem_ctx, rid, 0, map->nt_name, NULL, map->comment,
			  entry);

	state->current_group += 1;
	return True;
}

static void search_end_groups(struct pdb_search *search)
{
	struct group_search *state =
		(struct group_search *)search->private_data;
	SAFE_FREE(state->groups);
}

static BOOL pdb_search_grouptype(struct pdb_search *search,
				 const DOM_SID *sid, enum lsa_SidType type)
{
	struct group_search *state;

	state = TALLOC_P(search->mem_ctx, struct group_search);
	if (state == NULL) {
		DEBUG(0, ("talloc failed\n"));
		return False;
	}

	if (!pdb_enum_group_mapping(sid, type, &state->groups, &state->num_groups,
				    True)) {
		DEBUG(0, ("Could not enum groups\n"));
		return False;
	}

	state->current_group = 0;
	search->private_data = state;
	search->next_entry = next_entry_groups;
	search->search_end = search_end_groups;
	return True;
}

static BOOL pdb_default_search_groups(struct pdb_methods *methods,
				      struct pdb_search *search)
{
	return pdb_search_grouptype(search, get_global_sam_sid(), SID_NAME_DOM_GRP);
}

static BOOL pdb_default_search_aliases(struct pdb_methods *methods,
				       struct pdb_search *search,
				       const DOM_SID *sid)
{

	return pdb_search_grouptype(search, sid, SID_NAME_ALIAS);
}

static struct samr_displayentry *pdb_search_getentry(struct pdb_search *search,
						     uint32 idx)
{
	if (idx < search->num_entries)
		return &search->cache[idx];

	if (search->search_ended)
		return NULL;

	while (idx >= search->num_entries) {
		struct samr_displayentry entry;

		if (!search->next_entry(search, &entry)) {
			search->search_end(search);
			search->search_ended = True;
			break;
		}

		ADD_TO_LARGE_ARRAY(search->mem_ctx, struct samr_displayentry,
				   entry, &search->cache, &search->num_entries,
				   &search->cache_size);
	}

	return (search->num_entries > idx) ? &search->cache[idx] : NULL;
}

struct pdb_search *pdb_search_users(uint32 acct_flags)
{
	struct pdb_methods *pdb = pdb_get_methods();
	struct pdb_search *result;

	result = pdb_search_init(PDB_USER_SEARCH);
	if (result == NULL) {
		return NULL;
	}

	if (!pdb->search_users(pdb, result, acct_flags)) {
		talloc_destroy(result->mem_ctx);
		return NULL;
	}
	return result;
}

struct pdb_search *pdb_search_groups(void)
{
	struct pdb_methods *pdb = pdb_get_methods();
	struct pdb_search *result;

	result = pdb_search_init(PDB_GROUP_SEARCH);
	if (result == NULL) {
		 return NULL;
	}

	if (!pdb->search_groups(pdb, result)) {
		talloc_destroy(result->mem_ctx);
		return NULL;
	}
	return result;
}

struct pdb_search *pdb_search_aliases(const DOM_SID *sid)
{
	struct pdb_methods *pdb = pdb_get_methods();
	struct pdb_search *result;

	if (pdb == NULL) return NULL;

	result = pdb_search_init(PDB_ALIAS_SEARCH);
	if (result == NULL) return NULL;

	if (!pdb->search_aliases(pdb, result, sid)) {
		talloc_destroy(result->mem_ctx);
		return NULL;
	}
	return result;
}

uint32 pdb_search_entries(struct pdb_search *search,
			  uint32 start_idx, uint32 max_entries,
			  struct samr_displayentry **result)
{
	struct samr_displayentry *end_entry;
	uint32 end_idx = start_idx+max_entries-1;

	/* The first entry needs to be searched after the last. Otherwise the
	 * first entry might have moved due to a realloc during the search for
	 * the last entry. */

	end_entry = pdb_search_getentry(search, end_idx);
	*result = pdb_search_getentry(search, start_idx);

	if (end_entry != NULL)
		return max_entries;

	if (start_idx >= search->num_entries)
		return 0;

	return search->num_entries - start_idx;
}

void pdb_search_destroy(struct pdb_search *search)
{
	if (search == NULL)
		return;

	if (!search->search_ended)
		search->search_end(search);

	talloc_destroy(search->mem_ctx);
}

/*******************************************************************
 trustodm methods
 *******************************************************************/

BOOL pdb_get_trusteddom_pw(const char *domain, char** pwd, DOM_SID *sid, 
			   time_t *pass_last_set_time)
{
	struct pdb_methods *pdb = pdb_get_methods();
	return pdb->get_trusteddom_pw(pdb, domain, pwd, sid, 
			pass_last_set_time);
}

BOOL pdb_set_trusteddom_pw(const char* domain, const char* pwd,
			   const DOM_SID *sid)
{
	struct pdb_methods *pdb = pdb_get_methods();
	return pdb->set_trusteddom_pw(pdb, domain, pwd, sid);
}

BOOL pdb_del_trusteddom_pw(const char *domain)
{
	struct pdb_methods *pdb = pdb_get_methods();
	return pdb->del_trusteddom_pw(pdb, domain);
}

NTSTATUS pdb_enum_trusteddoms(TALLOC_CTX *mem_ctx, uint32 *num_domains,
			      struct trustdom_info ***domains)
{
	struct pdb_methods *pdb = pdb_get_methods();
	return pdb->enum_trusteddoms(pdb, mem_ctx, num_domains, domains);
}

/*******************************************************************
 the defaults for trustdom methods: 
 these simply call the original passdb/secrets.c actions,
 to be replaced by pdb_ldap.
 *******************************************************************/

static BOOL pdb_default_get_trusteddom_pw(struct pdb_methods *methods,
					  const char *domain, 
					  char** pwd, 
					  DOM_SID *sid, 
	        	 		  time_t *pass_last_set_time)
{
	return secrets_fetch_trusted_domain_password(domain, pwd,
				sid, pass_last_set_time);

}

static BOOL pdb_default_set_trusteddom_pw(struct pdb_methods *methods, 
					  const char* domain, 
					  const char* pwd,
	        	  		  const DOM_SID *sid)
{
	return secrets_store_trusted_domain_password(domain, pwd, sid);
}

static BOOL pdb_default_del_trusteddom_pw(struct pdb_methods *methods, 
					  const char *domain)
{
	return trusted_domain_password_delete(domain);
}

static NTSTATUS pdb_default_enum_trusteddoms(struct pdb_methods *methods,
					     TALLOC_CTX *mem_ctx, 
					     uint32 *num_domains,
					     struct trustdom_info ***domains)
{
	return secrets_trusted_domains(mem_ctx, num_domains, domains);
}

/*******************************************************************
 Create a pdb_methods structure and initialize it with the default
 operations.  In this way a passdb module can simply implement
 the functionality it cares about.  However, normally this is done 
 in groups of related functions.
*******************************************************************/

NTSTATUS make_pdb_method( struct pdb_methods **methods ) 
{
	/* allocate memory for the structure as its own talloc CTX */

	if ( !(*methods = TALLOC_ZERO_P(NULL, struct pdb_methods) ) ) {
		return NT_STATUS_NO_MEMORY;
	}

	(*methods)->setsampwent = pdb_default_setsampwent;
	(*methods)->endsampwent = pdb_default_endsampwent;
	(*methods)->getsampwent = pdb_default_getsampwent;
	(*methods)->getsampwnam = pdb_default_getsampwnam;
	(*methods)->getsampwsid = pdb_default_getsampwsid;
	(*methods)->create_user = pdb_default_create_user;
	(*methods)->delete_user = pdb_default_delete_user;
	(*methods)->add_sam_account = pdb_default_add_sam_account;
	(*methods)->update_sam_account = pdb_default_update_sam_account;
	(*methods)->delete_sam_account = pdb_default_delete_sam_account;
	(*methods)->rename_sam_account = pdb_default_rename_sam_account;
	(*methods)->update_login_attempts = pdb_default_update_login_attempts;

	(*methods)->getgrsid = pdb_default_getgrsid;
	(*methods)->getgrgid = pdb_default_getgrgid;
	(*methods)->getgrnam = pdb_default_getgrnam;
	(*methods)->create_dom_group = pdb_default_create_dom_group;
	(*methods)->delete_dom_group = pdb_default_delete_dom_group;
	(*methods)->add_group_mapping_entry = pdb_default_add_group_mapping_entry;
	(*methods)->update_group_mapping_entry = pdb_default_update_group_mapping_entry;
	(*methods)->delete_group_mapping_entry = pdb_default_delete_group_mapping_entry;
	(*methods)->enum_group_mapping = pdb_default_enum_group_mapping;
	(*methods)->enum_group_members = pdb_default_enum_group_members;
	(*methods)->enum_group_memberships = pdb_default_enum_group_memberships;
	(*methods)->set_unix_primary_group = pdb_default_set_unix_primary_group;
	(*methods)->add_groupmem = pdb_default_add_groupmem;
	(*methods)->del_groupmem = pdb_default_del_groupmem;
	(*methods)->create_alias = pdb_default_create_alias;
	(*methods)->delete_alias = pdb_default_delete_alias;
	(*methods)->get_aliasinfo = pdb_default_get_aliasinfo;
	(*methods)->set_aliasinfo = pdb_default_set_aliasinfo;
	(*methods)->add_aliasmem = pdb_default_add_aliasmem;
	(*methods)->del_aliasmem = pdb_default_del_aliasmem;
	(*methods)->enum_aliasmem = pdb_default_enum_aliasmem;
	(*methods)->enum_alias_memberships = pdb_default_alias_memberships;
	(*methods)->lookup_rids = pdb_default_lookup_rids;
	(*methods)->get_account_policy = pdb_default_get_account_policy;
	(*methods)->set_account_policy = pdb_default_set_account_policy;
	(*methods)->get_seq_num = pdb_default_get_seq_num;
	(*methods)->uid_to_rid = pdb_default_uid_to_rid;
	(*methods)->uid_to_sid = pdb_default_uid_to_sid;
	(*methods)->gid_to_sid = pdb_default_gid_to_sid;
	(*methods)->sid_to_id = pdb_default_sid_to_id;

	(*methods)->search_users = pdb_default_search_users;
	(*methods)->search_groups = pdb_default_search_groups;
	(*methods)->search_aliases = pdb_default_search_aliases;

	(*methods)->get_trusteddom_pw = pdb_default_get_trusteddom_pw;
	(*methods)->set_trusteddom_pw = pdb_default_set_trusteddom_pw;
	(*methods)->del_trusteddom_pw = pdb_default_del_trusteddom_pw;
	(*methods)->enum_trusteddoms  = pdb_default_enum_trusteddoms;

	return NT_STATUS_OK;
}<|MERGE_RESOLUTION|>--- conflicted
+++ resolved
@@ -92,23 +92,6 @@
 	}
 
 	return NULL;
-}
-
-/*
- * The event context for the passdb backend. I know this is a bad hack and yet
- * another static variable, but our pdb API is a global thing per
- * definition. The first use for this is the LDAP idle function, more might be
- * added later.
- *
- * I don't feel too bad about this static variable, it replaces the
- * smb_idle_event_list that used to exist in lib/module.c.  -- VL
- */
-
-static struct event_context *pdb_event_ctx;
-
-struct event_context *pdb_get_event_context(void)
-{
-	return pdb_event_ctx;
 }
 
 /******************************************************************
@@ -1126,9 +1109,8 @@
   If uninitialised, context will auto-init on first use.
  ***************************************************************/
 
-BOOL initialize_password_db(BOOL reload, struct event_context *event_ctx)
-{
-	pdb_event_ctx = event_ctx;
+BOOL initialize_password_db(BOOL reload)
+{	
 	return (pdb_get_methods_reload(reload) != NULL);
 }
 
@@ -1316,17 +1298,10 @@
 		goto done;		
 	}
 	
-<<<<<<< HEAD
-
-	/* BUILTIN */
-
-	if (sid_peek_check_rid(&global_sid_Builtin, sid, &rid)) {
-=======
 	/* BUILTIN */
 
 	if (sid_check_is_in_builtin(sid) ||
 	    sid_check_is_in_wellknown_domain(sid)) {
->>>>>>> 4eda9ebb
 		/* Here we only have aliases */
 		GROUP_MAP map;
 		if (!NT_STATUS_IS_OK(methods->getgrsid(methods, &map, *sid))) {
@@ -1433,17 +1408,10 @@
 }
 
 static NTSTATUS pdb_default_enum_group_members(struct pdb_methods *methods,
-<<<<<<< HEAD
-					TALLOC_CTX *mem_ctx,
-					const DOM_SID *group,
-					uint32 **pp_member_rids,
-					size_t *p_num_members)
-=======
 					       TALLOC_CTX *mem_ctx,
 					       const DOM_SID *group,
 					       uint32 **pp_member_rids,
 					       size_t *p_num_members)
->>>>>>> 4eda9ebb
 {
 	gid_t gid;
 	uid_t *uids;
@@ -1482,19 +1450,11 @@
 }
 
 static NTSTATUS pdb_default_enum_group_memberships(struct pdb_methods *methods,
-<<<<<<< HEAD
-					    TALLOC_CTX *mem_ctx,
-					    struct samu *user,
-					    DOM_SID **pp_sids,
-					    gid_t **pp_gids,
-					    size_t *p_num_groups)
-=======
 						   TALLOC_CTX *mem_ctx,
 						   struct samu *user,
 						   DOM_SID **pp_sids,
 						   gid_t **pp_gids,
 						   size_t *p_num_groups)
->>>>>>> 4eda9ebb
 {
 	size_t i;
 	gid_t gid;
@@ -1629,19 +1589,11 @@
 }
 
 static NTSTATUS pdb_default_lookup_rids(struct pdb_methods *methods,
-<<<<<<< HEAD
-				 const DOM_SID *domain_sid,
-				 int num_rids,
-				 uint32 *rids,
-				 const char **names,
-				 enum lsa_SidType *attrs)
-=======
 					const DOM_SID *domain_sid,
 					int num_rids,
 					uint32 *rids,
 					const char **names,
 					enum lsa_SidType *attrs)
->>>>>>> 4eda9ebb
 {
 	int i;
 	NTSTATUS result;
@@ -1701,19 +1653,11 @@
 
 #if 0
 static NTSTATUS pdb_default_lookup_names(struct pdb_methods *methods,
-<<<<<<< HEAD
-				  const DOM_SID *domain_sid,
-				  int num_names,
-				  const char **names,
-				  uint32 *rids,
-				  enum lsa_SidType *attrs)
-=======
 					 const DOM_SID *domain_sid,
 					 int num_names,
 					 const char **names,
 					 uint32 *rids,
 					 enum lsa_SidType *attrs)
->>>>>>> 4eda9ebb
 {
 	int i;
 	NTSTATUS result;
@@ -2076,77 +2020,6 @@
 		search->search_end(search);
 
 	talloc_destroy(search->mem_ctx);
-}
-
-/*******************************************************************
- trustodm methods
- *******************************************************************/
-
-BOOL pdb_get_trusteddom_pw(const char *domain, char** pwd, DOM_SID *sid, 
-			   time_t *pass_last_set_time)
-{
-	struct pdb_methods *pdb = pdb_get_methods();
-	return pdb->get_trusteddom_pw(pdb, domain, pwd, sid, 
-			pass_last_set_time);
-}
-
-BOOL pdb_set_trusteddom_pw(const char* domain, const char* pwd,
-			   const DOM_SID *sid)
-{
-	struct pdb_methods *pdb = pdb_get_methods();
-	return pdb->set_trusteddom_pw(pdb, domain, pwd, sid);
-}
-
-BOOL pdb_del_trusteddom_pw(const char *domain)
-{
-	struct pdb_methods *pdb = pdb_get_methods();
-	return pdb->del_trusteddom_pw(pdb, domain);
-}
-
-NTSTATUS pdb_enum_trusteddoms(TALLOC_CTX *mem_ctx, uint32 *num_domains,
-			      struct trustdom_info ***domains)
-{
-	struct pdb_methods *pdb = pdb_get_methods();
-	return pdb->enum_trusteddoms(pdb, mem_ctx, num_domains, domains);
-}
-
-/*******************************************************************
- the defaults for trustdom methods: 
- these simply call the original passdb/secrets.c actions,
- to be replaced by pdb_ldap.
- *******************************************************************/
-
-static BOOL pdb_default_get_trusteddom_pw(struct pdb_methods *methods,
-					  const char *domain, 
-					  char** pwd, 
-					  DOM_SID *sid, 
-	        	 		  time_t *pass_last_set_time)
-{
-	return secrets_fetch_trusted_domain_password(domain, pwd,
-				sid, pass_last_set_time);
-
-}
-
-static BOOL pdb_default_set_trusteddom_pw(struct pdb_methods *methods, 
-					  const char* domain, 
-					  const char* pwd,
-	        	  		  const DOM_SID *sid)
-{
-	return secrets_store_trusted_domain_password(domain, pwd, sid);
-}
-
-static BOOL pdb_default_del_trusteddom_pw(struct pdb_methods *methods, 
-					  const char *domain)
-{
-	return trusted_domain_password_delete(domain);
-}
-
-static NTSTATUS pdb_default_enum_trusteddoms(struct pdb_methods *methods,
-					     TALLOC_CTX *mem_ctx, 
-					     uint32 *num_domains,
-					     struct trustdom_info ***domains)
-{
-	return secrets_trusted_domains(mem_ctx, num_domains, domains);
 }
 
 /*******************************************************************
@@ -2212,10 +2085,5 @@
 	(*methods)->search_groups = pdb_default_search_groups;
 	(*methods)->search_aliases = pdb_default_search_aliases;
 
-	(*methods)->get_trusteddom_pw = pdb_default_get_trusteddom_pw;
-	(*methods)->set_trusteddom_pw = pdb_default_set_trusteddom_pw;
-	(*methods)->del_trusteddom_pw = pdb_default_del_trusteddom_pw;
-	(*methods)->enum_trusteddoms  = pdb_default_enum_trusteddoms;
-
 	return NT_STATUS_OK;
 }