/*
 *  Unix SMB/CIFS implementation.
 *  RPC Pipe client / server routines
 *  Copyright (C) Andrew Tridgell              1992-2000,
 *  Copyright (C) Luke Kenneth Casson Leighton 1996-2000,
 *  Copyright (C) Jean François Micouleau      1998-2000,
 *  Copyright (C) Jeremy Allison               2001-2002,
 *  Copyright (C) Gerald Carter		       2000-2004,
 *  Copyright (C) Tim Potter                   2001-2002.
 *
 *  This program is free software; you can redistribute it and/or modify
 *  it under the terms of the GNU General Public License as published by
 *  the Free Software Foundation; either version 2 of the License, or
 *  (at your option) any later version.
 *
 *  This program is distributed in the hope that it will be useful,
 *  but WITHOUT ANY WARRANTY; without even the implied warranty of
 *  MERCHANTABILITY or FITNESS FOR A PARTICULAR PURPOSE.  See the
 *  GNU General Public License for more details.
 *
 *  You should have received a copy of the GNU General Public License
 *  along with this program; if not, write to the Free Software
 *  Foundation, Inc., 675 Mass Ave, Cambridge, MA 02139, USA.
 */

/* Since the SPOOLSS rpc routines are basically DOS 16-bit calls wrapped
   up, all the errors returned are DOS errors, not NT status codes. */

#include "includes.h"

extern userdom_struct current_user_info;

#undef DBGC_CLASS
#define DBGC_CLASS DBGC_RPC_SRV

#ifndef MAX_OPEN_PRINTER_EXS
#define MAX_OPEN_PRINTER_EXS 50
#endif

#define MAGIC_DISPLAY_FREQUENCY 0xfade2bad
#define PHANTOM_DEVMODE_KEY "_p_f_a_n_t_0_m_"


/* Table to map the driver version */
/* to OS */
static const char * drv_ver_to_os[] = {
	"WIN9X",   /* driver version/cversion 0 */
	"",        /* unused ? */
	"WINNT",   /* driver version/cversion 2 */
	"WIN2K",   /* driver version/cversion 3 */
};

static const char *get_drv_ver_to_os(int ver)
{
	if (ver < 0 || ver > 3)
		return "";
	return drv_ver_to_os[ver];
}

struct table_node {
	const char    *long_archi;
	const char    *short_archi;
	int     version;
};

static Printer_entry *printers_list;

typedef struct _counter_printer_0 {
	struct _counter_printer_0 *next;
	struct _counter_printer_0 *prev;
	
	int snum;
	uint32 counter;
} counter_printer_0;

static counter_printer_0 *counter_list;

static struct cli_state notify_cli; /* print notify back-channel */
static uint32 smb_connections=0;


/* in printing/nt_printing.c */

extern STANDARD_MAPPING printer_std_mapping, printserver_std_mapping;

#define OUR_HANDLE(hnd) (((hnd)==NULL)?"NULL":(IVAL((hnd)->data5,4)==(uint32)sys_getpid()?"OURS":"OTHER")), \
((unsigned int)IVAL((hnd)->data5,4)),((unsigned int)sys_getpid())

/* translate between internal status numbers and NT status numbers */
static int nt_printj_status(int v)
{
	switch (v) {
	case LPQ_QUEUED:
		return 0;
	case LPQ_PAUSED:
		return JOB_STATUS_PAUSED;
	case LPQ_SPOOLING:
		return JOB_STATUS_SPOOLING;
	case LPQ_PRINTING:
		return JOB_STATUS_PRINTING;
	case LPQ_ERROR:
		return JOB_STATUS_ERROR;
	case LPQ_DELETING:
		return JOB_STATUS_DELETING;
	case LPQ_OFFLINE:
		return JOB_STATUS_OFFLINE;
	case LPQ_PAPEROUT:
		return JOB_STATUS_PAPEROUT;
	case LPQ_PRINTED:
		return JOB_STATUS_PRINTED;
	case LPQ_DELETED:
		return JOB_STATUS_DELETED;
	case LPQ_BLOCKED:
		return JOB_STATUS_BLOCKED;
	case LPQ_USER_INTERVENTION:
		return JOB_STATUS_USER_INTERVENTION;
	}
	return 0;
}

static int nt_printq_status(int v)
{
	switch (v) {
	case LPQ_PAUSED:
		return PRINTER_STATUS_PAUSED;
	case LPQ_QUEUED:
	case LPQ_SPOOLING:
	case LPQ_PRINTING:
		return 0;
	}
	return 0;
}

/****************************************************************************
 Functions to handle SPOOL_NOTIFY_OPTION struct stored in Printer_entry.
****************************************************************************/

static void free_spool_notify_option(SPOOL_NOTIFY_OPTION **pp)
{
	if (*pp == NULL)
		return;

	SAFE_FREE((*pp)->ctr.type);
	SAFE_FREE(*pp);
}

/***************************************************************************
 Disconnect from the client
****************************************************************************/

static void srv_spoolss_replycloseprinter(int snum, POLICY_HND *handle)
{
	WERROR result;

	/* 
	 * Tell the specific printing tdb we no longer want messages for this printer
	 * by deregistering our PID.
	 */

	if (!print_notify_deregister_pid(snum))
		DEBUG(0,("print_notify_register_pid: Failed to register our pid for printer %s\n", lp_const_servicename(snum) ));

	/* weird if the test succeds !!! */
	if (smb_connections==0) {
		DEBUG(0,("srv_spoolss_replycloseprinter:Trying to close non-existant notify backchannel !\n"));
		return;
	}

	result = cli_spoolss_reply_close_printer(&notify_cli, notify_cli.mem_ctx, handle);
	
	if (!W_ERROR_IS_OK(result))
		DEBUG(0,("srv_spoolss_replycloseprinter: reply_close_printer failed [%s].\n",
			dos_errstr(result)));

	/* if it's the last connection, deconnect the IPC$ share */
	if (smb_connections==1) {
		cli_nt_session_close(&notify_cli);
		cli_ulogoff(&notify_cli);
		cli_shutdown(&notify_cli);
		message_deregister(MSG_PRINTER_NOTIFY2);

        	/* Tell the connections db we're no longer interested in
		 * printer notify messages. */

		register_message_flags( False, FLAG_MSG_PRINT_NOTIFY );
	}

	smb_connections--;
}

/****************************************************************************
 Functions to free a printer entry datastruct.
****************************************************************************/

static void free_printer_entry(void *ptr)
{
	Printer_entry *Printer = (Printer_entry *)ptr;

	if (Printer->notify.client_connected==True) {
		int snum = -1;

		if ( Printer->printer_type == PRINTER_HANDLE_IS_PRINTSERVER) {
			snum = -1;
			srv_spoolss_replycloseprinter(snum, &Printer->notify.client_hnd);
		} else if (Printer->printer_type == PRINTER_HANDLE_IS_PRINTER) {
			snum = print_queue_snum(Printer->sharename);
			if (snum != -1)
				srv_spoolss_replycloseprinter(snum,
						&Printer->notify.client_hnd);
		}
	}

	Printer->notify.flags=0;
	Printer->notify.options=0;
	Printer->notify.localmachine[0]='\0';
	Printer->notify.printerlocal=0;
	free_spool_notify_option(&Printer->notify.option);
	Printer->notify.option=NULL;
	Printer->notify.client_connected=False;
	
	free_nt_devicemode( &Printer->nt_devmode );
	free_a_printer( &Printer->printer_info, 2 );
	
	talloc_destroy( Printer->ctx );

	/* Remove from the internal list. */
	DLIST_REMOVE(printers_list, Printer);

	SAFE_FREE(Printer);
}

/****************************************************************************
 Functions to duplicate a SPOOL_NOTIFY_OPTION struct stored in Printer_entry.
****************************************************************************/

static SPOOL_NOTIFY_OPTION *dup_spool_notify_option(SPOOL_NOTIFY_OPTION *sp)
{
	SPOOL_NOTIFY_OPTION *new_sp = NULL;

	if (!sp)
		return NULL;

	new_sp = SMB_MALLOC_P(SPOOL_NOTIFY_OPTION);
	if (!new_sp)
		return NULL;

	*new_sp = *sp;

	if (sp->ctr.count) {
		new_sp->ctr.type = (SPOOL_NOTIFY_OPTION_TYPE *)memdup(sp->ctr.type, sizeof(SPOOL_NOTIFY_OPTION_TYPE) * sp->ctr.count);

		if (!new_sp->ctr.type) {
			SAFE_FREE(new_sp);
			return NULL;
		}
	}

	return new_sp;
}

/****************************************************************************
  find printer index by handle
****************************************************************************/

static Printer_entry *find_printer_index_by_hnd(pipes_struct *p, POLICY_HND *hnd)
{
	Printer_entry *find_printer = NULL;

	if(!find_policy_by_hnd(p,hnd,(void **)&find_printer)) {
		DEBUG(2,("find_printer_index_by_hnd: Printer handle not found: "));
		return NULL;
	}

	return find_printer;
}

/****************************************************************************
 look for a printer object cached on an open printer handle
****************************************************************************/

WERROR find_printer_in_print_hnd_cache( TALLOC_CTX *ctx, NT_PRINTER_INFO_LEVEL_2 **info2, 
                                        const char *servername, const char *printername )
{
	Printer_entry *p;
	
	DEBUG(10,("find_printer_in_print_hnd_cache: printer [\\\\%s\\%s]\n", 
		servername, printername));

	for ( p=printers_list; p; p=p->next )
	{
		if ( p->printer_type==PRINTER_HANDLE_IS_PRINTER 
			&& p->printer_info
			&& strequal( p->sharename, printername )
			&& strequal( p->servername, servername ) )
		{
			DEBUG(10,("Found printer\n"));
			*info2 = dup_printer_2( ctx, p->printer_info->info_2 );
			if ( *info2 )
				return WERR_OK;
		}
	}

	return WERR_INVALID_PRINTER_NAME;
}

/****************************************************************************
  destroy any cached printer_info_2 structures on open handles
****************************************************************************/

void invalidate_printer_hnd_cache( char *printername )
{
	Printer_entry *p;
	
	DEBUG(10,("invalidate_printer_hnd_cache: printer [%s]\n", printername));

	for ( p=printers_list; p; p=p->next )
	{
		if ( p->printer_type==PRINTER_HANDLE_IS_PRINTER 
			&& p->printer_info
			&& StrCaseCmp(p->sharename, printername)==0)
		{
			DEBUG(10,("invalidating printer_info cache for handl:\n"));
			free_a_printer( &p->printer_info, 2 );
			p->printer_info = NULL;
		}
	}

	return;
}
/****************************************************************************
 Close printer index by handle.
****************************************************************************/

static BOOL close_printer_handle(pipes_struct *p, POLICY_HND *hnd)
{
	Printer_entry *Printer = find_printer_index_by_hnd(p, hnd);

	if (!Printer) {
		DEBUG(2,("close_printer_handle: Invalid handle (%s:%u:%u)\n", OUR_HANDLE(hnd)));
		return False;
	}

	close_policy_hnd(p, hnd);

	return True;
}	

/****************************************************************************
 Delete a printer given a handle.
****************************************************************************/
WERROR delete_printer_hook( NT_USER_TOKEN *token, const char *sharename )
{
	char *cmd = lp_deleteprinter_cmd();
	pstring command;
	int ret;
	SE_PRIV se_printop = SE_PRINT_OPERATOR;
	BOOL is_print_op = False;
		
	/* can't fail if we don't try */
	
	if ( !*cmd )
		return WERR_OK;
		
	pstr_sprintf(command, "%s \"%s\"", cmd, sharename);

	if ( token )
		is_print_op = user_has_privileges( token, &se_printop );
	
	DEBUG(10,("Running [%s]\n", command));

	/********** BEGIN SePrintOperatorPrivlege BLOCK **********/
	
	if ( is_print_op )
		become_root();
		
	if ( (ret = smbrun(command, NULL)) == 0 ) {
		/* Tell everyone we updated smb.conf. */
		message_send_all(conn_tdb_ctx(), MSG_SMB_CONF_UPDATED, NULL, 0, False, NULL);
	}
		
	if ( is_print_op )
		unbecome_root();

	/********** END SePrintOperatorPrivlege BLOCK **********/
	
	DEBUGADD(10,("returned [%d]\n", ret));

	if (ret != 0) 
		return WERR_BADFID; /* What to return here? */

	/* go ahead and re-read the services immediately */
	reload_services( False );
	
	if ( lp_servicenumber( sharename )  < 0 )
		return WERR_ACCESS_DENIED;
		
	return WERR_OK;
}

/****************************************************************************
 Delete a printer given a handle.
****************************************************************************/

static WERROR delete_printer_handle(pipes_struct *p, POLICY_HND *hnd)
{
	Printer_entry *Printer = find_printer_index_by_hnd(p, hnd);

	if (!Printer) {
		DEBUG(2,("delete_printer_handle: Invalid handle (%s:%u:%u)\n", OUR_HANDLE(hnd)));
		return WERR_BADFID;
	}

	/* 
	 * It turns out that Windows allows delete printer on a handle
	 * opened by an admin user, then used on a pipe handle created
	 * by an anonymous user..... but they're working on security.... riiight !
	 * JRA.
	 */

	if (Printer->access_granted != PRINTER_ACCESS_ADMINISTER) {
		DEBUG(3, ("delete_printer_handle: denied by handle\n"));
		return WERR_ACCESS_DENIED;
	}
<<<<<<< HEAD

#if 0
	/* Check calling user has permission to delete printer.  Note that
	   since we set the snum parameter to -1 only administrators can
	   delete the printer.  This stops people with the Full Control
	   permission from deleting the printer. */

	if (!print_access_check(NULL, -1, PRINTER_ACCESS_ADMINISTER)) {
		DEBUG(3, ("printer delete denied by security descriptor\n"));
		return WERR_ACCESS_DENIED;
	}
#endif
=======
>>>>>>> 369c89d3
	
	/* this does not need a become root since the access check has been 
	   done on the handle already */
	   
	if (del_a_printer( Printer->sharename ) != 0) {
		DEBUG(3,("Error deleting printer %s\n", Printer->sharename));
		return WERR_BADFID;
	}

<<<<<<< HEAD
	/* the delete printer script shoudl be run as root if the user has perms */
	
	if (*lp_deleteprinter_cmd()) {

		char *cmd = lp_deleteprinter_cmd();
		pstring command;
		int ret;
		SE_PRIV se_printop = SE_PRINT_OPERATOR;
		BOOL is_print_op;
		
		pstr_sprintf(command, "%s \"%s\"", cmd, Printer->sharename);

		is_print_op = user_has_privileges( p->pipe_user.nt_user_token, &se_printop );
	
		DEBUG(10,("Running [%s]\n", command));

		/********** BEGIN SePrintOperatorPrivlege BLOCK **********/
	
		if ( is_print_op )
			become_root();
		
		if ( (ret = smbrun(command, NULL)) == 0 ) {
			/* Tell everyone we updated smb.conf. */
			message_send_all(conn_tdb_ctx(), MSG_SMB_CONF_UPDATED, NULL, 0, False, NULL);
		}
		
		if ( is_print_op )
			unbecome_root();

		/********** END SePrintOperatorPrivlege BLOCK **********/

		DEBUGADD(10,("returned [%d]\n", ret));

		if (ret != 0) 
			return WERR_BADFID; /* What to return here? */

		/* go ahead and re-read the services immediately */
		reload_services( False );

		if ( lp_servicenumber( Printer->sharename )  < 0 )
			return WERR_ACCESS_DENIED;
	}

	return WERR_OK;
=======
	return delete_printer_hook( p->pipe_user.nt_user_token, Printer->sharename );
>>>>>>> 369c89d3
}

/****************************************************************************
 Return the snum of a printer corresponding to an handle.
****************************************************************************/

static BOOL get_printer_snum(pipes_struct *p, POLICY_HND *hnd, int *number)
{
	Printer_entry *Printer = find_printer_index_by_hnd(p, hnd);
		
	if (!Printer) {
		DEBUG(2,("get_printer_snum: Invalid handle (%s:%u:%u)\n", OUR_HANDLE(hnd)));
		return False;
	}
	
	switch (Printer->printer_type) {
		case PRINTER_HANDLE_IS_PRINTER:		
			DEBUG(4,("short name:%s\n", Printer->sharename));			
			*number = print_queue_snum(Printer->sharename);
			return (*number != -1);
		case PRINTER_HANDLE_IS_PRINTSERVER:
			return False;
		default:
			return False;
	}
}

/****************************************************************************
 Set printer handle type.
 Check if it's \\server or \\server\printer
****************************************************************************/

static BOOL set_printer_hnd_printertype(Printer_entry *Printer, char *handlename)
{
	DEBUG(3,("Setting printer type=%s\n", handlename));

	if ( strlen(handlename) < 3 ) {
		DEBUGADD(4,("A print server must have at least 1 char ! %s\n", handlename));
		return False;
	}

	/* it's a print server */
	if (*handlename=='\\' && *(handlename+1)=='\\' && !strchr_m(handlename+2, '\\')) {
		DEBUGADD(4,("Printer is a print server\n"));
		Printer->printer_type = PRINTER_HANDLE_IS_PRINTSERVER;		
	}
	/* it's a printer */
	else {
		DEBUGADD(4,("Printer is a printer\n"));
		Printer->printer_type = PRINTER_HANDLE_IS_PRINTER;
	}

	return True;
}

/****************************************************************************
 Set printer handle name.
****************************************************************************/

static BOOL set_printer_hnd_name(Printer_entry *Printer, char *handlename)
{
	int snum;
	int n_services=lp_numservices();
	char *aprinter, *printername;
	const char *servername;
	fstring sname;
	BOOL found=False;
	NT_PRINTER_INFO_LEVEL *printer;
	WERROR result;
	
	DEBUG(4,("Setting printer name=%s (len=%lu)\n", handlename, (unsigned long)strlen(handlename)));

	aprinter = handlename;
	if ( *handlename == '\\' ) {
		servername = handlename + 2;
		if ( (aprinter = strchr_m( handlename+2, '\\' )) != NULL ) {
			*aprinter = '\0';
			aprinter++;
		}
	}
	else {
		servername = "";
	}
	
	/* save the servername to fill in replies on this handle */
	
	if ( !is_myname_or_ipaddr( servername ) )
		return False;
<<<<<<< HEAD

	fstrcpy( Printer->servername, servername );
	
	if ( Printer->printer_type == PRINTER_HANDLE_IS_PRINTSERVER )
		return True;

=======

	fstrcpy( Printer->servername, servername );
	
	if ( Printer->printer_type == PRINTER_HANDLE_IS_PRINTSERVER )
		return True;

>>>>>>> 369c89d3
	if ( Printer->printer_type != PRINTER_HANDLE_IS_PRINTER )
		return False;

	DEBUGADD(5, ("searching for [%s]\n", aprinter ));

	/* Search all sharenames first as this is easier than pulling 
	   the printer_info_2 off of disk */
	
	snum = find_service(aprinter);
	
	if ( lp_snum_ok(snum) && lp_print_ok(snum) ) {
		found = True;
		fstrcpy( sname, aprinter );
	}

	/* do another loop to look for printernames */
	
	for (snum=0; !found && snum<n_services; snum++) {

		/* no point in checking if this is not a printer or 
		   we aren't allowing printername != sharename */

		if ( !(lp_snum_ok(snum) 
			&& lp_print_ok(snum) 
			&& !lp_force_printername(snum)) ) 
		{
			continue;
		}
		
		fstrcpy(sname, lp_servicename(snum));

		printer = NULL;
		result = get_a_printer( NULL, &printer, 2, sname );
		if ( !W_ERROR_IS_OK(result) ) {
			DEBUG(0,("set_printer_hnd_name: failed to lookup printer [%s] -- result [%s]\n",
				sname, dos_errstr(result)));
			continue;
		}
		
		/* printername is always returned as \\server\printername */
		if ( !(printername = strchr_m(&printer->info_2->printername[2], '\\')) ) {
			DEBUG(0,("set_printer_hnd_name: info2->printername in wrong format! [%s]\n",
				printer->info_2->printername));
			free_a_printer( &printer, 2);
			continue;
		}
<<<<<<< HEAD
		
		printername++;
		
=======
		
		printername++;
		
>>>>>>> 369c89d3
		if ( strequal(printername, aprinter) ) {
			found = True;
		}
		
		DEBUGADD(10, ("printername: %s\n", printername));
		
<<<<<<< HEAD
			free_a_printer( &printer, 2);
=======
		free_a_printer( &printer, 2);
>>>>>>> 369c89d3
	}

	if ( !found ) {
		DEBUGADD(4,("Printer not found\n"));
		return False;
	}
	
	DEBUGADD(4,("set_printer_hnd_name: Printer found: %s -> %s\n", aprinter, sname));

	fstrcpy(Printer->sharename, sname);

	return True;
}

/****************************************************************************
 Find first available printer slot. creates a printer handle for you.
 ****************************************************************************/

static BOOL open_printer_hnd(pipes_struct *p, POLICY_HND *hnd, char *name, uint32 access_granted)
{
	Printer_entry *new_printer;

	DEBUG(10,("open_printer_hnd: name [%s]\n", name));

	if((new_printer=SMB_MALLOC_P(Printer_entry)) == NULL)
		return False;

	ZERO_STRUCTP(new_printer);
	
	if (!create_policy_hnd(p, hnd, free_printer_entry, new_printer)) {
		SAFE_FREE(new_printer);
		return False;
	}
	
	/* Add to the internal list. */
	DLIST_ADD(printers_list, new_printer);
	
	new_printer->notify.option=NULL;
				
	if ( !(new_printer->ctx = talloc_init("Printer Entry [%p]", hnd)) ) {
		DEBUG(0,("open_printer_hnd: talloc_init() failed!\n"));
		close_printer_handle(p, hnd);
		return False;
	}
	
	if (!set_printer_hnd_printertype(new_printer, name)) {
		close_printer_handle(p, hnd);
		return False;
	}
	
	if (!set_printer_hnd_name(new_printer, name)) {
		close_printer_handle(p, hnd);
		return False;
	}

	new_printer->access_granted = access_granted;

	DEBUG(5, ("%d printer handles active\n", (int)p->pipe_handles->count ));

	return True;
}

/***************************************************************************
 check to see if the client motify handle is monitoring the notification
 given by (notify_type, notify_field).
 **************************************************************************/

static BOOL is_monitoring_event_flags(uint32 flags, uint16 notify_type,
				      uint16 notify_field)
{
	return True;
}

static BOOL is_monitoring_event(Printer_entry *p, uint16 notify_type,
				uint16 notify_field)
{
	SPOOL_NOTIFY_OPTION *option = p->notify.option;
	uint32 i, j;

	/* 
	 * Flags should always be zero when the change notify
	 * is registered by the client's spooler.  A user Win32 app
	 * might use the flags though instead of the NOTIFY_OPTION_INFO 
	 * --jerry
	 */

	if (!option) {
		return False;
	}

	if (p->notify.flags)
		return is_monitoring_event_flags(
			p->notify.flags, notify_type, notify_field);

	for (i = 0; i < option->count; i++) {
		
		/* Check match for notify_type */
		
		if (option->ctr.type[i].type != notify_type)
			continue;

		/* Check match for field */
		
		for (j = 0; j < option->ctr.type[i].count; j++) {
			if (option->ctr.type[i].fields[j] == notify_field) {
				return True;
			}
		}
	}
	
	DEBUG(10, ("Open handle for \\\\%s\\%s is not monitoring 0x%02x/0x%02x\n",
		   p->servername, p->sharename, notify_type, notify_field));
	
	return False;
}

/* Convert a notification message to a SPOOL_NOTIFY_INFO_DATA struct */

static void notify_one_value(struct spoolss_notify_msg *msg,
			     SPOOL_NOTIFY_INFO_DATA *data,
			     TALLOC_CTX *mem_ctx)
{
	data->notify_data.value[0] = msg->notify.value[0];
	data->notify_data.value[1] = 0;
}

static void notify_string(struct spoolss_notify_msg *msg,
			  SPOOL_NOTIFY_INFO_DATA *data,
			  TALLOC_CTX *mem_ctx)
{
	UNISTR2 unistr;
	
	/* The length of the message includes the trailing \0 */

	init_unistr2(&unistr, msg->notify.data, UNI_STR_TERMINATE);

	data->notify_data.data.length = msg->len * 2;
	data->notify_data.data.string = TALLOC_ARRAY(mem_ctx, uint16, msg->len);

	if (!data->notify_data.data.string) {
		data->notify_data.data.length = 0;
		return;
	}
	
	memcpy(data->notify_data.data.string, unistr.buffer, msg->len * 2);
}

static void notify_system_time(struct spoolss_notify_msg *msg,
			       SPOOL_NOTIFY_INFO_DATA *data,
			       TALLOC_CTX *mem_ctx)
{
	SYSTEMTIME systime;
	prs_struct ps;

	if (msg->len != sizeof(time_t)) {
		DEBUG(5, ("notify_system_time: received wrong sized message (%d)\n",
			  msg->len));
		return;
	}

	if (!prs_init(&ps, MAX_PDU_FRAG_LEN, mem_ctx, MARSHALL)) {
		DEBUG(5, ("notify_system_time: prs_init() failed\n"));
		return;
	}

	if (!make_systemtime(&systime, gmtime((time_t *)msg->notify.data))) {
		DEBUG(5, ("notify_system_time: unable to make systemtime\n"));
		return;
	}

	if (!spoolss_io_system_time("", &ps, 0, &systime))
		return;

	data->notify_data.data.length = prs_offset(&ps);
	data->notify_data.data.string = TALLOC(mem_ctx, prs_offset(&ps));

	prs_copy_all_data_out((char *)data->notify_data.data.string, &ps);

	prs_mem_free(&ps);
}

struct notify2_message_table {
	const char *name;
	void (*fn)(struct spoolss_notify_msg *msg,
		   SPOOL_NOTIFY_INFO_DATA *data, TALLOC_CTX *mem_ctx);
};

static struct notify2_message_table printer_notify_table[] = {
	/* 0x00 */ { "PRINTER_NOTIFY_SERVER_NAME", notify_string },
	/* 0x01 */ { "PRINTER_NOTIFY_PRINTER_NAME", notify_string },
	/* 0x02 */ { "PRINTER_NOTIFY_SHARE_NAME", notify_string },
	/* 0x03 */ { "PRINTER_NOTIFY_PORT_NAME", notify_string },
	/* 0x04 */ { "PRINTER_NOTIFY_DRIVER_NAME", notify_string },
	/* 0x05 */ { "PRINTER_NOTIFY_COMMENT", notify_string },
	/* 0x06 */ { "PRINTER_NOTIFY_LOCATION", notify_string },
	/* 0x07 */ { "PRINTER_NOTIFY_DEVMODE", NULL },
	/* 0x08 */ { "PRINTER_NOTIFY_SEPFILE", notify_string },
	/* 0x09 */ { "PRINTER_NOTIFY_PRINT_PROCESSOR", notify_string },
	/* 0x0a */ { "PRINTER_NOTIFY_PARAMETERS", NULL },
	/* 0x0b */ { "PRINTER_NOTIFY_DATATYPE", notify_string },
	/* 0x0c */ { "PRINTER_NOTIFY_SECURITY_DESCRIPTOR", NULL },
	/* 0x0d */ { "PRINTER_NOTIFY_ATTRIBUTES", notify_one_value },
	/* 0x0e */ { "PRINTER_NOTIFY_PRIORITY", notify_one_value },
	/* 0x0f */ { "PRINTER_NOTIFY_DEFAULT_PRIORITY", NULL },
	/* 0x10 */ { "PRINTER_NOTIFY_START_TIME", NULL },
	/* 0x11 */ { "PRINTER_NOTIFY_UNTIL_TIME", NULL },
	/* 0x12 */ { "PRINTER_NOTIFY_STATUS", notify_one_value },
};

static struct notify2_message_table job_notify_table[] = {
	/* 0x00 */ { "JOB_NOTIFY_PRINTER_NAME", NULL },
	/* 0x01 */ { "JOB_NOTIFY_MACHINE_NAME", NULL },
	/* 0x02 */ { "JOB_NOTIFY_PORT_NAME", NULL },
	/* 0x03 */ { "JOB_NOTIFY_USER_NAME", notify_string },
	/* 0x04 */ { "JOB_NOTIFY_NOTIFY_NAME", NULL },
	/* 0x05 */ { "JOB_NOTIFY_DATATYPE", NULL },
	/* 0x06 */ { "JOB_NOTIFY_PRINT_PROCESSOR", NULL },
	/* 0x07 */ { "JOB_NOTIFY_PARAMETERS", NULL },
	/* 0x08 */ { "JOB_NOTIFY_DRIVER_NAME", NULL },
	/* 0x09 */ { "JOB_NOTIFY_DEVMODE", NULL },
	/* 0x0a */ { "JOB_NOTIFY_STATUS", notify_one_value },
	/* 0x0b */ { "JOB_NOTIFY_STATUS_STRING", NULL },
	/* 0x0c */ { "JOB_NOTIFY_SECURITY_DESCRIPTOR", NULL },
	/* 0x0d */ { "JOB_NOTIFY_DOCUMENT", notify_string },
	/* 0x0e */ { "JOB_NOTIFY_PRIORITY", NULL },
	/* 0x0f */ { "JOB_NOTIFY_POSITION", NULL },
	/* 0x10 */ { "JOB_NOTIFY_SUBMITTED", notify_system_time },
	/* 0x11 */ { "JOB_NOTIFY_START_TIME", NULL },
	/* 0x12 */ { "JOB_NOTIFY_UNTIL_TIME", NULL },
	/* 0x13 */ { "JOB_NOTIFY_TIME", NULL },
	/* 0x14 */ { "JOB_NOTIFY_TOTAL_PAGES", notify_one_value },
	/* 0x15 */ { "JOB_NOTIFY_PAGES_PRINTED", NULL },
	/* 0x16 */ { "JOB_NOTIFY_TOTAL_BYTES", notify_one_value },
	/* 0x17 */ { "JOB_NOTIFY_BYTES_PRINTED", NULL },
};


/***********************************************************************
 Allocate talloc context for container object
 **********************************************************************/
 
static void notify_msg_ctr_init( SPOOLSS_NOTIFY_MSG_CTR *ctr )
{
	if ( !ctr )
		return;

	ctr->ctx = talloc_init("notify_msg_ctr_init %p", ctr);
		
	return;
}

/***********************************************************************
 release all allocated memory and zero out structure
 **********************************************************************/
 
static void notify_msg_ctr_destroy( SPOOLSS_NOTIFY_MSG_CTR *ctr )
{
	if ( !ctr )
		return;

	if ( ctr->ctx )
		talloc_destroy(ctr->ctx);
		
	ZERO_STRUCTP(ctr);
		
	return;
}

/***********************************************************************
 **********************************************************************/
 
static TALLOC_CTX* notify_ctr_getctx( SPOOLSS_NOTIFY_MSG_CTR *ctr )
{
	if ( !ctr )
		return NULL;
		
	return ctr->ctx;
}

/***********************************************************************
 **********************************************************************/
 
static SPOOLSS_NOTIFY_MSG_GROUP* notify_ctr_getgroup( SPOOLSS_NOTIFY_MSG_CTR *ctr, uint32 idx )
{
	if ( !ctr || !ctr->msg_groups )
		return NULL;
	
	if ( idx >= ctr->num_groups )
		return NULL;
		
	return &ctr->msg_groups[idx];

}

/***********************************************************************
 How many groups of change messages do we have ?
 **********************************************************************/
 
static int notify_msg_ctr_numgroups( SPOOLSS_NOTIFY_MSG_CTR *ctr )
{
	if ( !ctr )
		return 0;
		
	return ctr->num_groups;
}

/***********************************************************************
 Add a SPOOLSS_NOTIFY_MSG_CTR to the correct group
 **********************************************************************/
 
static int notify_msg_ctr_addmsg( SPOOLSS_NOTIFY_MSG_CTR *ctr, SPOOLSS_NOTIFY_MSG *msg )
{
	SPOOLSS_NOTIFY_MSG_GROUP	*groups = NULL;
	SPOOLSS_NOTIFY_MSG_GROUP	*msg_grp = NULL;
	SPOOLSS_NOTIFY_MSG		*msg_list = NULL;
	int				i, new_slot;
	
	if ( !ctr || !msg )
		return 0;
	
	/* loop over all groups looking for a matching printer name */
	
	for ( i=0; i<ctr->num_groups; i++ ) {
		if ( strcmp(ctr->msg_groups[i].printername, msg->printer) == 0 )
			break;
	}
	
	/* add a new group? */
	
	if ( i == ctr->num_groups ) {
		ctr->num_groups++;

		if ( !(groups = TALLOC_REALLOC_ARRAY( ctr->ctx, ctr->msg_groups, SPOOLSS_NOTIFY_MSG_GROUP, ctr->num_groups)) ) {
			DEBUG(0,("notify_msg_ctr_addmsg: talloc_realloc() failed!\n"));
			return 0;
		}
		ctr->msg_groups = groups;

		/* clear the new entry and set the printer name */
		
		ZERO_STRUCT( ctr->msg_groups[ctr->num_groups-1] );
		fstrcpy( ctr->msg_groups[ctr->num_groups-1].printername, msg->printer );
	}
	
	/* add the change messages; 'i' is the correct index now regardless */
	
	msg_grp = &ctr->msg_groups[i];
	
	msg_grp->num_msgs++;
	
	if ( !(msg_list = TALLOC_REALLOC_ARRAY( ctr->ctx, msg_grp->msgs, SPOOLSS_NOTIFY_MSG, msg_grp->num_msgs )) ) {
		DEBUG(0,("notify_msg_ctr_addmsg: talloc_realloc() failed for new message [%d]!\n", msg_grp->num_msgs));
		return 0;
	}
	msg_grp->msgs = msg_list;
	
	new_slot = msg_grp->num_msgs-1;
	memcpy( &msg_grp->msgs[new_slot], msg, sizeof(SPOOLSS_NOTIFY_MSG) );
	
	/* need to allocate own copy of data */
	
	if ( msg->len != 0 ) 
		msg_grp->msgs[new_slot].notify.data = TALLOC_MEMDUP( ctr->ctx, msg->notify.data, msg->len );
	
	return ctr->num_groups;
}

/***********************************************************************
 Send a change notication message on all handles which have a call 
 back registered
 **********************************************************************/

static void send_notify2_changes( SPOOLSS_NOTIFY_MSG_CTR *ctr, uint32 idx )
{
	Printer_entry 		 *p;
	TALLOC_CTX		 *mem_ctx = notify_ctr_getctx( ctr );
	SPOOLSS_NOTIFY_MSG_GROUP *msg_group = notify_ctr_getgroup( ctr, idx );
	SPOOLSS_NOTIFY_MSG       *messages;
	int			 sending_msg_count;
	
	if ( !msg_group ) {
		DEBUG(5,("send_notify2_changes() called with no msg group!\n"));
		return;
	}
	
	messages = msg_group->msgs;
	
	if ( !messages ) {
		DEBUG(5,("send_notify2_changes() called with no messages!\n"));
		return;
	}
	
	DEBUG(8,("send_notify2_changes: Enter...[%s]\n", msg_group->printername));
	
	/* loop over all printers */
	
	for (p = printers_list; p; p = p->next) {
		SPOOL_NOTIFY_INFO_DATA *data;
		uint32	data_len = 0;
		uint32 	id;
		int 	i;

		/* Is there notification on this handle? */

		if ( !p->notify.client_connected )
			continue;

		DEBUG(10,("Client connected! [\\\\%s\\%s]\n", p->servername, p->sharename));

		/* For this printer?  Print servers always receive 
                   notifications. */

		if ( ( p->printer_type == PRINTER_HANDLE_IS_PRINTER )  &&
		    ( !strequal(msg_group->printername, p->sharename) ) )
			continue;

		DEBUG(10,("Our printer\n"));
		
		/* allocate the max entries possible */
		
		data = TALLOC_ARRAY( mem_ctx, SPOOL_NOTIFY_INFO_DATA, msg_group->num_msgs);
		ZERO_STRUCTP(data);
		
		/* build the array of change notifications */
		
		sending_msg_count = 0;
		
		for ( i=0; i<msg_group->num_msgs; i++ ) {
			SPOOLSS_NOTIFY_MSG	*msg = &messages[i];
			
			/* Are we monitoring this event? */

			if (!is_monitoring_event(p, msg->type, msg->field))
				continue;

			sending_msg_count++;
			
			
			DEBUG(10,("process_notify2_message: Sending message type [0x%x] field [0x%2x] for printer [%s]\n",
				msg->type, msg->field, p->sharename));

			/* 
			 * if the is a printer notification handle and not a job notification 
			 * type, then set the id to 0.  Other wise just use what was specified
			 * in the message.  
			 *
			 * When registering change notification on a print server handle 
			 * we always need to send back the id (snum) matching the printer
			 * for which the change took place.  For change notify registered
			 * on a printer handle, this does not matter and the id should be 0.
			 *
			 * --jerry
			 */

			if ( ( p->printer_type == PRINTER_HANDLE_IS_PRINTER ) && ( msg->type == PRINTER_NOTIFY_TYPE ) )
				id = 0;
			else
				id = msg->id;


			/* Convert unix jobid to smb jobid */

			if (msg->flags & SPOOLSS_NOTIFY_MSG_UNIX_JOBID) {
				id = sysjob_to_jobid(msg->id);

				if (id == -1) {
					DEBUG(3, ("no such unix jobid %d\n", msg->id));
					goto done;
				}
			}

			construct_info_data( &data[data_len], msg->type, msg->field, id );

			switch(msg->type) {
			case PRINTER_NOTIFY_TYPE:
				if ( printer_notify_table[msg->field].fn )
					printer_notify_table[msg->field].fn(msg, &data[data_len], mem_ctx);
				break;
			
			case JOB_NOTIFY_TYPE:
				if ( job_notify_table[msg->field].fn )
					job_notify_table[msg->field].fn(msg, &data[data_len], mem_ctx);
				break;

			default:
				DEBUG(5, ("Unknown notification type %d\n", msg->type));
				goto done;
			}

			data_len++;
		}

		if ( sending_msg_count ) {
			cli_spoolss_rrpcn( &notify_cli, mem_ctx, &p->notify.client_hnd, 
					data_len, data, p->notify.change, 0 );
		}
	}
	
done:
	DEBUG(8,("send_notify2_changes: Exit...\n"));
	return;
}

/***********************************************************************
 **********************************************************************/

static BOOL notify2_unpack_msg( SPOOLSS_NOTIFY_MSG *msg, struct timeval *tv, void *buf, size_t len )
{

	uint32 tv_sec, tv_usec;
	size_t offset = 0;

	/* Unpack message */

	offset += tdb_unpack((char *)buf + offset, len - offset, "f",
			     msg->printer);
	
	offset += tdb_unpack((char *)buf + offset, len - offset, "ddddddd",
				&tv_sec, &tv_usec,
				&msg->type, &msg->field, &msg->id, &msg->len, &msg->flags);

	if (msg->len == 0)
		tdb_unpack((char *)buf + offset, len - offset, "dd",
			   &msg->notify.value[0], &msg->notify.value[1]);
	else
		tdb_unpack((char *)buf + offset, len - offset, "B", 
			   &msg->len, &msg->notify.data);

	DEBUG(3, ("notify2_unpack_msg: got NOTIFY2 message for printer %s, jobid %u type %d, field 0x%02x, flags 0x%04x\n",
		  msg->printer, (unsigned int)msg->id, msg->type, msg->field, msg->flags));

	tv->tv_sec = tv_sec;
	tv->tv_usec = tv_usec;

	if (msg->len == 0)
		DEBUG(3, ("notify2_unpack_msg: value1 = %d, value2 = %d\n", msg->notify.value[0],
			  msg->notify.value[1]));
	else
		dump_data(3, msg->notify.data, msg->len);

	return True;
}

/********************************************************************
 Receive a notify2 message list
 ********************************************************************/

static void receive_notify2_message_list(int msg_type, pid_t src, void *msg, size_t len)
{
	size_t 			msg_count, i;
	char 			*buf = (char *)msg;
	char 			*msg_ptr;
	size_t 			msg_len;
	SPOOLSS_NOTIFY_MSG	notify;
	SPOOLSS_NOTIFY_MSG_CTR	messages;
	int			num_groups;

	if (len < 4) {
		DEBUG(0,("receive_notify2_message_list: bad message format (len < 4)!\n"));
		return;
	}
	
	msg_count = IVAL(buf, 0);
	msg_ptr = buf + 4;

	DEBUG(5, ("receive_notify2_message_list: got %lu messages in list\n", (unsigned long)msg_count));

	if (msg_count == 0) {
		DEBUG(0,("receive_notify2_message_list: bad message format (msg_count == 0) !\n"));
		return;
	}

	/* initialize the container */
	
	ZERO_STRUCT( messages );
	notify_msg_ctr_init( &messages );
	
	/* 
	 * build message groups for each printer identified
	 * in a change_notify msg.  Remember that a PCN message
	 * includes the handle returned for the srv_spoolss_replyopenprinter()
	 * call.  Therefore messages are grouped according to printer handle.
	 */
	 
	for ( i=0; i<msg_count; i++ ) {
		struct timeval msg_tv;

		if (msg_ptr + 4 - buf > len) {
			DEBUG(0,("receive_notify2_message_list: bad message format (len > buf_size) !\n"));
			return;
		}

		msg_len = IVAL(msg_ptr,0);
		msg_ptr += 4;

		if (msg_ptr + msg_len - buf > len) {
			DEBUG(0,("receive_notify2_message_list: bad message format (bad len) !\n"));
			return;
		}
		
		/* unpack messages */
		
		ZERO_STRUCT( notify );
		notify2_unpack_msg( &notify, &msg_tv, msg_ptr, msg_len );
		msg_ptr += msg_len;

		/* add to correct list in container */
		
		notify_msg_ctr_addmsg( &messages, &notify );
		
		/* free memory that might have been allocated by notify2_unpack_msg() */
		
		if ( notify.len != 0 )
			SAFE_FREE( notify.notify.data );
	}
	
	/* process each group of messages */
	
	num_groups = notify_msg_ctr_numgroups( &messages );
	for ( i=0; i<num_groups; i++ )
		send_notify2_changes( &messages, i );
	
	
	/* cleanup */
		
	DEBUG(10,("receive_notify2_message_list: processed %u messages\n", (uint32)msg_count ));
		
	notify_msg_ctr_destroy( &messages );
	
	return;
}

/********************************************************************
 callback to MSG_PRINTER_CHANGED.  When a printer is changed by 
 one smbd, all of processes must clear their printer cache immediately.
 ********************************************************************/

void receive_printer_mod_msg(int msg_type, pid_t src, void *buf, size_t len)
{
	fstring printername;
	
	fstrcpy( printername, buf );
	
	DEBUG(10,("receive_printer_mod_msg: Printer change [%s]\n", printername ));
	
	invalidate_printer_hnd_cache( printername );
}

/********************************************************************
 Send a message to ourself about new driver being installed
 so we can upgrade the information for each printer bound to this
 driver
 ********************************************************************/
 
static BOOL srv_spoolss_drv_upgrade_printer(char* drivername)
{
	int len = strlen(drivername);
	
	if (!len)
		return False;

	DEBUG(10,("srv_spoolss_drv_upgrade_printer: Sending message about driver upgrade [%s]\n",
		drivername));
		
	message_send_pid(sys_getpid(), MSG_PRINTER_DRVUPGRADE, drivername, len+1, False);

	return True;
}

/**********************************************************************
 callback to receive a MSG_PRINTER_DRVUPGRADE message and interate
 over all printers, upgrading ones as necessary 
 **********************************************************************/
 
void do_drv_upgrade_printer(int msg_type, pid_t src, void *buf, size_t len)
{
	fstring drivername;
	int snum;
	int n_services = lp_numservices();
	
	len = MIN(len,sizeof(drivername)-1);
	strncpy(drivername, buf, len);
	
	DEBUG(10,("do_drv_upgrade_printer: Got message for new driver [%s]\n", drivername ));

	/* Iterate the printer list */
	
	for (snum=0; snum<n_services; snum++)
	{
		if (lp_snum_ok(snum) && lp_print_ok(snum) ) 
		{
			WERROR result;
			NT_PRINTER_INFO_LEVEL *printer = NULL;
			
			result = get_a_printer(NULL, &printer, 2, lp_const_servicename(snum));
			if (!W_ERROR_IS_OK(result))
				continue;
				
			if (printer && printer->info_2 && !strcmp(drivername, printer->info_2->drivername)) 
			{
				DEBUG(6,("Updating printer [%s]\n", printer->info_2->printername));
				
				/* all we care about currently is the change_id */
				
				result = mod_a_printer(printer, 2);
				if (!W_ERROR_IS_OK(result)) {
					DEBUG(3,("do_drv_upgrade_printer: mod_a_printer() failed with status [%s]\n", 
						dos_errstr(result)));
				}
			}
			
			free_a_printer(&printer, 2);			
		}
	}
	
	/* all done */	
}

/********************************************************************
 Update the cache for all printq's with a registered client 
 connection
 ********************************************************************/

void update_monitored_printq_cache( void )
{
	Printer_entry *printer = printers_list;
	int snum;
	
	/* loop through all printers and update the cache where 
	   client_connected == True */
	while ( printer ) 
	{
		if ( (printer->printer_type == PRINTER_HANDLE_IS_PRINTER) 
			&& printer->notify.client_connected ) 
		{
			snum = print_queue_snum(printer->sharename);
			print_queue_status( snum, NULL, NULL );
		}
		
		printer = printer->next;
	}
	
	return;
}
/********************************************************************
 Send a message to ourself about new driver being installed
 so we can upgrade the information for each printer bound to this
 driver
 ********************************************************************/
 
static BOOL srv_spoolss_reset_printerdata(char* drivername)
{
	int len = strlen(drivername);
	
	if (!len)
		return False;

	DEBUG(10,("srv_spoolss_reset_printerdata: Sending message about resetting printerdata [%s]\n",
		drivername));
		
	message_send_pid(sys_getpid(), MSG_PRINTERDATA_INIT_RESET, drivername, len+1, False);

	return True;
}

/**********************************************************************
 callback to receive a MSG_PRINTERDATA_INIT_RESET message and interate
 over all printers, resetting printer data as neessary 
 **********************************************************************/
 
void reset_all_printerdata(int msg_type, pid_t src, void *buf, size_t len)
{
	fstring drivername;
	int snum;
	int n_services = lp_numservices();
	
	len = MIN( len, sizeof(drivername)-1 );
	strncpy( drivername, buf, len );
	
	DEBUG(10,("reset_all_printerdata: Got message for new driver [%s]\n", drivername ));

	/* Iterate the printer list */
	
	for ( snum=0; snum<n_services; snum++ )
	{
		if ( lp_snum_ok(snum) && lp_print_ok(snum) ) 
		{
			WERROR result;
			NT_PRINTER_INFO_LEVEL *printer = NULL;
			
			result = get_a_printer( NULL, &printer, 2, lp_const_servicename(snum) );
			if ( !W_ERROR_IS_OK(result) )
				continue;
				
			/* 
			 * if the printer is bound to the driver, 
			 * then reset to the new driver initdata 
			 */
			
			if ( printer && printer->info_2 && !strcmp(drivername, printer->info_2->drivername) ) 
			{
				DEBUG(6,("reset_all_printerdata: Updating printer [%s]\n", printer->info_2->printername));
				
				if ( !set_driver_init(printer, 2) ) {
					DEBUG(5,("reset_all_printerdata: Error resetting printer data for printer [%s], driver [%s]!\n",
						printer->info_2->printername, printer->info_2->drivername));
				}	
				
				result = mod_a_printer( printer, 2 );
				if ( !W_ERROR_IS_OK(result) ) {
					DEBUG(3,("reset_all_printerdata: mod_a_printer() failed!  (%s)\n", 
						get_dos_error_msg(result)));
				}
			}
			
			free_a_printer( &printer, 2 );
		}
	}
	
	/* all done */	
	
	return;
}

/********************************************************************
 Copy routines used by convert_to_openprinterex()
 *******************************************************************/

static DEVICEMODE* dup_devicemode(TALLOC_CTX *ctx, DEVICEMODE *devmode)
{
	DEVICEMODE *d;
	int len;

	if (!devmode)
		return NULL;
		
	DEBUG (8,("dup_devmode\n"));
	
	/* bulk copy first */
	
	d = TALLOC_MEMDUP(ctx, devmode, sizeof(DEVICEMODE));
	if (!d)
		return NULL;
		
	/* dup the pointer members separately */
	
	len = unistrlen(devmode->devicename.buffer);
	if (len != -1) {
		d->devicename.buffer = TALLOC_ARRAY(ctx, uint16, len);
		if (unistrcpy(d->devicename.buffer, devmode->devicename.buffer) != len)
			return NULL;
	}
		

	len = unistrlen(devmode->formname.buffer);
	if (len != -1) {
		d->devicename.buffer = TALLOC_ARRAY(ctx, uint16, len);
		if (unistrcpy(d->formname.buffer, devmode->formname.buffer) != len)
			return NULL;
	}

<<<<<<< HEAD
	d->private = TALLOC_MEMDUP(ctx, devmode->private, devmode->driverextra);
=======
	d->dev_private = TALLOC_MEMDUP(ctx, devmode->dev_private, devmode->driverextra);
>>>>>>> 369c89d3
	
	return d;
}

static void copy_devmode_ctr(TALLOC_CTX *ctx, DEVMODE_CTR *new_ctr, DEVMODE_CTR *ctr)
{
	if (!new_ctr || !ctr)
		return;
		
	DEBUG(8,("copy_devmode_ctr\n"));
	
	new_ctr->size = ctr->size;
	new_ctr->devmode_ptr = ctr->devmode_ptr;
	
	if(ctr->devmode_ptr)
		new_ctr->devmode = dup_devicemode(ctx, ctr->devmode);
}

static void copy_printer_default(TALLOC_CTX *ctx, PRINTER_DEFAULT *new_def, PRINTER_DEFAULT *def)
{
	if (!new_def || !def)
		return;
	
	DEBUG(8,("copy_printer_defaults\n"));
	
	new_def->datatype_ptr = def->datatype_ptr;
	
	if (def->datatype_ptr)
		copy_unistr2(&new_def->datatype, &def->datatype);
	
	copy_devmode_ctr(ctx, &new_def->devmode_cont, &def->devmode_cont);
	
	new_def->access_required = def->access_required;
}

/********************************************************************
 * Convert a SPOOL_Q_OPEN_PRINTER structure to a 
 * SPOOL_Q_OPEN_PRINTER_EX structure
 ********************************************************************/

static void convert_to_openprinterex(TALLOC_CTX *ctx, SPOOL_Q_OPEN_PRINTER_EX *q_u_ex, SPOOL_Q_OPEN_PRINTER *q_u)
{
	if (!q_u_ex || !q_u)
		return;

	DEBUG(8,("convert_to_openprinterex\n"));
				
	if ( q_u->printername ) {
		q_u_ex->printername = TALLOC_P( ctx, UNISTR2 );
		copy_unistr2(q_u_ex->printername, q_u->printername);
	}
	
	copy_printer_default(ctx, &q_u_ex->printer_default, &q_u->printer_default);
}

/********************************************************************
 * spoolss_open_printer
 *
 * called from the spoolss dispatcher
 ********************************************************************/

WERROR _spoolss_open_printer(pipes_struct *p, SPOOL_Q_OPEN_PRINTER *q_u, SPOOL_R_OPEN_PRINTER *r_u)
{
	SPOOL_Q_OPEN_PRINTER_EX q_u_ex;
	SPOOL_R_OPEN_PRINTER_EX r_u_ex;
	
	if (!q_u || !r_u)
		return WERR_NOMEM;
	
	ZERO_STRUCT(q_u_ex);
	ZERO_STRUCT(r_u_ex);
	
	/* convert the OpenPrinter() call to OpenPrinterEx() */
	
	convert_to_openprinterex(p->mem_ctx, &q_u_ex, q_u);
	
	r_u_ex.status = _spoolss_open_printer_ex(p, &q_u_ex, &r_u_ex);
	
	/* convert back to OpenPrinter() */
	
	memcpy(r_u, &r_u_ex, sizeof(*r_u));
	
	return r_u->status;
}

/********************************************************************
 * spoolss_open_printer
 *
 * If the openprinterex rpc call contains a devmode,
 * it's a per-user one. This per-user devmode is derivated
 * from the global devmode. Openprinterex() contains a per-user 
 * devmode for when you do EMF printing and spooling.
 * In the EMF case, the NT workstation is only doing half the job
 * of rendering the page. The other half is done by running the printer
 * driver on the server.
 * The EMF file doesn't contain the page description (paper size, orientation, ...).
 * The EMF file only contains what is to be printed on the page.
 * So in order for the server to know how to print, the NT client sends
 * a devicemode attached to the openprinterex call.
 * But this devicemode is short lived, it's only valid for the current print job.
 *
 * If Samba would have supported EMF spooling, this devicemode would
 * have been attached to the handle, to sent it to the driver to correctly
 * rasterize the EMF file.
 *
 * As Samba only supports RAW spooling, we only receive a ready-to-print file,
 * we just act as a pass-thru between windows and the printer.
 *
 * In order to know that Samba supports only RAW spooling, NT has to call
 * getprinter() at level 2 (attribute field) or NT has to call startdoc()
 * and until NT sends a RAW job, we refuse it.
 *
 * But to call getprinter() or startdoc(), you first need a valid handle,
 * and to get an handle you have to call openprintex(). Hence why you have
 * a devicemode in the openprinterex() call.
 *
 *
 * Differences between NT4 and NT 2000.
 * NT4:
 * ---
 * On NT4, you only have a global devicemode. This global devicemode can be changed
 * by the administrator (or by a user with enough privs). Everytime a user
 * wants to print, the devicemode is resetted to the default. In Word, everytime
 * you print, the printer's characteristics are always reset to the global devicemode.
 *
 * NT 2000:
 * -------
 * In W2K, there is the notion of per-user devicemode. The first time you use
 * a printer, a per-user devicemode is build from the global devicemode.
 * If you change your per-user devicemode, it is saved in the registry, under the
 * H_KEY_CURRENT_KEY sub_tree. So that everytime you print, you have your default
 * printer preferences available.
 *
 * To change the per-user devicemode: it's the "Printing Preferences ..." button
 * on the General Tab of the printer properties windows.
 *
 * To change the global devicemode: it's the "Printing Defaults..." button
 * on the Advanced Tab of the printer properties window.
 *
 * JFM.
 ********************************************************************/

WERROR _spoolss_open_printer_ex( pipes_struct *p, SPOOL_Q_OPEN_PRINTER_EX *q_u, SPOOL_R_OPEN_PRINTER_EX *r_u)
{
	PRINTER_DEFAULT 	*printer_default = &q_u->printer_default;
	POLICY_HND 		*handle = &r_u->handle;

	fstring name;
	int snum;
	struct current_user user;
	Printer_entry *Printer=NULL;

	if ( !q_u->printername )
		return WERR_INVALID_PRINTER_NAME;

	/* some sanity check because you can open a printer or a print server */
	/* aka: \\server\printer or \\server */

	unistr2_to_ascii(name, q_u->printername, sizeof(name)-1);

	DEBUGADD(3,("checking name: %s\n",name));

	if (!open_printer_hnd(p, handle, name, 0))
		return WERR_INVALID_PRINTER_NAME;
	
	Printer=find_printer_index_by_hnd(p, handle);
	if ( !Printer ) {
		DEBUG(0,(" _spoolss_open_printer_ex: logic error.  Can't find printer "
			"handle we created for printer %s\n", name ));
		close_printer_handle(p,handle);
		return WERR_INVALID_PRINTER_NAME;
	}

	get_current_user(&user, p);

	/*
	 * First case: the user is opening the print server:
	 *
	 * Disallow MS AddPrinterWizard if parameter disables it. A Win2k
	 * client 1st tries an OpenPrinterEx with access==0, MUST be allowed.
	 *
	 * Then both Win2k and WinNT clients try an OpenPrinterEx with
	 * SERVER_ALL_ACCESS, which we allow only if the user is root (uid=0)
	 * or if the user is listed in the smb.conf printer admin parameter.
	 *
	 * Then they try OpenPrinterEx with SERVER_READ which we allow. This lets the
	 * client view printer folder, but does not show the MSAPW.
	 *
	 * Note: this test needs code to check access rights here too. Jeremy
	 * could you look at this?
	 * 
	 * Second case: the user is opening a printer:
	 * NT doesn't let us connect to a printer if the connecting user
	 * doesn't have print permission.
	 */

	if (Printer->printer_type == PRINTER_HANDLE_IS_PRINTSERVER) 
	{
		/* Printserver handles use global struct... */

		snum = -1;

		/* Map standard access rights to object specific access rights */
		
		se_map_standard(&printer_default->access_required, 
				&printserver_std_mapping);
	
		/* Deny any object specific bits that don't apply to print
		   servers (i.e printer and job specific bits) */

		printer_default->access_required &= SPECIFIC_RIGHTS_MASK;

		if (printer_default->access_required &
		    ~(SERVER_ACCESS_ADMINISTER | SERVER_ACCESS_ENUMERATE)) {
			DEBUG(3, ("access DENIED for non-printserver bits"));
			close_printer_handle(p, handle);
			return WERR_ACCESS_DENIED;
		}

		/* Allow admin access */

		if ( printer_default->access_required & SERVER_ACCESS_ADMINISTER ) 
		{
			SE_PRIV se_printop = SE_PRINT_OPERATOR;

			if (!lp_ms_add_printer_wizard()) {
				close_printer_handle(p, handle);
				return WERR_ACCESS_DENIED;
			}

			/* if the user is not root, doesn't have SE_PRINT_OPERATOR privilege,
			   and not a printer admin, then fail */
			
			if ( user.uid != 0
				&& !user_has_privileges( user.nt_user_token, &se_printop )
				&& !user_in_list(uidtoname(user.uid), lp_printer_admin(snum), user.groups, user.ngroups) )
			{
				close_printer_handle(p, handle);
				return WERR_ACCESS_DENIED;
			}
			
			printer_default->access_required = SERVER_ACCESS_ADMINISTER;
		}
		else
		{
			printer_default->access_required = SERVER_ACCESS_ENUMERATE;
		}

		DEBUG(4,("Setting print server access = %s\n", (printer_default->access_required == SERVER_ACCESS_ADMINISTER) 
			? "SERVER_ACCESS_ADMINISTER" : "SERVER_ACCESS_ENUMERATE" ));
			
		/* We fall through to return WERR_OK */
		
	}
	else
	{
		/* NT doesn't let us connect to a printer if the connecting user
		   doesn't have print permission.  */

		if (!get_printer_snum(p, handle, &snum)) {
			close_printer_handle(p, handle);
			return WERR_BADFID;
		}

		se_map_standard(&printer_default->access_required, &printer_std_mapping);
		
		/* map an empty access mask to the minimum access mask */
		if (printer_default->access_required == 0x0)
			printer_default->access_required = PRINTER_ACCESS_USE;

		/*
		 * If we are not serving the printer driver for this printer,
		 * map PRINTER_ACCESS_ADMINISTER to PRINTER_ACCESS_USE.  This
		 * will keep NT clients happy  --jerry	
		 */
		 
		if (lp_use_client_driver(snum) 
			&& (printer_default->access_required & PRINTER_ACCESS_ADMINISTER))
		{
			printer_default->access_required = PRINTER_ACCESS_USE;
		}

		/* check smb.conf parameters and the the sec_desc */
		
		if ( !check_access(smbd_server_fd(), lp_hostsallow(snum), lp_hostsdeny(snum)) ) {    
			DEBUG(3, ("access DENIED (hosts allow/deny) for printer open\n"));
			return WERR_ACCESS_DENIED;
		}

		if (!user_ok(uidtoname(user.uid), snum, user.groups, user.ngroups) || !print_access_check(&user, snum, printer_default->access_required)) {
			DEBUG(3, ("access DENIED for printer open\n"));
			close_printer_handle(p, handle);
			return WERR_ACCESS_DENIED;
		}

		if ((printer_default->access_required & SPECIFIC_RIGHTS_MASK)& ~(PRINTER_ACCESS_ADMINISTER|PRINTER_ACCESS_USE)) {
			DEBUG(3, ("access DENIED for printer open - unknown bits\n"));
			close_printer_handle(p, handle);
			return WERR_ACCESS_DENIED;
		}

		if (printer_default->access_required & PRINTER_ACCESS_ADMINISTER)
			printer_default->access_required = PRINTER_ACCESS_ADMINISTER;
		else
			printer_default->access_required = PRINTER_ACCESS_USE;

		DEBUG(4,("Setting printer access = %s\n", (printer_default->access_required == PRINTER_ACCESS_ADMINISTER) 
			? "PRINTER_ACCESS_ADMINISTER" : "PRINTER_ACCESS_USE" ));

	}
	
	Printer->access_granted = printer_default->access_required;
	
	/* 
	 * If the client sent a devmode in the OpenPrinter() call, then
	 * save it here in case we get a job submission on this handle
	 */
	
	 if ( (Printer->printer_type != PRINTER_HANDLE_IS_PRINTSERVER)
	 	&& q_u->printer_default.devmode_cont.devmode_ptr )
	 { 
	 	convert_devicemode( Printer->sharename, q_u->printer_default.devmode_cont.devmode,
			&Printer->nt_devmode );
	 }

#if 0	/* JERRY -- I'm doubtful this is really effective */
	/* HACK ALERT!!! Sleep for 1/3 of a second to try trigger a LAN/WAN 
	   optimization in Windows 2000 clients  --jerry */

	if ( (printer_default->access_required == PRINTER_ACCESS_ADMINISTER) 
		&& (RA_WIN2K == get_remote_arch()) )
	{
		DEBUG(10,("_spoolss_open_printer_ex: Enabling LAN/WAN hack for Win2k clients.\n"));
		sys_usleep( 500000 );
	}
#endif

	return WERR_OK;
}

/****************************************************************************
****************************************************************************/

static BOOL convert_printer_info(const SPOOL_PRINTER_INFO_LEVEL *uni,
				NT_PRINTER_INFO_LEVEL *printer, uint32 level)
{
	BOOL ret = True;

	switch (level) {
		case 2:
			ret = uni_2_asc_printer_info_2(uni->info_2, &printer->info_2);
			break;
		default:
			break;
	}

	return ret;
}

static BOOL convert_printer_driver_info(const SPOOL_PRINTER_DRIVER_INFO_LEVEL *uni,
                                 	NT_PRINTER_DRIVER_INFO_LEVEL *printer, uint32 level)
{
	BOOL result = True;

	switch (level) {
		case 3:
			printer->info_3=NULL;
			if (!uni_2_asc_printer_driver_3(uni->info_3, &printer->info_3))
				result = False;
			break;
		case 6:
			printer->info_6=NULL;
			if (!uni_2_asc_printer_driver_6(uni->info_6, &printer->info_6))
				result = False;
			break;
		default:
			break;
	}

	return result;
}

BOOL convert_devicemode(const char *printername, const DEVICEMODE *devmode,
				NT_DEVICEMODE **pp_nt_devmode)
{
	NT_DEVICEMODE *nt_devmode = *pp_nt_devmode;

	/*
	 * Ensure nt_devmode is a valid pointer
	 * as we will be overwriting it.
	 */
		
	if (nt_devmode == NULL) {
		DEBUG(5, ("convert_devicemode: allocating a generic devmode\n"));
		if ((nt_devmode = construct_nt_devicemode(printername)) == NULL)
			return False;
	}

	rpcstr_pull(nt_devmode->devicename,devmode->devicename.buffer, 31, -1, 0);
	rpcstr_pull(nt_devmode->formname,devmode->formname.buffer, 31, -1, 0);

	nt_devmode->specversion=devmode->specversion;
	nt_devmode->driverversion=devmode->driverversion;
	nt_devmode->size=devmode->size;
	nt_devmode->fields=devmode->fields;
	nt_devmode->orientation=devmode->orientation;
	nt_devmode->papersize=devmode->papersize;
	nt_devmode->paperlength=devmode->paperlength;
	nt_devmode->paperwidth=devmode->paperwidth;
	nt_devmode->scale=devmode->scale;
	nt_devmode->copies=devmode->copies;
	nt_devmode->defaultsource=devmode->defaultsource;
	nt_devmode->printquality=devmode->printquality;
	nt_devmode->color=devmode->color;
	nt_devmode->duplex=devmode->duplex;
	nt_devmode->yresolution=devmode->yresolution;
	nt_devmode->ttoption=devmode->ttoption;
	nt_devmode->collate=devmode->collate;

	nt_devmode->logpixels=devmode->logpixels;
	nt_devmode->bitsperpel=devmode->bitsperpel;
	nt_devmode->pelswidth=devmode->pelswidth;
	nt_devmode->pelsheight=devmode->pelsheight;
	nt_devmode->displayflags=devmode->displayflags;
	nt_devmode->displayfrequency=devmode->displayfrequency;
	nt_devmode->icmmethod=devmode->icmmethod;
	nt_devmode->icmintent=devmode->icmintent;
	nt_devmode->mediatype=devmode->mediatype;
	nt_devmode->dithertype=devmode->dithertype;
	nt_devmode->reserved1=devmode->reserved1;
	nt_devmode->reserved2=devmode->reserved2;
	nt_devmode->panningwidth=devmode->panningwidth;
	nt_devmode->panningheight=devmode->panningheight;

	/*
	 * Only change private and driverextra if the incoming devmode
	 * has a new one. JRA.
	 */

	if ((devmode->driverextra != 0) && (devmode->dev_private != NULL)) {
		SAFE_FREE(nt_devmode->nt_dev_private);
		nt_devmode->driverextra=devmode->driverextra;
<<<<<<< HEAD
		if((nt_devmode->private=SMB_MALLOC_ARRAY(uint8, nt_devmode->driverextra)) == NULL)
=======
		if((nt_devmode->nt_dev_private=SMB_MALLOC_ARRAY(uint8, nt_devmode->driverextra)) == NULL)
>>>>>>> 369c89d3
			return False;
		memcpy(nt_devmode->nt_dev_private, devmode->dev_private, nt_devmode->driverextra);
	}

	*pp_nt_devmode = nt_devmode;

	return True;
}

/********************************************************************
 * _spoolss_enddocprinter_internal.
 ********************************************************************/

static WERROR _spoolss_enddocprinter_internal(pipes_struct *p, POLICY_HND *handle)
{
	Printer_entry *Printer=find_printer_index_by_hnd(p, handle);
	int snum;

	if (!Printer) {
		DEBUG(2,("_spoolss_enddocprinter_internal: Invalid handle (%s:%u:%u)\n", OUR_HANDLE(handle)));
		return WERR_BADFID;
	}
	
	if (!get_printer_snum(p, handle, &snum))
		return WERR_BADFID;

	Printer->document_started=False;
	print_job_end(snum, Printer->jobid,True);
	/* error codes unhandled so far ... */

	return WERR_OK;
}

/********************************************************************
 * api_spoolss_closeprinter
 ********************************************************************/

WERROR _spoolss_closeprinter(pipes_struct *p, SPOOL_Q_CLOSEPRINTER *q_u, SPOOL_R_CLOSEPRINTER *r_u)
{
	POLICY_HND *handle = &q_u->handle;

	Printer_entry *Printer=find_printer_index_by_hnd(p, handle);

	if (Printer && Printer->document_started)
		_spoolss_enddocprinter_internal(p, handle);          /* print job was not closed */

	if (!close_printer_handle(p, handle))
		return WERR_BADFID;	
		
	/* clear the returned printer handle.  Observed behavior 
	   from Win2k server.  Don't think this really matters.
	   Previous code just copied the value of the closed
	   handle.    --jerry */

	memset(&r_u->handle, '\0', sizeof(r_u->handle));

	return WERR_OK;
}

/********************************************************************
 * api_spoolss_deleteprinter

 ********************************************************************/

WERROR _spoolss_deleteprinter(pipes_struct *p, SPOOL_Q_DELETEPRINTER *q_u, SPOOL_R_DELETEPRINTER *r_u)
{
	POLICY_HND *handle = &q_u->handle;
	Printer_entry *Printer=find_printer_index_by_hnd(p, handle);
	WERROR result;

	if (Printer && Printer->document_started)
		_spoolss_enddocprinter_internal(p, handle);  /* print job was not closed */

	memcpy(&r_u->handle, &q_u->handle, sizeof(r_u->handle));

	result = delete_printer_handle(p, handle);

	update_c_setprinter(False);

	return result;
}

/*******************************************************************
 * static function to lookup the version id corresponding to an
 * long architecture string
 ******************************************************************/

static int get_version_id (char * arch)
{
	int i;
	struct table_node archi_table[]= {
 
	        {"Windows 4.0",          "WIN40",       0 },
	        {"Windows NT x86",       "W32X86",      2 },
	        {"Windows NT R4000",     "W32MIPS",     2 },	
	        {"Windows NT Alpha_AXP", "W32ALPHA",    2 },
	        {"Windows NT PowerPC",   "W32PPC",      2 },
		{"Windows IA64",         "IA64",        3 },
		{"Windows x64",          "x64",         3 },
	        {NULL,                   "",            -1 }
	};
 
	for (i=0; archi_table[i].long_archi != NULL; i++)
	{
		if (strcmp(arch, archi_table[i].long_archi) == 0)
			return (archi_table[i].version);
        }
	
	return -1;
}

/********************************************************************
 * _spoolss_deleteprinterdriver
 ********************************************************************/

WERROR _spoolss_deleteprinterdriver(pipes_struct *p, SPOOL_Q_DELETEPRINTERDRIVER *q_u, SPOOL_R_DELETEPRINTERDRIVER *r_u)
{
	fstring				driver;
	fstring				arch;
	NT_PRINTER_DRIVER_INFO_LEVEL	info;
	NT_PRINTER_DRIVER_INFO_LEVEL	info_win2k;
	int				version;
	struct current_user		user;
	WERROR				status;
	WERROR				status_win2k = WERR_ACCESS_DENIED;
	
	get_current_user(&user, p);
	 
	unistr2_to_ascii(driver, &q_u->driver, sizeof(driver)-1 );
	unistr2_to_ascii(arch,   &q_u->arch,   sizeof(arch)-1   );
	
	/* check that we have a valid driver name first */
	
	if ((version=get_version_id(arch)) == -1) 
		return WERR_INVALID_ENVIRONMENT;
				
	ZERO_STRUCT(info);
	ZERO_STRUCT(info_win2k);
	
	if (!W_ERROR_IS_OK(get_a_printer_driver(&info, 3, driver, arch, version))) 
	{
		/* try for Win2k driver if "Windows NT x86" */
		
		if ( version == 2 ) {
			version = 3;
			if (!W_ERROR_IS_OK(get_a_printer_driver(&info, 3, driver, arch, version))) {
				status = WERR_UNKNOWN_PRINTER_DRIVER;
				goto done;
			}
		}
		/* otherwise it was a failure */
		else {
			status = WERR_UNKNOWN_PRINTER_DRIVER;
			goto done;
		}
		
	}
	
	if (printer_driver_in_use(info.info_3)) {
		status = WERR_PRINTER_DRIVER_IN_USE;
		goto done;
	}
	
	if ( version == 2 )
	{		
		if (W_ERROR_IS_OK(get_a_printer_driver(&info_win2k, 3, driver, arch, 3)))
		{
			/* if we get to here, we now have 2 driver info structures to remove */
			/* remove the Win2k driver first*/
		
			status_win2k = delete_printer_driver(info_win2k.info_3, &user, 3, False );
			free_a_printer_driver( info_win2k, 3 );
		
			/* this should not have failed---if it did, report to client */
			if ( !W_ERROR_IS_OK(status_win2k) )
				goto done;
		}
	}
	
	status = delete_printer_driver(info.info_3, &user, version, False);
	
	/* if at least one of the deletes succeeded return OK */
	
	if ( W_ERROR_IS_OK(status) || W_ERROR_IS_OK(status_win2k) )
		status = WERR_OK;
	
done:
	free_a_printer_driver( info, 3 );

	return status;
}

/********************************************************************
 * spoolss_deleteprinterdriverex
 ********************************************************************/

WERROR _spoolss_deleteprinterdriverex(pipes_struct *p, SPOOL_Q_DELETEPRINTERDRIVEREX *q_u, SPOOL_R_DELETEPRINTERDRIVEREX *r_u)
{
	fstring				driver;
	fstring				arch;
	NT_PRINTER_DRIVER_INFO_LEVEL	info;
	NT_PRINTER_DRIVER_INFO_LEVEL	info_win2k;
	int				version;
	uint32				flags = q_u->delete_flags;
	BOOL				delete_files;
	struct current_user		user;
	WERROR				status;
	WERROR				status_win2k = WERR_ACCESS_DENIED;
	
	get_current_user(&user, p);
	
	unistr2_to_ascii(driver, &q_u->driver, sizeof(driver)-1 );
	unistr2_to_ascii(arch,   &q_u->arch,   sizeof(arch)-1   );

	/* check that we have a valid driver name first */
	if ((version=get_version_id(arch)) == -1) {
		/* this is what NT returns */
		return WERR_INVALID_ENVIRONMENT;
	}
	
	if ( flags & DPD_DELETE_SPECIFIC_VERSION )
		version = q_u->version;
		
	ZERO_STRUCT(info);
	ZERO_STRUCT(info_win2k);
		
	status = get_a_printer_driver(&info, 3, driver, arch, version);
	
	if ( !W_ERROR_IS_OK(status) ) 
	{
		/* 
		 * if the client asked for a specific version, 
		 * or this is something other than Windows NT x86,
		 * then we've failed 
		 */
		
		if ( (flags&DPD_DELETE_SPECIFIC_VERSION) || (version !=2) )
			goto done;
			
		/* try for Win2k driver if "Windows NT x86" */
		
		version = 3;
		if (!W_ERROR_IS_OK(get_a_printer_driver(&info, 3, driver, arch, version))) {
			status = WERR_UNKNOWN_PRINTER_DRIVER;
			goto done;
		}
	}
		
	if ( printer_driver_in_use(info.info_3) ) {
		status = WERR_PRINTER_DRIVER_IN_USE;
		goto done;
	}
	
	/* 
	 * we have a couple of cases to consider. 
	 * (1) Are any files in use?  If so and DPD_DELTE_ALL_FILE is set,
	 *     then the delete should fail if **any** files overlap with 
	 *     other drivers 
	 * (2) If DPD_DELTE_UNUSED_FILES is sert, then delete all
	 *     non-overlapping files 
	 * (3) If neither DPD_DELTE_ALL_FILE nor DPD_DELTE_ALL_FILES
	 *     is set, the do not delete any files
	 * Refer to MSDN docs on DeletePrinterDriverEx() for details.
	 */
	
	delete_files = flags & (DPD_DELETE_ALL_FILES|DPD_DELETE_UNUSED_FILES);
	
	/* fail if any files are in use and DPD_DELETE_ALL_FILES is set */
		
	if ( delete_files && printer_driver_files_in_use(info.info_3) & (flags&DPD_DELETE_ALL_FILES) ) {
		/* no idea of the correct error here */
		status = WERR_ACCESS_DENIED;	
		goto done;
	}

			
	/* also check for W32X86/3 if necessary; maybe we already have? */
		
	if ( (version == 2) && ((flags&DPD_DELETE_SPECIFIC_VERSION) != DPD_DELETE_SPECIFIC_VERSION)  ) {
		if (W_ERROR_IS_OK(get_a_printer_driver(&info_win2k, 3, driver, arch, 3))) 
		{
			
			if ( delete_files && printer_driver_files_in_use(info_win2k.info_3) & (flags&DPD_DELETE_ALL_FILES) ) {
				/* no idea of the correct error here */
				free_a_printer_driver( info_win2k, 3 );
				status = WERR_ACCESS_DENIED;	
				goto done;
			}
		
			/* if we get to here, we now have 2 driver info structures to remove */
			/* remove the Win2k driver first*/
		
			status_win2k = delete_printer_driver(info_win2k.info_3, &user, 3, delete_files);
			free_a_printer_driver( info_win2k, 3 );
				
			/* this should not have failed---if it did, report to client */
				
			if ( !W_ERROR_IS_OK(status_win2k) )
				goto done;
		}
	}

	status = delete_printer_driver(info.info_3, &user, version, delete_files);

	if ( W_ERROR_IS_OK(status) || W_ERROR_IS_OK(status_win2k) )
		status = WERR_OK;
done:
	free_a_printer_driver( info, 3 );
	
	return status;
}


/****************************************************************************
 Internal routine for retreiving printerdata
 ***************************************************************************/

static WERROR get_printer_dataex( TALLOC_CTX *ctx, NT_PRINTER_INFO_LEVEL *printer, 
                                  const char *key, const char *value, uint32 *type, uint8 **data, 
				  uint32 *needed, uint32 in_size  )
{
	REGISTRY_VALUE 		*val;
	uint32			size;
	int			data_len;
	
	if ( !(val = get_printer_data( printer->info_2, key, value)) )
		return WERR_BADFILE;
	
	*type = regval_type( val );

	DEBUG(5,("get_printer_dataex: allocating %d\n", in_size));

	size = regval_size( val );
	
	/* copy the min(in_size, len) */
	
	if ( in_size ) {
		data_len = (size > in_size) ? in_size : size*sizeof(uint8);
		
		/* special case for 0 length values */
		if ( data_len ) {
			if ( (*data  = (uint8 *)TALLOC_MEMDUP(ctx, regval_data_p(val), data_len)) == NULL )
				return WERR_NOMEM;
		}
		else {
			if ( (*data  = (uint8 *)TALLOC_ZERO(ctx, in_size)) == NULL )
				return WERR_NOMEM;
		}
	}
	else
		*data = NULL;

	*needed = size;
	
	DEBUG(5,("get_printer_dataex: copy done\n"));

	return WERR_OK;
}

/****************************************************************************
 Internal routine for removing printerdata
 ***************************************************************************/

static WERROR delete_printer_dataex( NT_PRINTER_INFO_LEVEL *printer, const char *key, const char *value )
{
	return delete_printer_data( printer->info_2, key, value );
}

/****************************************************************************
 Internal routine for storing printerdata
 ***************************************************************************/

WERROR set_printer_dataex( NT_PRINTER_INFO_LEVEL *printer, const char *key, const char *value, 
                                  uint32 type, uint8 *data, int real_len  )
{
	delete_printer_data( printer->info_2, key, value );
	
	return add_printer_data( printer->info_2, key, value, type, data, real_len );
}

/********************************************************************
 GetPrinterData on a printer server Handle.
********************************************************************/

static WERROR getprinterdata_printer_server(TALLOC_CTX *ctx, fstring value, uint32 *type, uint8 **data, uint32 *needed, uint32 in_size)
{		
	int i;
	
	DEBUG(8,("getprinterdata_printer_server:%s\n", value));
		
	if (!StrCaseCmp(value, "W3SvcInstalled")) {
		*type = REG_DWORD;
		if((*data = (uint8 *)TALLOC_ZERO(ctx, 4*sizeof(uint8) )) == NULL)
			return WERR_NOMEM;
		*needed = 0x4;
		return WERR_OK;
	}

	if (!StrCaseCmp(value, "BeepEnabled")) {
		*type = REG_DWORD;
		if((*data = (uint8 *)TALLOC(ctx, 4*sizeof(uint8) )) == NULL)
			return WERR_NOMEM;
		SIVAL(*data, 0, 0x00);
		*needed = 0x4;			
		return WERR_OK;
	}

	if (!StrCaseCmp(value, "EventLog")) {
		*type = REG_DWORD;
		if((*data = (uint8 *)TALLOC(ctx, 4 )) == NULL)
			return WERR_NOMEM;
		/* formally was 0x1b */
		SIVAL(*data, 0, 0x0);
		*needed = 0x4;			
		return WERR_OK;
	}

	if (!StrCaseCmp(value, "NetPopup")) {
		*type = REG_DWORD;
		if((*data = (uint8 *)TALLOC(ctx, 4 )) == NULL)
			return WERR_NOMEM;
		SIVAL(*data, 0, 0x00);
		*needed = 0x4;
		return WERR_OK;
	}

	if (!StrCaseCmp(value, "MajorVersion")) {
		*type = REG_DWORD;
		if((*data = (uint8 *)TALLOC(ctx, 4 )) == NULL)
			return WERR_NOMEM;

		/* Windows NT 4.0 seems to not allow uploading of drivers
		   to a server that reports 0x3 as the MajorVersion.
		   need to investigate more how Win2k gets around this .
		   -- jerry */

		if ( RA_WINNT == get_remote_arch() )
			SIVAL(*data, 0, 2);
		else
			SIVAL(*data, 0, 3);
		
		*needed = 0x4;
		return WERR_OK;
	}

	if (!StrCaseCmp(value, "MinorVersion")) {
		*type = REG_DWORD;
		if((*data = (uint8 *)TALLOC(ctx, 4 )) == NULL)
			return WERR_NOMEM;
		SIVAL(*data, 0, 0);
		*needed = 0x4;
		return WERR_OK;
	}

	/* REG_BINARY
	 *  uint32 size	 	 = 0x114
	 *  uint32 major	 = 5
	 *  uint32 minor	 = [0|1]
	 *  uint32 build 	 = [2195|2600]
	 *  extra unicode string = e.g. "Service Pack 3"
	 */
	if (!StrCaseCmp(value, "OSVersion")) {
		*type = REG_BINARY;
		*needed = 0x114;

		if ( !(*data = TALLOC_ZERO_ARRAY(ctx, uint8, *needed)) )
			return WERR_NOMEM;

		SIVAL(*data, 0, *needed);	/* size */
		SIVAL(*data, 4, 5);		/* Windows 2000 == 5.0 */
		SIVAL(*data, 8, 0);
		SIVAL(*data, 12, 2195);		/* build */
		
		/* leave extra string empty */
		
		return WERR_OK;
	}


   	if (!StrCaseCmp(value, "DefaultSpoolDirectory")) {
		const char *string="C:\\PRINTERS";
		*type = REG_SZ;
		*needed = 2*(strlen(string)+1);		
		if((*data  = (uint8 *)TALLOC(ctx, (*needed > in_size) ? *needed:in_size )) == NULL)
			return WERR_NOMEM;
		memset(*data, 0, (*needed > in_size) ? *needed:in_size);
		
		/* it's done by hand ready to go on the wire */
		for (i=0; i<strlen(string); i++) {
			(*data)[2*i]=string[i];
			(*data)[2*i+1]='\0';
		}			
		return WERR_OK;
	}

	if (!StrCaseCmp(value, "Architecture")) {			
		const char *string="Windows NT x86";
		*type = REG_SZ;
		*needed = 2*(strlen(string)+1);	
		if((*data  = (uint8 *)TALLOC(ctx, (*needed > in_size) ? *needed:in_size )) == NULL)
			return WERR_NOMEM;
		memset(*data, 0, (*needed > in_size) ? *needed:in_size);
		for (i=0; i<strlen(string); i++) {
			(*data)[2*i]=string[i];
			(*data)[2*i+1]='\0';
		}			
		return WERR_OK;
	}

	if (!StrCaseCmp(value, "DsPresent")) {
		*type = REG_DWORD;
		if((*data = (uint8 *)TALLOC(ctx, 4 )) == NULL)
			return WERR_NOMEM;

		/* only show the publish check box if we are a 
		   memeber of a AD domain */

		if ( lp_security() == SEC_ADS )
			SIVAL(*data, 0, 0x01);
		else
			SIVAL(*data, 0, 0x00);

		*needed = 0x4;
		return WERR_OK;
	}

	if (!StrCaseCmp(value, "DNSMachineName")) {			
		pstring hostname;
		
		if (!get_mydnsfullname(hostname))
			return WERR_BADFILE;
		*type = REG_SZ;
		*needed = 2*(strlen(hostname)+1);	
		if((*data  = (uint8 *)TALLOC(ctx, (*needed > in_size) ? *needed:in_size )) == NULL)
			return WERR_NOMEM;
		memset(*data, 0, (*needed > in_size) ? *needed:in_size);
		for (i=0; i<strlen(hostname); i++) {
			(*data)[2*i]=hostname[i];
			(*data)[2*i+1]='\0';
		}			
		return WERR_OK;
	}


	return WERR_BADFILE;
}

/********************************************************************
 * spoolss_getprinterdata
 ********************************************************************/

WERROR _spoolss_getprinterdata(pipes_struct *p, SPOOL_Q_GETPRINTERDATA *q_u, SPOOL_R_GETPRINTERDATA *r_u)
{
	POLICY_HND 	*handle = &q_u->handle;
	UNISTR2 	*valuename = &q_u->valuename;
	uint32 		in_size = q_u->size;
	uint32 		*type = &r_u->type;
	uint32 		*out_size = &r_u->size;
	uint8 		**data = &r_u->data;
	uint32 		*needed = &r_u->needed;
	WERROR 		status;
	fstring 	value;
	Printer_entry 	*Printer = find_printer_index_by_hnd(p, handle);
	NT_PRINTER_INFO_LEVEL 	*printer = NULL;
	int		snum = 0;
	
	/*
	 * Reminder: when it's a string, the length is in BYTES
	 * even if UNICODE is negociated.
	 *
	 * JFM, 4/19/1999
	 */

	*out_size = in_size;

	/* in case of problem, return some default values */
	
	*needed = 0;
	*type   = 0;
	
	DEBUG(4,("_spoolss_getprinterdata\n"));
	
	if ( !Printer ) {
		DEBUG(2,("_spoolss_getprinterdata: Invalid handle (%s:%u:%u).\n", OUR_HANDLE(handle)));
		status = WERR_BADFID;
		goto done;
	}
	
	unistr2_to_ascii(value, valuename, sizeof(value)-1);
	
	if ( Printer->printer_type == PRINTER_HANDLE_IS_PRINTSERVER )
		status = getprinterdata_printer_server( p->mem_ctx, value, type, data, needed, *out_size );
	else
	{
		if ( !get_printer_snum(p,handle, &snum) ) {
			status = WERR_BADFID;
			goto done;
		}

		status = get_a_printer(Printer, &printer, 2, lp_servicename(snum));
		if ( !W_ERROR_IS_OK(status) )
			goto done;

		/* XP sends this and wants to change id value from the PRINTER_INFO_0 */

		if ( strequal(value, "ChangeId") ) {
			*type = REG_DWORD;
			*needed = sizeof(uint32);
			if ( (*data = (uint8*)TALLOC(p->mem_ctx, sizeof(uint32))) == NULL) {
				status = WERR_NOMEM;
				goto done;
			}
			SIVAL( *data, 0, printer->info_2->changeid );
			status = WERR_OK;
		}
		else
			status = get_printer_dataex( p->mem_ctx, printer, SPOOL_PRINTERDATA_KEY, value, type, data, needed, *out_size );
	}

	if (*needed > *out_size)
		status = WERR_MORE_DATA;
	
done:
	if ( !W_ERROR_IS_OK(status) ) 
	{
		DEBUG(5, ("error %d: allocating %d\n", W_ERROR_V(status),*out_size));
		
		/* reply this param doesn't exist */
		
		if ( *out_size ) {
			if((*data=(uint8 *)TALLOC_ZERO_ARRAY(p->mem_ctx, uint8, *out_size)) == NULL) {
				if ( printer ) 
					free_a_printer( &printer, 2 );
				return WERR_NOMEM;
		} 
		} 
		else {
			*data = NULL;
		}
	}
	
	/* cleanup & exit */

	if ( printer )
		free_a_printer( &printer, 2 );
	
	return status;
}

/*********************************************************
 Connect to the client machine.
**********************************************************/

static BOOL spoolss_connect_to_client(struct cli_state *the_cli, 
			struct in_addr *client_ip, const char *remote_machine)
{
	ZERO_STRUCTP(the_cli);
	
	if(cli_initialise(the_cli) == NULL) {
		DEBUG(0,("spoolss_connect_to_client: unable to initialize client connection.\n"));
		return False;
	}
	
	if ( is_zero_ip(*client_ip) ) {
		if(!resolve_name( remote_machine, &the_cli->dest_ip, 0x20)) {
			DEBUG(0,("spoolss_connect_to_client: Can't resolve address for %s\n", remote_machine));
			cli_shutdown(the_cli);
		return False;
		}

		if (ismyip(the_cli->dest_ip)) {
			DEBUG(0,("spoolss_connect_to_client: Machine %s is one of our addresses. Cannot add to ourselves.\n", remote_machine));
			cli_shutdown(the_cli);
			return False;
		}
	}
	else {
		the_cli->dest_ip.s_addr = client_ip->s_addr;
		DEBUG(5,("spoolss_connect_to_client: Using address %s (no name resolution necessary)\n",
			inet_ntoa(*client_ip) ));
	}

	if (!cli_connect(the_cli, remote_machine, &the_cli->dest_ip)) {
		DEBUG(0,("spoolss_connect_to_client: unable to connect to SMB server on machine %s. Error was : %s.\n", remote_machine, cli_errstr(the_cli) ));
		cli_shutdown(the_cli);
		return False;
	}
  
	if (!attempt_netbios_session_request(the_cli, global_myname(), remote_machine, &the_cli->dest_ip)) {
		DEBUG(0,("spoolss_connect_to_client: machine %s rejected the NetBIOS session request.\n", 
			remote_machine));
		cli_shutdown(the_cli);
		return False;
	}

	the_cli->protocol = PROTOCOL_NT1;
	cli_setup_signing_state(the_cli, lp_client_signing());
  
	if (!cli_negprot(the_cli)) {
		DEBUG(0,("spoolss_connect_to_client: machine %s rejected the negotiate protocol. Error was : %s.\n", remote_machine, cli_errstr(the_cli) ));
		cli_shutdown(the_cli);
		return False;
	}

	if (the_cli->protocol != PROTOCOL_NT1) {
		DEBUG(0,("spoolss_connect_to_client: machine %s didn't negotiate NT protocol.\n", remote_machine));
		cli_shutdown(the_cli);
		return False;
	}
    
	/*
	 * Do an anonymous session setup.
	 */
    
	if (!cli_session_setup(the_cli, "", "", 0, "", 0, "")) {
		DEBUG(0,("spoolss_connect_to_client: machine %s rejected the session setup. Error was : %s.\n", remote_machine, cli_errstr(the_cli) ));
		cli_shutdown(the_cli);
		return False;
	}
    
	if (!(the_cli->sec_mode & 1)) {
		DEBUG(0,("spoolss_connect_to_client: machine %s isn't in user level security mode\n", remote_machine));
		cli_shutdown(the_cli);
		return False;
	}
    
	if (!cli_send_tconX(the_cli, "IPC$", "IPC", "", 1)) {
		DEBUG(0,("spoolss_connect_to_client: machine %s rejected the tconX on the IPC$ share. Error was : %s.\n", remote_machine, cli_errstr(the_cli) ));
		cli_shutdown(the_cli);
		return False;
	}

	/*
	 * Ok - we have an anonymous connection to the IPC$ share.
	 * Now start the NT Domain stuff :-).
	 */

	if(cli_nt_session_open(the_cli, PI_SPOOLSS) == False) {
		DEBUG(0,("spoolss_connect_to_client: unable to open the domain client session to machine %s. Error was : %s.\n", remote_machine, cli_errstr(the_cli)));
		cli_nt_session_close(the_cli);
		cli_ulogoff(the_cli);
		cli_shutdown(the_cli);
		return False;
	} 

	return True;
}

/***************************************************************************
 Connect to the client.
****************************************************************************/

static BOOL srv_spoolss_replyopenprinter(int snum, const char *printer, 
					uint32 localprinter, uint32 type, 
					POLICY_HND *handle, struct in_addr *client_ip)
{
	WERROR result;

	/*
	 * If it's the first connection, contact the client
	 * and connect to the IPC$ share anonymously
	 */
	if (smb_connections==0) {
		fstring unix_printer;

		fstrcpy(unix_printer, printer+2); /* the +2 is to strip the leading 2 backslashs */

		ZERO_STRUCT(notify_cli);

		if(!spoolss_connect_to_client(&notify_cli, client_ip, unix_printer))
			return False;
			
		message_register(MSG_PRINTER_NOTIFY2, receive_notify2_message_list);
		/* Tell the connections db we're now interested in printer
		 * notify messages. */
		register_message_flags( True, FLAG_MSG_PRINT_NOTIFY );
	}

	/* 
	 * Tell the specific printing tdb we want messages for this printer
	 * by registering our PID.
	 */

	if (!print_notify_register_pid(snum))
		DEBUG(0,("print_notify_register_pid: Failed to register our pid for printer %s\n", printer ));

	smb_connections++;

	result = cli_spoolss_reply_open_printer(&notify_cli, notify_cli.mem_ctx, printer, localprinter, 
			type, handle);
			
	if (!W_ERROR_IS_OK(result))
		DEBUG(5,("srv_spoolss_reply_open_printer: Client RPC returned [%s]\n",
			dos_errstr(result)));

	return (W_ERROR_IS_OK(result));	
}

/********************************************************************
 * _spoolss_rffpcnex
 * ReplyFindFirstPrinterChangeNotifyEx
 *
 * before replying OK: status=0 a rpc call is made to the workstation
 * asking ReplyOpenPrinter 
 *
 * in fact ReplyOpenPrinter is the changenotify equivalent on the spoolss pipe
 * called from api_spoolss_rffpcnex
 ********************************************************************/

WERROR _spoolss_rffpcnex(pipes_struct *p, SPOOL_Q_RFFPCNEX *q_u, SPOOL_R_RFFPCNEX *r_u)
{
	POLICY_HND *handle = &q_u->handle;
	uint32 flags = q_u->flags;
	uint32 options = q_u->options;
	UNISTR2 *localmachine = &q_u->localmachine;
	uint32 printerlocal = q_u->printerlocal;
	int snum = -1;
	SPOOL_NOTIFY_OPTION *option = q_u->option;
	struct in_addr client_ip;

	/* store the notify value in the printer struct */

	Printer_entry *Printer=find_printer_index_by_hnd(p, handle);

	if (!Printer) {
		DEBUG(2,("_spoolss_rffpcnex: Invalid handle (%s:%u:%u).\n", OUR_HANDLE(handle)));
		return WERR_BADFID;
	}

	Printer->notify.flags=flags;
	Printer->notify.options=options;
	Printer->notify.printerlocal=printerlocal;

	if (Printer->notify.option)
		free_spool_notify_option(&Printer->notify.option);

	Printer->notify.option=dup_spool_notify_option(option);

	unistr2_to_ascii(Printer->notify.localmachine, localmachine, 
		       sizeof(Printer->notify.localmachine)-1);

	/* Connect to the client machine and send a ReplyOpenPrinter */

	if ( Printer->printer_type == PRINTER_HANDLE_IS_PRINTSERVER)
		snum = -1;
	else if ( (Printer->printer_type == PRINTER_HANDLE_IS_PRINTER) &&
			!get_printer_snum(p, handle, &snum) )
		return WERR_BADFID;
		
	client_ip.s_addr = inet_addr(p->conn->client_address);

	if(!srv_spoolss_replyopenprinter(snum, Printer->notify.localmachine,
					Printer->notify.printerlocal, 1,
					&Printer->notify.client_hnd, &client_ip))
		return WERR_SERVER_UNAVAILABLE;

	Printer->notify.client_connected=True;

	return WERR_OK;
}

/*******************************************************************
 * fill a notify_info_data with the servername
 ********************************************************************/

void spoolss_notify_server_name(int snum, 
				       SPOOL_NOTIFY_INFO_DATA *data, 
				       print_queue_struct *queue,
				       NT_PRINTER_INFO_LEVEL *printer,
				       TALLOC_CTX *mem_ctx) 
{
	pstring temp;
	uint32 len;

	len = rpcstr_push(temp, printer->info_2->servername, sizeof(temp)-2, STR_TERMINATE);

	data->notify_data.data.length = len;
	data->notify_data.data.string = (uint16 *)TALLOC(mem_ctx, len);

	if (!data->notify_data.data.string) {
		data->notify_data.data.length = 0;
		return;
	}
	
	memcpy(data->notify_data.data.string, temp, len);
}

/*******************************************************************
 * fill a notify_info_data with the printername (not including the servername).
 ********************************************************************/

void spoolss_notify_printer_name(int snum, 
					SPOOL_NOTIFY_INFO_DATA *data, 
					print_queue_struct *queue,
					NT_PRINTER_INFO_LEVEL *printer,
					TALLOC_CTX *mem_ctx)
{
	pstring temp;
	uint32 len;
		
	/* the notify name should not contain the \\server\ part */
	char *p = strrchr(printer->info_2->printername, '\\');

	if (!p) {
		p = printer->info_2->printername;
	} else {
		p++;
	}

	len = rpcstr_push(temp, p, sizeof(temp)-2, STR_TERMINATE);

	data->notify_data.data.length = len;
	data->notify_data.data.string = (uint16 *)TALLOC(mem_ctx, len);
	
	if (!data->notify_data.data.string) {
		data->notify_data.data.length = 0;
		return;
	}
	
	memcpy(data->notify_data.data.string, temp, len);
}

/*******************************************************************
 * fill a notify_info_data with the servicename
 ********************************************************************/

void spoolss_notify_share_name(int snum, 
				      SPOOL_NOTIFY_INFO_DATA *data, 
				      print_queue_struct *queue,
				      NT_PRINTER_INFO_LEVEL *printer,
				      TALLOC_CTX *mem_ctx)
{
	pstring temp;
	uint32 len;

	len = rpcstr_push(temp, lp_servicename(snum), sizeof(temp)-2, STR_TERMINATE);

	data->notify_data.data.length = len;
	data->notify_data.data.string = (uint16 *)TALLOC(mem_ctx, len);
	
	if (!data->notify_data.data.string) {
		data->notify_data.data.length = 0;
		return;
	}
	
	memcpy(data->notify_data.data.string, temp, len);
}

/*******************************************************************
 * fill a notify_info_data with the port name
 ********************************************************************/

void spoolss_notify_port_name(int snum, 
				     SPOOL_NOTIFY_INFO_DATA *data, 
				     print_queue_struct *queue,
				     NT_PRINTER_INFO_LEVEL *printer,
				     TALLOC_CTX *mem_ctx)
{
	pstring temp;
	uint32 len;

	/* even if it's strange, that's consistant in all the code */

	len = rpcstr_push(temp, printer->info_2->portname, sizeof(temp)-2, STR_TERMINATE);

	data->notify_data.data.length = len;
	data->notify_data.data.string = (uint16 *)TALLOC(mem_ctx, len);
	
	if (!data->notify_data.data.string) {
		data->notify_data.data.length = 0;
		return;
	}
	
	memcpy(data->notify_data.data.string, temp, len);
}

/*******************************************************************
 * fill a notify_info_data with the printername
 * but it doesn't exist, have to see what to do
 ********************************************************************/

void spoolss_notify_driver_name(int snum, 
				       SPOOL_NOTIFY_INFO_DATA *data,
				       print_queue_struct *queue,
				       NT_PRINTER_INFO_LEVEL *printer,
				       TALLOC_CTX *mem_ctx)
{
	pstring temp;
	uint32 len;

	len = rpcstr_push(temp, printer->info_2->drivername, sizeof(temp)-2, STR_TERMINATE);

	data->notify_data.data.length = len;
	data->notify_data.data.string = (uint16 *)TALLOC(mem_ctx, len);
	
	if (!data->notify_data.data.string) {
		data->notify_data.data.length = 0;
		return;
	}
	
	memcpy(data->notify_data.data.string, temp, len);
}

/*******************************************************************
 * fill a notify_info_data with the comment
 ********************************************************************/

void spoolss_notify_comment(int snum, 
				   SPOOL_NOTIFY_INFO_DATA *data,
				   print_queue_struct *queue,
				   NT_PRINTER_INFO_LEVEL *printer,
				   TALLOC_CTX *mem_ctx)
{
	pstring temp;
	uint32 len;

	if (*printer->info_2->comment == '\0')
		len = rpcstr_push(temp, lp_comment(snum), sizeof(temp)-2, STR_TERMINATE);
	else
		len = rpcstr_push(temp, printer->info_2->comment, sizeof(temp)-2, STR_TERMINATE);

	data->notify_data.data.length = len;
	data->notify_data.data.string = (uint16 *)TALLOC(mem_ctx, len);
	
	if (!data->notify_data.data.string) {
		data->notify_data.data.length = 0;
		return;
	}
	
	memcpy(data->notify_data.data.string, temp, len);
}

/*******************************************************************
 * fill a notify_info_data with the comment
 * location = "Room 1, floor 2, building 3"
 ********************************************************************/

void spoolss_notify_location(int snum, 
				    SPOOL_NOTIFY_INFO_DATA *data,
				    print_queue_struct *queue,
				    NT_PRINTER_INFO_LEVEL *printer,
				    TALLOC_CTX *mem_ctx)
{
	pstring temp;
	uint32 len;

	len = rpcstr_push(temp, printer->info_2->location,sizeof(temp)-2, STR_TERMINATE);

	data->notify_data.data.length = len;
	data->notify_data.data.string = (uint16 *)TALLOC(mem_ctx, len);
	
	if (!data->notify_data.data.string) {
		data->notify_data.data.length = 0;
		return;
	}
	
	memcpy(data->notify_data.data.string, temp, len);
}

/*******************************************************************
 * fill a notify_info_data with the device mode
 * jfm:xxxx don't to it for know but that's a real problem !!!
 ********************************************************************/

static void spoolss_notify_devmode(int snum, 
				   SPOOL_NOTIFY_INFO_DATA *data,
				   print_queue_struct *queue,
				   NT_PRINTER_INFO_LEVEL *printer,
				   TALLOC_CTX *mem_ctx)
{
}

/*******************************************************************
 * fill a notify_info_data with the separator file name
 ********************************************************************/

void spoolss_notify_sepfile(int snum, 
				   SPOOL_NOTIFY_INFO_DATA *data, 
				   print_queue_struct *queue,
				   NT_PRINTER_INFO_LEVEL *printer,
				   TALLOC_CTX *mem_ctx)
{
	pstring temp;
	uint32 len;

	len = rpcstr_push(temp, printer->info_2->sepfile, sizeof(temp)-2, STR_TERMINATE);

	data->notify_data.data.length = len;
	data->notify_data.data.string = (uint16 *)TALLOC(mem_ctx, len);
	
	if (!data->notify_data.data.string) {
		data->notify_data.data.length = 0;
		return;
	}
	
	memcpy(data->notify_data.data.string, temp, len);
}

/*******************************************************************
 * fill a notify_info_data with the print processor
 * jfm:xxxx return always winprint to indicate we don't do anything to it
 ********************************************************************/

void spoolss_notify_print_processor(int snum, 
					   SPOOL_NOTIFY_INFO_DATA *data,
					   print_queue_struct *queue,
					   NT_PRINTER_INFO_LEVEL *printer,
					   TALLOC_CTX *mem_ctx)
{
	pstring temp;
	uint32 len;

	len = rpcstr_push(temp,  printer->info_2->printprocessor, sizeof(temp)-2, STR_TERMINATE);

	data->notify_data.data.length = len;
	data->notify_data.data.string = (uint16 *)TALLOC(mem_ctx, len);
	
	if (!data->notify_data.data.string) {
		data->notify_data.data.length = 0;
		return;
	}
	
	memcpy(data->notify_data.data.string, temp, len);
}

/*******************************************************************
 * fill a notify_info_data with the print processor options
 * jfm:xxxx send an empty string
 ********************************************************************/

void spoolss_notify_parameters(int snum, 
				      SPOOL_NOTIFY_INFO_DATA *data,
				      print_queue_struct *queue,
				      NT_PRINTER_INFO_LEVEL *printer,
				      TALLOC_CTX *mem_ctx)
{
	pstring temp;
	uint32 len;

	len = rpcstr_push(temp,  printer->info_2->parameters, sizeof(temp)-2, STR_TERMINATE);

	data->notify_data.data.length = len;
	data->notify_data.data.string = (uint16 *)TALLOC(mem_ctx, len);
	
	if (!data->notify_data.data.string) {
		data->notify_data.data.length = 0;
		return;
	}
	
	memcpy(data->notify_data.data.string, temp, len);
}

/*******************************************************************
 * fill a notify_info_data with the data type
 * jfm:xxxx always send RAW as data type
 ********************************************************************/

void spoolss_notify_datatype(int snum, 
				    SPOOL_NOTIFY_INFO_DATA *data,
				    print_queue_struct *queue,
				    NT_PRINTER_INFO_LEVEL *printer,
				    TALLOC_CTX *mem_ctx)
{
	pstring temp;
	uint32 len;

	len = rpcstr_push(temp, printer->info_2->datatype, sizeof(pstring)-2, STR_TERMINATE);

	data->notify_data.data.length = len;
	data->notify_data.data.string = (uint16 *)TALLOC(mem_ctx, len);
	
	if (!data->notify_data.data.string) {
		data->notify_data.data.length = 0;
		return;
	}
	
	memcpy(data->notify_data.data.string, temp, len);
}

/*******************************************************************
 * fill a notify_info_data with the security descriptor
 * jfm:xxxx send an null pointer to say no security desc
 * have to implement security before !
 ********************************************************************/

static void spoolss_notify_security_desc(int snum, 
					 SPOOL_NOTIFY_INFO_DATA *data,
					 print_queue_struct *queue,
					 NT_PRINTER_INFO_LEVEL *printer,
					 TALLOC_CTX *mem_ctx)
{
	data->notify_data.sd.size = printer->info_2->secdesc_buf->len;
	data->notify_data.sd.desc = dup_sec_desc( mem_ctx, printer->info_2->secdesc_buf->sec ) ;
}

/*******************************************************************
 * fill a notify_info_data with the attributes
 * jfm:xxxx a samba printer is always shared
 ********************************************************************/

void spoolss_notify_attributes(int snum, 
				      SPOOL_NOTIFY_INFO_DATA *data,
				      print_queue_struct *queue,
				      NT_PRINTER_INFO_LEVEL *printer,
				      TALLOC_CTX *mem_ctx)
{
	data->notify_data.value[0] = printer->info_2->attributes;
	data->notify_data.value[1] = 0;
}

/*******************************************************************
 * fill a notify_info_data with the priority
 ********************************************************************/

static void spoolss_notify_priority(int snum, 
				    SPOOL_NOTIFY_INFO_DATA *data,
				    print_queue_struct *queue,
				    NT_PRINTER_INFO_LEVEL *printer,
				    TALLOC_CTX *mem_ctx)
{
	data->notify_data.value[0] = printer->info_2->priority;
	data->notify_data.value[1] = 0;
}

/*******************************************************************
 * fill a notify_info_data with the default priority
 ********************************************************************/

static void spoolss_notify_default_priority(int snum, 
					    SPOOL_NOTIFY_INFO_DATA *data,
					    print_queue_struct *queue,
					    NT_PRINTER_INFO_LEVEL *printer,
					    TALLOC_CTX *mem_ctx)
{
	data->notify_data.value[0] = printer->info_2->default_priority;
	data->notify_data.value[1] = 0;
}

/*******************************************************************
 * fill a notify_info_data with the start time
 ********************************************************************/

static void spoolss_notify_start_time(int snum, 
				      SPOOL_NOTIFY_INFO_DATA *data,
				      print_queue_struct *queue,
				      NT_PRINTER_INFO_LEVEL *printer,
				      TALLOC_CTX *mem_ctx)
{
	data->notify_data.value[0] = printer->info_2->starttime;
	data->notify_data.value[1] = 0;
}

/*******************************************************************
 * fill a notify_info_data with the until time
 ********************************************************************/

static void spoolss_notify_until_time(int snum, 
				      SPOOL_NOTIFY_INFO_DATA *data,
				      print_queue_struct *queue,
				      NT_PRINTER_INFO_LEVEL *printer,
				      TALLOC_CTX *mem_ctx)
{
	data->notify_data.value[0] = printer->info_2->untiltime;
	data->notify_data.value[1] = 0;
}

/*******************************************************************
 * fill a notify_info_data with the status
 ********************************************************************/

static void spoolss_notify_status(int snum, 
				  SPOOL_NOTIFY_INFO_DATA *data,
				  print_queue_struct *queue,
				  NT_PRINTER_INFO_LEVEL *printer,
				  TALLOC_CTX *mem_ctx)
{
	print_status_struct status;

	print_queue_length(snum, &status);
	data->notify_data.value[0]=(uint32) status.status;
	data->notify_data.value[1] = 0;
}

/*******************************************************************
 * fill a notify_info_data with the number of jobs queued
 ********************************************************************/

void spoolss_notify_cjobs(int snum, 
				 SPOOL_NOTIFY_INFO_DATA *data,
				 print_queue_struct *queue,
				 NT_PRINTER_INFO_LEVEL *printer, 
				 TALLOC_CTX *mem_ctx)
{
	data->notify_data.value[0] = print_queue_length(snum, NULL);
	data->notify_data.value[1] = 0;
}

/*******************************************************************
 * fill a notify_info_data with the average ppm
 ********************************************************************/

static void spoolss_notify_average_ppm(int snum, 
				       SPOOL_NOTIFY_INFO_DATA *data,
				       print_queue_struct *queue,
				       NT_PRINTER_INFO_LEVEL *printer,
				       TALLOC_CTX *mem_ctx)
{
	/* always respond 8 pages per minutes */
	/* a little hard ! */
	data->notify_data.value[0] = printer->info_2->averageppm;
	data->notify_data.value[1] = 0;
}

/*******************************************************************
 * fill a notify_info_data with username
 ********************************************************************/

static void spoolss_notify_username(int snum, 
				    SPOOL_NOTIFY_INFO_DATA *data,
				    print_queue_struct *queue,
				    NT_PRINTER_INFO_LEVEL *printer,
				    TALLOC_CTX *mem_ctx)
{
	pstring temp;
	uint32 len;

	len = rpcstr_push(temp, queue->fs_user, sizeof(temp)-2, STR_TERMINATE);

	data->notify_data.data.length = len;
	data->notify_data.data.string = (uint16 *)TALLOC(mem_ctx, len);
	
	if (!data->notify_data.data.string) {
		data->notify_data.data.length = 0;
		return;
	}
	
	memcpy(data->notify_data.data.string, temp, len);
}

/*******************************************************************
 * fill a notify_info_data with job status
 ********************************************************************/

static void spoolss_notify_job_status(int snum, 
				      SPOOL_NOTIFY_INFO_DATA *data,
				      print_queue_struct *queue,
				      NT_PRINTER_INFO_LEVEL *printer,
				      TALLOC_CTX *mem_ctx)
{
	data->notify_data.value[0]=nt_printj_status(queue->status);
	data->notify_data.value[1] = 0;
}

/*******************************************************************
 * fill a notify_info_data with job name
 ********************************************************************/

static void spoolss_notify_job_name(int snum, 
				    SPOOL_NOTIFY_INFO_DATA *data,
				    print_queue_struct *queue,
				    NT_PRINTER_INFO_LEVEL *printer,
				    TALLOC_CTX *mem_ctx)
{
	pstring temp;
	uint32 len;

	len = rpcstr_push(temp, queue->fs_file, sizeof(temp)-2, STR_TERMINATE);

	data->notify_data.data.length = len;
	data->notify_data.data.string = (uint16 *)TALLOC(mem_ctx, len);
	
	if (!data->notify_data.data.string) {
		data->notify_data.data.length = 0;
		return;
	}
	
	memcpy(data->notify_data.data.string, temp, len);
}

/*******************************************************************
 * fill a notify_info_data with job status
 ********************************************************************/

static void spoolss_notify_job_status_string(int snum, 
					     SPOOL_NOTIFY_INFO_DATA *data,
					     print_queue_struct *queue,
					     NT_PRINTER_INFO_LEVEL *printer, 
					     TALLOC_CTX *mem_ctx)
{
	/*
	 * Now we're returning job status codes we just return a "" here. JRA.
	 */

	const char *p = "";
	pstring temp;
	uint32 len;

#if 0 /* NO LONGER NEEDED - JRA. 02/22/2001 */
	p = "unknown";

	switch (queue->status) {
	case LPQ_QUEUED:
		p = "Queued";
		break;
	case LPQ_PAUSED:
		p = "";    /* NT provides the paused string */
		break;
	case LPQ_SPOOLING:
		p = "Spooling";
		break;
	case LPQ_PRINTING:
		p = "Printing";
		break;
	}
#endif /* NO LONGER NEEDED. */

	len = rpcstr_push(temp, p, sizeof(temp) - 2, STR_TERMINATE);

	data->notify_data.data.length = len;
	data->notify_data.data.string = (uint16 *)TALLOC(mem_ctx, len);
	
	if (!data->notify_data.data.string) {
		data->notify_data.data.length = 0;
		return;
	}
	
	memcpy(data->notify_data.data.string, temp, len);
}

/*******************************************************************
 * fill a notify_info_data with job time
 ********************************************************************/

static void spoolss_notify_job_time(int snum, 
				    SPOOL_NOTIFY_INFO_DATA *data,
				    print_queue_struct *queue,
				    NT_PRINTER_INFO_LEVEL *printer,
				    TALLOC_CTX *mem_ctx)
{
	data->notify_data.value[0]=0x0;
	data->notify_data.value[1]=0;
}

/*******************************************************************
 * fill a notify_info_data with job size
 ********************************************************************/

static void spoolss_notify_job_size(int snum, 
				    SPOOL_NOTIFY_INFO_DATA *data,
				    print_queue_struct *queue,
				    NT_PRINTER_INFO_LEVEL *printer,
				    TALLOC_CTX *mem_ctx)
{
	data->notify_data.value[0]=queue->size;
	data->notify_data.value[1]=0;
}

/*******************************************************************
 * fill a notify_info_data with page info
 ********************************************************************/
static void spoolss_notify_total_pages(int snum,
				SPOOL_NOTIFY_INFO_DATA *data,
				print_queue_struct *queue,
				NT_PRINTER_INFO_LEVEL *printer,
				TALLOC_CTX *mem_ctx)
{
	data->notify_data.value[0]=queue->page_count;
	data->notify_data.value[1]=0;
}

/*******************************************************************
 * fill a notify_info_data with pages printed info.
 ********************************************************************/
static void spoolss_notify_pages_printed(int snum,
				SPOOL_NOTIFY_INFO_DATA *data,
				print_queue_struct *queue,
				NT_PRINTER_INFO_LEVEL *printer,
				TALLOC_CTX *mem_ctx)
{
	data->notify_data.value[0]=0;  /* Add code when back-end tracks this */
	data->notify_data.value[1]=0;
}

/*******************************************************************
 Fill a notify_info_data with job position.
 ********************************************************************/

static void spoolss_notify_job_position(int snum, 
					SPOOL_NOTIFY_INFO_DATA *data,
					print_queue_struct *queue,
					NT_PRINTER_INFO_LEVEL *printer,
					TALLOC_CTX *mem_ctx)
{
	data->notify_data.value[0]=queue->job;
	data->notify_data.value[1]=0;
}

/*******************************************************************
 Fill a notify_info_data with submitted time.
 ********************************************************************/

static void spoolss_notify_submitted_time(int snum, 
					  SPOOL_NOTIFY_INFO_DATA *data,
					  print_queue_struct *queue,
					  NT_PRINTER_INFO_LEVEL *printer,
					  TALLOC_CTX *mem_ctx)
{
	struct tm *t;
	uint32 len;
	SYSTEMTIME st;
	char *p;

	t=gmtime(&queue->time);

	len = sizeof(SYSTEMTIME);

	data->notify_data.data.length = len;
	data->notify_data.data.string = (uint16 *)TALLOC(mem_ctx, len);

	if (!data->notify_data.data.string) {
		data->notify_data.data.length = 0;
		return;
	}
	
	make_systemtime(&st, t);

	/*
	 * Systemtime must be linearized as a set of UINT16's. 
	 * Fix from Benjamin (Bj) Kuit bj@it.uts.edu.au
	 */

	p = (char *)data->notify_data.data.string;
	SSVAL(p, 0, st.year);
	SSVAL(p, 2, st.month);
	SSVAL(p, 4, st.dayofweek);
	SSVAL(p, 6, st.day);
	SSVAL(p, 8, st.hour);
        SSVAL(p, 10, st.minute);
	SSVAL(p, 12, st.second);
	SSVAL(p, 14, st.milliseconds);
}

struct s_notify_info_data_table
{
	uint16 type;
	uint16 field;
	const char *name;
	uint32 size;
	void (*fn) (int snum, SPOOL_NOTIFY_INFO_DATA *data,
		    print_queue_struct *queue,
		    NT_PRINTER_INFO_LEVEL *printer, TALLOC_CTX *mem_ctx);
};

/* A table describing the various print notification constants and
   whether the notification data is a pointer to a variable sized
   buffer, a one value uint32 or a two value uint32. */

static const struct s_notify_info_data_table notify_info_data_table[] =
{
{ PRINTER_NOTIFY_TYPE, PRINTER_NOTIFY_SERVER_NAME,         "PRINTER_NOTIFY_SERVER_NAME",         NOTIFY_STRING,   spoolss_notify_server_name },
{ PRINTER_NOTIFY_TYPE, PRINTER_NOTIFY_PRINTER_NAME,        "PRINTER_NOTIFY_PRINTER_NAME",        NOTIFY_STRING,   spoolss_notify_printer_name },
{ PRINTER_NOTIFY_TYPE, PRINTER_NOTIFY_SHARE_NAME,          "PRINTER_NOTIFY_SHARE_NAME",          NOTIFY_STRING,   spoolss_notify_share_name },
{ PRINTER_NOTIFY_TYPE, PRINTER_NOTIFY_PORT_NAME,           "PRINTER_NOTIFY_PORT_NAME",           NOTIFY_STRING,   spoolss_notify_port_name },
{ PRINTER_NOTIFY_TYPE, PRINTER_NOTIFY_DRIVER_NAME,         "PRINTER_NOTIFY_DRIVER_NAME",         NOTIFY_STRING,   spoolss_notify_driver_name },
{ PRINTER_NOTIFY_TYPE, PRINTER_NOTIFY_COMMENT,             "PRINTER_NOTIFY_COMMENT",             NOTIFY_STRING,   spoolss_notify_comment },
{ PRINTER_NOTIFY_TYPE, PRINTER_NOTIFY_LOCATION,            "PRINTER_NOTIFY_LOCATION",            NOTIFY_STRING,   spoolss_notify_location },
{ PRINTER_NOTIFY_TYPE, PRINTER_NOTIFY_DEVMODE,             "PRINTER_NOTIFY_DEVMODE",             NOTIFY_POINTER,   spoolss_notify_devmode },
{ PRINTER_NOTIFY_TYPE, PRINTER_NOTIFY_SEPFILE,             "PRINTER_NOTIFY_SEPFILE",             NOTIFY_STRING,   spoolss_notify_sepfile },
{ PRINTER_NOTIFY_TYPE, PRINTER_NOTIFY_PRINT_PROCESSOR,     "PRINTER_NOTIFY_PRINT_PROCESSOR",     NOTIFY_STRING,   spoolss_notify_print_processor },
{ PRINTER_NOTIFY_TYPE, PRINTER_NOTIFY_PARAMETERS,          "PRINTER_NOTIFY_PARAMETERS",          NOTIFY_STRING,   spoolss_notify_parameters },
{ PRINTER_NOTIFY_TYPE, PRINTER_NOTIFY_DATATYPE,            "PRINTER_NOTIFY_DATATYPE",            NOTIFY_STRING,   spoolss_notify_datatype },
{ PRINTER_NOTIFY_TYPE, PRINTER_NOTIFY_SECURITY_DESCRIPTOR, "PRINTER_NOTIFY_SECURITY_DESCRIPTOR", NOTIFY_SECDESC,   spoolss_notify_security_desc },
{ PRINTER_NOTIFY_TYPE, PRINTER_NOTIFY_ATTRIBUTES,          "PRINTER_NOTIFY_ATTRIBUTES",          NOTIFY_ONE_VALUE, spoolss_notify_attributes },
{ PRINTER_NOTIFY_TYPE, PRINTER_NOTIFY_PRIORITY,            "PRINTER_NOTIFY_PRIORITY",            NOTIFY_ONE_VALUE, spoolss_notify_priority },
{ PRINTER_NOTIFY_TYPE, PRINTER_NOTIFY_DEFAULT_PRIORITY,    "PRINTER_NOTIFY_DEFAULT_PRIORITY",    NOTIFY_ONE_VALUE, spoolss_notify_default_priority },
{ PRINTER_NOTIFY_TYPE, PRINTER_NOTIFY_START_TIME,          "PRINTER_NOTIFY_START_TIME",          NOTIFY_ONE_VALUE, spoolss_notify_start_time },
{ PRINTER_NOTIFY_TYPE, PRINTER_NOTIFY_UNTIL_TIME,          "PRINTER_NOTIFY_UNTIL_TIME",          NOTIFY_ONE_VALUE, spoolss_notify_until_time },
{ PRINTER_NOTIFY_TYPE, PRINTER_NOTIFY_STATUS,              "PRINTER_NOTIFY_STATUS",              NOTIFY_ONE_VALUE, spoolss_notify_status },
{ PRINTER_NOTIFY_TYPE, PRINTER_NOTIFY_STATUS_STRING,       "PRINTER_NOTIFY_STATUS_STRING",       NOTIFY_POINTER,   NULL },
{ PRINTER_NOTIFY_TYPE, PRINTER_NOTIFY_CJOBS,               "PRINTER_NOTIFY_CJOBS",               NOTIFY_ONE_VALUE, spoolss_notify_cjobs },
{ PRINTER_NOTIFY_TYPE, PRINTER_NOTIFY_AVERAGE_PPM,         "PRINTER_NOTIFY_AVERAGE_PPM",         NOTIFY_ONE_VALUE, spoolss_notify_average_ppm },
{ PRINTER_NOTIFY_TYPE, PRINTER_NOTIFY_TOTAL_PAGES,         "PRINTER_NOTIFY_TOTAL_PAGES",         NOTIFY_POINTER,   NULL },
{ PRINTER_NOTIFY_TYPE, PRINTER_NOTIFY_PAGES_PRINTED,       "PRINTER_NOTIFY_PAGES_PRINTED",       NOTIFY_POINTER,   NULL },
{ PRINTER_NOTIFY_TYPE, PRINTER_NOTIFY_TOTAL_BYTES,         "PRINTER_NOTIFY_TOTAL_BYTES",         NOTIFY_POINTER,   NULL },
{ PRINTER_NOTIFY_TYPE, PRINTER_NOTIFY_BYTES_PRINTED,       "PRINTER_NOTIFY_BYTES_PRINTED",       NOTIFY_POINTER,   NULL },
{ JOB_NOTIFY_TYPE,     JOB_NOTIFY_PRINTER_NAME,            "JOB_NOTIFY_PRINTER_NAME",            NOTIFY_STRING,   spoolss_notify_printer_name },
{ JOB_NOTIFY_TYPE,     JOB_NOTIFY_MACHINE_NAME,            "JOB_NOTIFY_MACHINE_NAME",            NOTIFY_STRING,   spoolss_notify_server_name },
{ JOB_NOTIFY_TYPE,     JOB_NOTIFY_PORT_NAME,               "JOB_NOTIFY_PORT_NAME",               NOTIFY_STRING,   spoolss_notify_port_name },
{ JOB_NOTIFY_TYPE,     JOB_NOTIFY_USER_NAME,               "JOB_NOTIFY_USER_NAME",               NOTIFY_STRING,   spoolss_notify_username },
{ JOB_NOTIFY_TYPE,     JOB_NOTIFY_NOTIFY_NAME,             "JOB_NOTIFY_NOTIFY_NAME",             NOTIFY_STRING,   spoolss_notify_username },
{ JOB_NOTIFY_TYPE,     JOB_NOTIFY_DATATYPE,                "JOB_NOTIFY_DATATYPE",                NOTIFY_STRING,   spoolss_notify_datatype },
{ JOB_NOTIFY_TYPE,     JOB_NOTIFY_PRINT_PROCESSOR,         "JOB_NOTIFY_PRINT_PROCESSOR",         NOTIFY_STRING,   spoolss_notify_print_processor },
{ JOB_NOTIFY_TYPE,     JOB_NOTIFY_PARAMETERS,              "JOB_NOTIFY_PARAMETERS",              NOTIFY_STRING,   spoolss_notify_parameters },
{ JOB_NOTIFY_TYPE,     JOB_NOTIFY_DRIVER_NAME,             "JOB_NOTIFY_DRIVER_NAME",             NOTIFY_STRING,   spoolss_notify_driver_name },
{ JOB_NOTIFY_TYPE,     JOB_NOTIFY_DEVMODE,                 "JOB_NOTIFY_DEVMODE",                 NOTIFY_POINTER,   spoolss_notify_devmode },
{ JOB_NOTIFY_TYPE,     JOB_NOTIFY_STATUS,                  "JOB_NOTIFY_STATUS",                  NOTIFY_ONE_VALUE, spoolss_notify_job_status },
{ JOB_NOTIFY_TYPE,     JOB_NOTIFY_STATUS_STRING,           "JOB_NOTIFY_STATUS_STRING",           NOTIFY_STRING,   spoolss_notify_job_status_string },
{ JOB_NOTIFY_TYPE,     JOB_NOTIFY_SECURITY_DESCRIPTOR,     "JOB_NOTIFY_SECURITY_DESCRIPTOR",     NOTIFY_POINTER,   NULL },
{ JOB_NOTIFY_TYPE,     JOB_NOTIFY_DOCUMENT,                "JOB_NOTIFY_DOCUMENT",                NOTIFY_STRING,   spoolss_notify_job_name },
{ JOB_NOTIFY_TYPE,     JOB_NOTIFY_PRIORITY,                "JOB_NOTIFY_PRIORITY",                NOTIFY_ONE_VALUE, spoolss_notify_priority },
{ JOB_NOTIFY_TYPE,     JOB_NOTIFY_POSITION,                "JOB_NOTIFY_POSITION",                NOTIFY_ONE_VALUE, spoolss_notify_job_position },
{ JOB_NOTIFY_TYPE,     JOB_NOTIFY_SUBMITTED,               "JOB_NOTIFY_SUBMITTED",               NOTIFY_POINTER,   spoolss_notify_submitted_time },
{ JOB_NOTIFY_TYPE,     JOB_NOTIFY_START_TIME,              "JOB_NOTIFY_START_TIME",              NOTIFY_ONE_VALUE, spoolss_notify_start_time },
{ JOB_NOTIFY_TYPE,     JOB_NOTIFY_UNTIL_TIME,              "JOB_NOTIFY_UNTIL_TIME",              NOTIFY_ONE_VALUE, spoolss_notify_until_time },
{ JOB_NOTIFY_TYPE,     JOB_NOTIFY_TIME,                    "JOB_NOTIFY_TIME",                    NOTIFY_ONE_VALUE, spoolss_notify_job_time },
{ JOB_NOTIFY_TYPE,     JOB_NOTIFY_TOTAL_PAGES,             "JOB_NOTIFY_TOTAL_PAGES",             NOTIFY_ONE_VALUE, spoolss_notify_total_pages },
{ JOB_NOTIFY_TYPE,     JOB_NOTIFY_PAGES_PRINTED,           "JOB_NOTIFY_PAGES_PRINTED",           NOTIFY_ONE_VALUE, spoolss_notify_pages_printed },
{ JOB_NOTIFY_TYPE,     JOB_NOTIFY_TOTAL_BYTES,             "JOB_NOTIFY_TOTAL_BYTES",             NOTIFY_ONE_VALUE, spoolss_notify_job_size },
{ PRINT_TABLE_END, 0x0, NULL, 0x0, NULL },
};

/*******************************************************************
 Return the size of info_data structure.
********************************************************************/

static uint32 size_of_notify_info_data(uint16 type, uint16 field)
{
	int i=0;

	for (i = 0; i < sizeof(notify_info_data_table); i++) 
	{
		if ( (notify_info_data_table[i].type == type)
			&& (notify_info_data_table[i].field == field) ) 
		{
			switch(notify_info_data_table[i].size) 
			{
			case NOTIFY_ONE_VALUE:
			case NOTIFY_TWO_VALUE:
				return 1;
			case NOTIFY_STRING:
				return 2;

			/* The only pointer notify data I have seen on
			   the wire is the submitted time and this has
			   the notify size set to 4. -tpot */

			case NOTIFY_POINTER:
				return 4;
					
				case NOTIFY_SECDESC:
					return 5;
			}
		}
	}

	DEBUG(5, ("invalid notify data type %d/%d\n", type, field));

	return 0;
}

/*******************************************************************
 Return the type of notify_info_data.
********************************************************************/

static int type_of_notify_info_data(uint16 type, uint16 field)
{
	int i=0;

	for (i = 0; i < sizeof(notify_info_data_table); i++) {
		if (notify_info_data_table[i].type == type &&
		    notify_info_data_table[i].field == field)
			return notify_info_data_table[i].size;
	}

	return False;
}

/****************************************************************************
****************************************************************************/

static int search_notify(uint16 type, uint16 field, int *value)
{	
	int i;

	for (i = 0; notify_info_data_table[i].type != PRINT_TABLE_END; i++) {
		if (notify_info_data_table[i].type == type &&
		    notify_info_data_table[i].field == field &&
		    notify_info_data_table[i].fn != NULL) {
			*value = i;
			return True;
		}
	}
	
	return False;	
}

/****************************************************************************
****************************************************************************/

void construct_info_data(SPOOL_NOTIFY_INFO_DATA *info_data, uint16 type, uint16 field, int id)
{
	info_data->type     = type;
	info_data->field    = field;
	info_data->reserved = 0;

	info_data->size     = size_of_notify_info_data(type, field);
	info_data->enc_type = type_of_notify_info_data(type, field);

	info_data->id = id;

}


/*******************************************************************
 *
 * fill a notify_info struct with info asked
 *
 ********************************************************************/

static BOOL construct_notify_printer_info(Printer_entry *print_hnd, SPOOL_NOTIFY_INFO *info, int
					  snum, SPOOL_NOTIFY_OPTION_TYPE
					  *option_type, uint32 id,
					  TALLOC_CTX *mem_ctx) 
{
	int field_num,j;
	uint16 type;
	uint16 field;

	SPOOL_NOTIFY_INFO_DATA *current_data, *tid;
	NT_PRINTER_INFO_LEVEL *printer = NULL;
	print_queue_struct *queue=NULL;

	type=option_type->type;

	DEBUG(4,("construct_notify_printer_info: Notify type: [%s], number of notify info: [%d] on printer: [%s]\n",
		(option_type->type==PRINTER_NOTIFY_TYPE?"PRINTER_NOTIFY_TYPE":"JOB_NOTIFY_TYPE"),
		option_type->count, lp_servicename(snum)));
	
	if (!W_ERROR_IS_OK(get_a_printer(print_hnd, &printer, 2, lp_const_servicename(snum))))
		return False;

	for(field_num=0; field_num<option_type->count; field_num++) {
		field = option_type->fields[field_num];
		
		DEBUG(4,("construct_notify_printer_info: notify [%d]: type [%x], field [%x]\n", field_num, type, field));

		if (!search_notify(type, field, &j) )
			continue;

		if((tid=SMB_REALLOC_ARRAY(info->data, SPOOL_NOTIFY_INFO_DATA, info->count+1)) == NULL) {
			DEBUG(2,("construct_notify_printer_info: failed to enlarge buffer info->data!\n"));
			return False;
		} else 
			info->data = tid;

		current_data = &info->data[info->count];

		construct_info_data(current_data, type, field, id);

		DEBUG(10,("construct_notify_printer_info: calling [%s]  snum=%d  printername=[%s])\n",
				notify_info_data_table[j].name, snum, printer->info_2->printername ));

		notify_info_data_table[j].fn(snum, current_data, queue,
					     printer, mem_ctx);

		info->count++;
	}

	free_a_printer(&printer, 2);
	return True;
}

/*******************************************************************
 *
 * fill a notify_info struct with info asked
 *
 ********************************************************************/

static BOOL construct_notify_jobs_info(print_queue_struct *queue,
				       SPOOL_NOTIFY_INFO *info,
				       NT_PRINTER_INFO_LEVEL *printer,
				       int snum, SPOOL_NOTIFY_OPTION_TYPE
				       *option_type, uint32 id,
				       TALLOC_CTX *mem_ctx) 
{
	int field_num,j;
	uint16 type;
	uint16 field;

	SPOOL_NOTIFY_INFO_DATA *current_data, *tid;
	
	DEBUG(4,("construct_notify_jobs_info\n"));
	
	type = option_type->type;

	DEBUGADD(4,("Notify type: [%s], number of notify info: [%d]\n",
		(option_type->type==PRINTER_NOTIFY_TYPE?"PRINTER_NOTIFY_TYPE":"JOB_NOTIFY_TYPE"),
		option_type->count));

	for(field_num=0; field_num<option_type->count; field_num++) {
		field = option_type->fields[field_num];

		if (!search_notify(type, field, &j) )
			continue;

		if((tid=SMB_REALLOC_ARRAY(info->data, SPOOL_NOTIFY_INFO_DATA, info->count+1)) == NULL) {
			DEBUG(2,("construct_notify_jobs_info: failed to enlarg buffer info->data!\n"));
			return False;
		}
		else info->data = tid;

		current_data=&(info->data[info->count]);

		construct_info_data(current_data, type, field, id);
		notify_info_data_table[j].fn(snum, current_data, queue,
					     printer, mem_ctx);
		info->count++;
	}

	return True;
}

/*
 * JFM: The enumeration is not that simple, it's even non obvious.
 *
 * let's take an example: I want to monitor the PRINTER SERVER for
 * the printer's name and the number of jobs currently queued.
 * So in the NOTIFY_OPTION, I have one NOTIFY_OPTION_TYPE structure.
 * Its type is PRINTER_NOTIFY_TYPE and it has 2 fields NAME and CJOBS.
 *
 * I have 3 printers on the back of my server.
 *
 * Now the response is a NOTIFY_INFO structure, with 6 NOTIFY_INFO_DATA
 * structures.
 *   Number	Data			Id
 *	1	printer 1 name		1
 *	2	printer 1 cjob		1
 *	3	printer 2 name		2
 *	4	printer 2 cjob		2
 *	5	printer 3 name		3
 *	6	printer 3 name		3
 *
 * that's the print server case, the printer case is even worse.
 */

/*******************************************************************
 *
 * enumerate all printers on the printserver
 * fill a notify_info struct with info asked
 *
 ********************************************************************/

static WERROR printserver_notify_info(pipes_struct *p, POLICY_HND *hnd, 
				      SPOOL_NOTIFY_INFO *info,
				      TALLOC_CTX *mem_ctx)
{
	int snum;
	Printer_entry *Printer=find_printer_index_by_hnd(p, hnd);
	int n_services=lp_numservices();
	int i;
	SPOOL_NOTIFY_OPTION *option;
	SPOOL_NOTIFY_OPTION_TYPE *option_type;

	DEBUG(4,("printserver_notify_info\n"));
	
	if (!Printer)
		return WERR_BADFID;

	option=Printer->notify.option;
	info->version=2;
	info->data=NULL;
	info->count=0;

	/* a bug in xp sp2 rc2 causes it to send a fnpcn request without 
	   sending a ffpcn() request first */

	if ( !option )
		return WERR_BADFID;

	for (i=0; i<option->count; i++) {
		option_type=&(option->ctr.type[i]);
		
		if (option_type->type!=PRINTER_NOTIFY_TYPE)
			continue;
		
		for (snum=0; snum<n_services; snum++)
		{
			if ( lp_browseable(snum) && lp_snum_ok(snum) && lp_print_ok(snum) )
				construct_notify_printer_info ( Printer, info, snum, option_type, snum, mem_ctx );
		}
	}
			
#if 0			
	/*
	 * Debugging information, don't delete.
	 */

	DEBUG(1,("dumping the NOTIFY_INFO\n"));
	DEBUGADD(1,("info->version:[%d], info->flags:[%d], info->count:[%d]\n", info->version, info->flags, info->count));
	DEBUGADD(1,("num\ttype\tfield\tres\tid\tsize\tenc_type\n"));
	
	for (i=0; i<info->count; i++) {
		DEBUGADD(1,("[%d]\t[%d]\t[%d]\t[%d]\t[%d]\t[%d]\t[%d]\n",
		i, info->data[i].type, info->data[i].field, info->data[i].reserved,
		info->data[i].id, info->data[i].size, info->data[i].enc_type));
	}
#endif
	
	return WERR_OK;
}

/*******************************************************************
 *
 * fill a notify_info struct with info asked
 *
 ********************************************************************/

static WERROR printer_notify_info(pipes_struct *p, POLICY_HND *hnd, SPOOL_NOTIFY_INFO *info,
				  TALLOC_CTX *mem_ctx)
{
	int snum;
	Printer_entry *Printer=find_printer_index_by_hnd(p, hnd);
	int i;
	uint32 id;
	SPOOL_NOTIFY_OPTION *option;
	SPOOL_NOTIFY_OPTION_TYPE *option_type;
	int count,j;
	print_queue_struct *queue=NULL;
	print_status_struct status;
	
	DEBUG(4,("printer_notify_info\n"));

	if (!Printer)
		return WERR_BADFID;

	option=Printer->notify.option;
	id = 0x0;
	info->version=2;
	info->data=NULL;
	info->count=0;

	/* a bug in xp sp2 rc2 causes it to send a fnpcn request without 
	   sending a ffpcn() request first */

	if ( !option )
		return WERR_BADFID;

	get_printer_snum(p, hnd, &snum);

	for (i=0; i<option->count; i++) {
		option_type=&option->ctr.type[i];
		
		switch ( option_type->type ) {
		case PRINTER_NOTIFY_TYPE:
			if(construct_notify_printer_info(Printer, info, snum, 
							 option_type, id,
							 mem_ctx))  
				id--;
			break;
			
		case JOB_NOTIFY_TYPE: {
			NT_PRINTER_INFO_LEVEL *printer = NULL;

			count = print_queue_status(snum, &queue, &status);

			if (!W_ERROR_IS_OK(get_a_printer(Printer, &printer, 2, lp_const_servicename(snum))))
				goto done;

			for (j=0; j<count; j++) {
				construct_notify_jobs_info(&queue[j], info,
							   printer, snum,
							   option_type,
							   queue[j].job,
							   mem_ctx); 
			}

			free_a_printer(&printer, 2);
			
		done:
			SAFE_FREE(queue);
			break;
		}
		}
	}
	
	/*
	 * Debugging information, don't delete.
	 */
	/*
	DEBUG(1,("dumping the NOTIFY_INFO\n"));
	DEBUGADD(1,("info->version:[%d], info->flags:[%d], info->count:[%d]\n", info->version, info->flags, info->count));
	DEBUGADD(1,("num\ttype\tfield\tres\tid\tsize\tenc_type\n"));
	
	for (i=0; i<info->count; i++) {
		DEBUGADD(1,("[%d]\t[%d]\t[%d]\t[%d]\t[%d]\t[%d]\t[%d]\n",
		i, info->data[i].type, info->data[i].field, info->data[i].reserved,
		info->data[i].id, info->data[i].size, info->data[i].enc_type));
	}
	*/
	return WERR_OK;
}

/********************************************************************
 * spoolss_rfnpcnex
 ********************************************************************/

WERROR _spoolss_rfnpcnex( pipes_struct *p, SPOOL_Q_RFNPCNEX *q_u, SPOOL_R_RFNPCNEX *r_u)
{
	POLICY_HND *handle = &q_u->handle;
	SPOOL_NOTIFY_INFO *info = &r_u->info;

	Printer_entry *Printer=find_printer_index_by_hnd(p, handle);
	WERROR result = WERR_BADFID;

	/* we always have a NOTIFY_INFO struct */
	r_u->info_ptr=0x1;

	if (!Printer) {
		DEBUG(2,("_spoolss_rfnpcnex: Invalid handle (%s:%u:%u).\n",
			 OUR_HANDLE(handle)));
		goto done;
	}

	DEBUG(4,("Printer type %x\n",Printer->printer_type));

	/*
	 * 	We are now using the change value, and 
	 *	I should check for PRINTER_NOTIFY_OPTIONS_REFRESH but as
	 *	I don't have a global notification system, I'm sending back all the
	 *	informations even when _NOTHING_ has changed.
	 */

	/* We need to keep track of the change value to send back in 
           RRPCN replies otherwise our updates are ignored. */

	Printer->notify.fnpcn = True;

	if (Printer->notify.client_connected) {
		DEBUG(10,("_spoolss_rfnpcnex: Saving change value in request [%x]\n", q_u->change));
		Printer->notify.change = q_u->change;
	}

	/* just ignore the SPOOL_NOTIFY_OPTION */
	
	switch (Printer->printer_type) {
		case PRINTER_HANDLE_IS_PRINTSERVER:
			result = printserver_notify_info(p, handle, info, p->mem_ctx);
			break;
			
		case PRINTER_HANDLE_IS_PRINTER:
			result = printer_notify_info(p, handle, info, p->mem_ctx);
			break;
	}
	
	Printer->notify.fnpcn = False;
	
done:
	return result;
}

/********************************************************************
 * construct_printer_info_0
 * fill a printer_info_0 struct
 ********************************************************************/

static BOOL construct_printer_info_0(Printer_entry *print_hnd, PRINTER_INFO_0 *printer, int snum)
{
	pstring chaine;
	int count;
	NT_PRINTER_INFO_LEVEL *ntprinter = NULL;
	counter_printer_0 *session_counter;
	uint32 global_counter;
	struct tm *t;
	time_t setuptime;
	print_status_struct status;
	
	if (!W_ERROR_IS_OK(get_a_printer(print_hnd, &ntprinter, 2, lp_const_servicename(snum))))
		return False;

	count = print_queue_length(snum, &status);

	/* check if we already have a counter for this printer */	
	for(session_counter = counter_list; session_counter; session_counter = session_counter->next) {
		if (session_counter->snum == snum)
			break;
	}

	/* it's the first time, add it to the list */
	if (session_counter==NULL) {
		if((session_counter=SMB_MALLOC_P(counter_printer_0)) == NULL) {
			free_a_printer(&ntprinter, 2);
			return False;
		}
		ZERO_STRUCTP(session_counter);
		session_counter->snum=snum;
		session_counter->counter=0;
		DLIST_ADD(counter_list, session_counter);
	}
	
	/* increment it */
	session_counter->counter++;
	
	/* JFM:
	 * the global_counter should be stored in a TDB as it's common to all the clients
	 * and should be zeroed on samba startup
	 */
	global_counter=session_counter->counter;
	
	pstrcpy(chaine,ntprinter->info_2->printername);

	init_unistr(&printer->printername, chaine);
	
	slprintf(chaine,sizeof(chaine)-1,"\\\\%s", get_server_name(print_hnd));
	init_unistr(&printer->servername, chaine);
	
	printer->cjobs = count;
	printer->total_jobs = 0;
	printer->total_bytes = 0;

	setuptime = (time_t)ntprinter->info_2->setuptime;
	t=gmtime(&setuptime);

	printer->year = t->tm_year+1900;
	printer->month = t->tm_mon+1;
	printer->dayofweek = t->tm_wday;
	printer->day = t->tm_mday;
	printer->hour = t->tm_hour;
	printer->minute = t->tm_min;
	printer->second = t->tm_sec;
	printer->milliseconds = 0;

	printer->global_counter = global_counter;
	printer->total_pages = 0;
	
	/* in 2.2 we reported ourselves as 0x0004 and 0x0565 */
	printer->major_version = 0x0005; 	/* NT 5 */
	printer->build_version = 0x0893; 	/* build 2195 */
	
	printer->unknown7 = 0x1;
	printer->unknown8 = 0x0;
	printer->unknown9 = 0x0;
	printer->session_counter = session_counter->counter;
	printer->unknown11 = 0x0;
	printer->printer_errors = 0x0;		/* number of print failure */
	printer->unknown13 = 0x0;
	printer->unknown14 = 0x1;
	printer->unknown15 = 0x024a;		/* 586 Pentium ? */
	printer->unknown16 =  0x0;
	printer->change_id = ntprinter->info_2->changeid; /* ChangeID in milliseconds*/
	printer->unknown18 =  0x0;
	printer->status = nt_printq_status(status.status);
	printer->unknown20 =  0x0;
	printer->c_setprinter = get_c_setprinter(); /* monotonically increasing sum of delta printer counts */
	printer->unknown22 = 0x0;
	printer->unknown23 = 0x6; 		/* 6  ???*/
	printer->unknown24 = 0; 		/* unknown 24 to 26 are always 0 */
	printer->unknown25 = 0;
	printer->unknown26 = 0;
	printer->unknown27 = 0;
	printer->unknown28 = 0;
	printer->unknown29 = 0;
	
	free_a_printer(&ntprinter,2);
	return (True);	
}

/********************************************************************
 * construct_printer_info_1
 * fill a printer_info_1 struct
 ********************************************************************/
static BOOL construct_printer_info_1(Printer_entry *print_hnd, uint32 flags, PRINTER_INFO_1 *printer, int snum)
{
	pstring chaine;
	pstring chaine2;
	NT_PRINTER_INFO_LEVEL *ntprinter = NULL;

	if (!W_ERROR_IS_OK(get_a_printer(print_hnd, &ntprinter, 2, lp_const_servicename(snum))))
		return False;

	printer->flags=flags;

	if (*ntprinter->info_2->comment == '\0') {
		init_unistr(&printer->comment, lp_comment(snum));
		slprintf(chaine,sizeof(chaine)-1,"%s,%s,%s", ntprinter->info_2->printername,
			ntprinter->info_2->drivername, lp_comment(snum));
	}
	else {
		init_unistr(&printer->comment, ntprinter->info_2->comment); /* saved comment. */
		slprintf(chaine,sizeof(chaine)-1,"%s,%s,%s", ntprinter->info_2->printername,
			ntprinter->info_2->drivername, ntprinter->info_2->comment);
	}
		
	slprintf(chaine2,sizeof(chaine)-1,"%s", ntprinter->info_2->printername);

	init_unistr(&printer->description, chaine);
	init_unistr(&printer->name, chaine2);	
	
	free_a_printer(&ntprinter,2);

	return True;
}

/****************************************************************************
 Free a DEVMODE struct.
****************************************************************************/

static void free_dev_mode(DEVICEMODE *dev)
{
	if (dev == NULL)
		return;

<<<<<<< HEAD
	SAFE_FREE(dev->private);
=======
	SAFE_FREE(dev->dev_private);
>>>>>>> 369c89d3
	SAFE_FREE(dev);	
}


/****************************************************************************
 Convert an NT_DEVICEMODE to a DEVICEMODE structure.  Both pointers 
 should be valid upon entry
****************************************************************************/

static BOOL convert_nt_devicemode( DEVICEMODE *devmode, NT_DEVICEMODE *ntdevmode )
{
	if ( !devmode || !ntdevmode )
		return False;
		
	init_unistr(&devmode->devicename, ntdevmode->devicename);

	init_unistr(&devmode->formname, ntdevmode->formname);

	devmode->specversion      = ntdevmode->specversion;
	devmode->driverversion    = ntdevmode->driverversion;
	devmode->size             = ntdevmode->size;
	devmode->driverextra      = ntdevmode->driverextra;
	devmode->fields           = ntdevmode->fields;
				
	devmode->orientation      = ntdevmode->orientation;	
	devmode->papersize        = ntdevmode->papersize;
	devmode->paperlength      = ntdevmode->paperlength;
	devmode->paperwidth       = ntdevmode->paperwidth;
	devmode->scale            = ntdevmode->scale;
	devmode->copies           = ntdevmode->copies;
	devmode->defaultsource    = ntdevmode->defaultsource;
	devmode->printquality     = ntdevmode->printquality;
	devmode->color            = ntdevmode->color;
	devmode->duplex           = ntdevmode->duplex;
	devmode->yresolution      = ntdevmode->yresolution;
	devmode->ttoption         = ntdevmode->ttoption;
	devmode->collate          = ntdevmode->collate;
	devmode->icmmethod        = ntdevmode->icmmethod;
	devmode->icmintent        = ntdevmode->icmintent;
	devmode->mediatype        = ntdevmode->mediatype;
	devmode->dithertype       = ntdevmode->dithertype;

	if (ntdevmode->nt_dev_private != NULL) {
		if ((devmode->dev_private=(uint8 *)memdup(ntdevmode->nt_dev_private, ntdevmode->driverextra)) == NULL)
			return False;
	}
	
	return True;
}

/****************************************************************************
 Create a DEVMODE struct. Returns malloced memory.
****************************************************************************/

DEVICEMODE *construct_dev_mode(int snum)
{
	NT_PRINTER_INFO_LEVEL 	*printer = NULL;
	DEVICEMODE 		*devmode = NULL;
	
	DEBUG(7,("construct_dev_mode\n"));
	
	DEBUGADD(8,("getting printer characteristics\n"));

	if (!W_ERROR_IS_OK(get_a_printer(NULL, &printer, 2, lp_const_servicename(snum)))) 
		return NULL;

	if ( !printer->info_2->devmode ) {
		DEBUG(5, ("BONG! There was no device mode!\n"));
		goto done;
	}

	if ((devmode = SMB_MALLOC_P(DEVICEMODE)) == NULL) {
		DEBUG(2,("construct_dev_mode: malloc fail.\n"));
		goto done;
	}

	ZERO_STRUCTP(devmode);	
	
	DEBUGADD(8,("loading DEVICEMODE\n"));

	if ( !convert_nt_devicemode( devmode, printer->info_2->devmode ) ) {
		free_dev_mode( devmode );
		devmode = NULL;
	}

done:
	free_a_printer(&printer,2);

	return devmode;
}

/********************************************************************
 * construct_printer_info_2
 * fill a printer_info_2 struct
 ********************************************************************/

static BOOL construct_printer_info_2(Printer_entry *print_hnd, PRINTER_INFO_2 *printer, int snum)
{
	int count;
	NT_PRINTER_INFO_LEVEL *ntprinter = NULL;

	print_status_struct status;

	if (!W_ERROR_IS_OK(get_a_printer(print_hnd, &ntprinter, 2, lp_const_servicename(snum))))
		return False;
		
	count = print_queue_length(snum, &status);

	init_unistr(&printer->servername, ntprinter->info_2->servername); /* servername*/
	init_unistr(&printer->printername, ntprinter->info_2->printername);				/* printername*/
	init_unistr(&printer->sharename, lp_servicename(snum));			/* sharename */
	init_unistr(&printer->portname, ntprinter->info_2->portname);			/* port */	
	init_unistr(&printer->drivername, ntprinter->info_2->drivername);	/* drivername */

	if (*ntprinter->info_2->comment == '\0')
		init_unistr(&printer->comment, lp_comment(snum));			/* comment */	
	else
		init_unistr(&printer->comment, ntprinter->info_2->comment); /* saved comment. */

	init_unistr(&printer->location, ntprinter->info_2->location);		/* location */	
	init_unistr(&printer->sepfile, ntprinter->info_2->sepfile);		/* separator file */
	init_unistr(&printer->printprocessor, ntprinter->info_2->printprocessor);/* print processor */
	init_unistr(&printer->datatype, ntprinter->info_2->datatype);		/* datatype */	
	init_unistr(&printer->parameters, ntprinter->info_2->parameters);	/* parameters (of print processor) */	

	printer->attributes = ntprinter->info_2->attributes;

	printer->priority = ntprinter->info_2->priority;				/* priority */	
	printer->defaultpriority = ntprinter->info_2->default_priority;		/* default priority */
	printer->starttime = ntprinter->info_2->starttime;			/* starttime */
	printer->untiltime = ntprinter->info_2->untiltime;			/* untiltime */
	printer->status = nt_printq_status(status.status);			/* status */
	printer->cjobs = count;							/* jobs */
	printer->averageppm = ntprinter->info_2->averageppm;			/* average pages per minute */
			
	if((printer->devmode = construct_dev_mode(snum)) == NULL) {
		DEBUG(8, ("Returning NULL Devicemode!\n"));
	}

	if (ntprinter->info_2->secdesc_buf && ntprinter->info_2->secdesc_buf->len != 0) {
		/* steal the printer info sec_desc structure.  [badly done]. */
		printer->secdesc = ntprinter->info_2->secdesc_buf->sec;
		ntprinter->info_2->secdesc_buf->sec = NULL; /* Stolen memory. */
		ntprinter->info_2->secdesc_buf->len = 0; /* Stolen memory. */
		ntprinter->info_2->secdesc_buf->max_len = 0; /* Stolen memory. */
	}
	else {
		printer->secdesc = NULL;
	}

	free_a_printer(&ntprinter, 2);
	return True;
}

/********************************************************************
 * construct_printer_info_3
 * fill a printer_info_3 struct
 ********************************************************************/

static BOOL construct_printer_info_3(Printer_entry *print_hnd, PRINTER_INFO_3 **pp_printer, int snum)
{
	NT_PRINTER_INFO_LEVEL *ntprinter = NULL;
	PRINTER_INFO_3 *printer = NULL;

	if (!W_ERROR_IS_OK(get_a_printer(print_hnd, &ntprinter, 2, lp_const_servicename(snum))))
		return False;

	*pp_printer = NULL;
	if ((printer = SMB_MALLOC_P(PRINTER_INFO_3)) == NULL) {
		DEBUG(2,("construct_printer_info_3: malloc fail.\n"));
		return False;
	}

	ZERO_STRUCTP(printer);
	
	printer->flags = 4; /* These are the components of the SD we are returning. */
	if (ntprinter->info_2->secdesc_buf && ntprinter->info_2->secdesc_buf->len != 0) {
		/* steal the printer info sec_desc structure.  [badly done]. */
		printer->secdesc = ntprinter->info_2->secdesc_buf->sec;

#if 0
		/*
		 * Set the flags for the components we are returning.
		 */

		if (printer->secdesc->owner_sid)
			printer->flags |= OWNER_SECURITY_INFORMATION;

		if (printer->secdesc->grp_sid)
			printer->flags |= GROUP_SECURITY_INFORMATION;

		if (printer->secdesc->dacl)
			printer->flags |= DACL_SECURITY_INFORMATION;

		if (printer->secdesc->sacl)
			printer->flags |= SACL_SECURITY_INFORMATION;
#endif

		ntprinter->info_2->secdesc_buf->sec = NULL; /* Stolen the malloced memory. */
		ntprinter->info_2->secdesc_buf->len = 0; /* Stolen the malloced memory. */
		ntprinter->info_2->secdesc_buf->max_len = 0; /* Stolen the malloced memory. */
	}

	free_a_printer(&ntprinter, 2);

	*pp_printer = printer;
	return True;
}

/********************************************************************
 * construct_printer_info_4
 * fill a printer_info_4 struct
 ********************************************************************/

static BOOL construct_printer_info_4(Printer_entry *print_hnd, PRINTER_INFO_4 *printer, int snum)
{
	NT_PRINTER_INFO_LEVEL *ntprinter = NULL;

	if (!W_ERROR_IS_OK(get_a_printer(print_hnd, &ntprinter, 2, lp_const_servicename(snum))))
		return False;
		
	init_unistr(&printer->printername, ntprinter->info_2->printername);				/* printername*/
	init_unistr(&printer->servername, ntprinter->info_2->servername); /* servername*/
	printer->attributes = ntprinter->info_2->attributes;

	free_a_printer(&ntprinter, 2);
	return True;
}

/********************************************************************
 * construct_printer_info_5
 * fill a printer_info_5 struct
 ********************************************************************/

static BOOL construct_printer_info_5(Printer_entry *print_hnd, PRINTER_INFO_5 *printer, int snum)
{
	NT_PRINTER_INFO_LEVEL *ntprinter = NULL;

	if (!W_ERROR_IS_OK(get_a_printer(print_hnd, &ntprinter, 2, lp_const_servicename(snum))))
		return False;
		
	init_unistr(&printer->printername, ntprinter->info_2->printername);
	init_unistr(&printer->portname, ntprinter->info_2->portname); 
	printer->attributes = ntprinter->info_2->attributes;

	/* these two are not used by NT+ according to MSDN */

	printer->device_not_selected_timeout = 0x0;  /* have seen 0x3a98 */
	printer->transmission_retry_timeout  = 0x0;  /* have seen 0xafc8 */

	free_a_printer(&ntprinter, 2);

	return True;
}

/********************************************************************
 * construct_printer_info_7
 * fill a printer_info_7 struct
 ********************************************************************/

static BOOL construct_printer_info_7(Printer_entry *print_hnd, PRINTER_INFO_7 *printer, int snum)
{
	char *guid_str = NULL;
	struct uuid guid; 
	
	if (is_printer_published(print_hnd, snum, &guid)) {
		asprintf(&guid_str, "{%s}", smb_uuid_string_static(guid));
		strupper_m(guid_str);
		init_unistr(&printer->guid, guid_str);
		printer->action = SPOOL_DS_PUBLISH;
	} else {
		init_unistr(&printer->guid, "");
		printer->action = SPOOL_DS_UNPUBLISH;
	}

	return True;
}

/********************************************************************
 Spoolss_enumprinters.
********************************************************************/

static WERROR enum_all_printers_info_1(uint32 flags, RPC_BUFFER *buffer, uint32 offered, uint32 *needed, uint32 *returned)
{
	int snum;
	int i;
	int n_services=lp_numservices();
	PRINTER_INFO_1 *tp, *printers=NULL;
	PRINTER_INFO_1 current_prt;
	WERROR result = WERR_OK;
	
	DEBUG(4,("enum_all_printers_info_1\n"));	

	for (snum=0; snum<n_services; snum++) {
		if (lp_browseable(snum) && lp_snum_ok(snum) && lp_print_ok(snum) ) {
			DEBUG(4,("Found a printer in smb.conf: %s[%x]\n", lp_servicename(snum), snum));

			if (construct_printer_info_1(NULL, flags, &current_prt, snum)) {
				if((tp=SMB_REALLOC_ARRAY(printers, PRINTER_INFO_1, *returned +1)) == NULL) {
					DEBUG(2,("enum_all_printers_info_1: failed to enlarge printers buffer!\n"));
					SAFE_FREE(printers);
					*returned=0;
					return WERR_NOMEM;
				}
				else printers = tp;
				DEBUG(4,("ReAlloced memory for [%d] PRINTER_INFO_1\n", *returned));		

				memcpy(&printers[*returned], &current_prt, sizeof(PRINTER_INFO_1));
				(*returned)++;
			}
		}
	}
		
	/* check the required size. */	
	for (i=0; i<*returned; i++)
		(*needed) += spoolss_size_printer_info_1(&printers[i]);

	if (*needed > offered) {
		result = WERR_INSUFFICIENT_BUFFER;
		goto out;
	}

	if (!rpcbuf_alloc_size(buffer, *needed)) {
		result = WERR_NOMEM;
		goto out;
	}

	/* fill the buffer with the structures */
	for (i=0; i<*returned; i++)
		smb_io_printer_info_1("", buffer, &printers[i], 0);	

out:
	/* clear memory */

	SAFE_FREE(printers);

	if ( !W_ERROR_IS_OK(result) )
		*returned = 0;

	return result;
}

/********************************************************************
 enum_all_printers_info_1_local.
*********************************************************************/

static WERROR enum_all_printers_info_1_local(RPC_BUFFER *buffer, uint32 offered, uint32 *needed, uint32 *returned)
{
	DEBUG(4,("enum_all_printers_info_1_local\n"));	
	
	return enum_all_printers_info_1(PRINTER_ENUM_ICON8, buffer, offered, needed, returned);
}

/********************************************************************
 enum_all_printers_info_1_name.
*********************************************************************/

static WERROR enum_all_printers_info_1_name(fstring name, RPC_BUFFER *buffer, uint32 offered, uint32 *needed, uint32 *returned)
{
	char *s = name;
	
	DEBUG(4,("enum_all_printers_info_1_name\n"));	
	
	if ((name[0] == '\\') && (name[1] == '\\'))
		s = name + 2;
		
	if (is_myname_or_ipaddr(s)) {
		return enum_all_printers_info_1(PRINTER_ENUM_ICON8, buffer, offered, needed, returned);
	}
	else
		return WERR_INVALID_NAME;
}

#if 0 	/* JERRY -- disabled for now.  Don't think this is used, tested, or correct */
/********************************************************************
 enum_all_printers_info_1_remote.
*********************************************************************/

static WERROR enum_all_printers_info_1_remote(fstring name, RPC_BUFFER *buffer, uint32 offered, uint32 *needed, uint32 *returned)
{
	PRINTER_INFO_1 *printer;
	fstring printername;
	fstring desc;
	fstring comment;
	DEBUG(4,("enum_all_printers_info_1_remote\n"));	
	WERROR result = WERR_OK;

	/* JFM: currently it's more a place holder than anything else.
	 * In the spooler world there is a notion of server registration.
	 * the print servers are registered on the PDC (in the same domain)
	 *
	 * We should have a TDB here. The registration is done thru an 
	 * undocumented RPC call.
	 */
	
	if((printer=SMB_MALLOC_P(PRINTER_INFO_1)) == NULL)
		return WERR_NOMEM;

	*returned=1;
	
	slprintf(printername, sizeof(printername)-1,"Windows NT Remote Printers!!\\\\%s", name);		
	slprintf(desc, sizeof(desc)-1,"%s", name);
	slprintf(comment, sizeof(comment)-1, "Logged on Domain");

	init_unistr(&printer->description, desc);
	init_unistr(&printer->name, printername);	
	init_unistr(&printer->comment, comment);
	printer->flags=PRINTER_ENUM_ICON3|PRINTER_ENUM_CONTAINER;
		
	/* check the required size. */	
	*needed += spoolss_size_printer_info_1(printer);

	if (*needed > offered) {
		result = WERR_INSUFFICIENT_BUFFER;
		goto out;
	}

	if (!rpcbuf_alloc_size(buffer, *needed)) {
		result = WERR_NOMEM;
		goto out;
	}

	/* fill the buffer with the structures */
	smb_io_printer_info_1("", buffer, printer, 0);	

out:
	/* clear memory */
	SAFE_FREE(printer);

	if ( !W_ERROR_IS_OK(result) )
		*returned = 0;

	return result;
}

#endif

/********************************************************************
 enum_all_printers_info_1_network.
*********************************************************************/

static WERROR enum_all_printers_info_1_network(fstring name, RPC_BUFFER *buffer, uint32 offered, uint32 *needed, uint32 *returned)
{
	char *s = name;

	DEBUG(4,("enum_all_printers_info_1_network\n"));	
	
	/* If we respond to a enum_printers level 1 on our name with flags
	   set to PRINTER_ENUM_REMOTE with a list of printers then these
	   printers incorrectly appear in the APW browse list.
	   Specifically the printers for the server appear at the workgroup
	   level where all the other servers in the domain are
	   listed. Windows responds to this call with a
	   WERR_CAN_NOT_COMPLETE so we should do the same. */ 

	if (name[0] == '\\' && name[1] == '\\')
		 s = name + 2;

	if (is_myname_or_ipaddr(s))
		 return WERR_CAN_NOT_COMPLETE;

	return enum_all_printers_info_1(PRINTER_ENUM_UNKNOWN_8, buffer, offered, needed, returned);
}

/********************************************************************
 * api_spoolss_enumprinters
 *
 * called from api_spoolss_enumprinters (see this to understand)
 ********************************************************************/

static WERROR enum_all_printers_info_2(RPC_BUFFER *buffer, uint32 offered, uint32 *needed, uint32 *returned)
{
	int snum;
	int i;
	int n_services=lp_numservices();
	PRINTER_INFO_2 *tp, *printers=NULL;
	PRINTER_INFO_2 current_prt;
	WERROR result = WERR_OK;

	for (snum=0; snum<n_services; snum++) {
		if (lp_browseable(snum) && lp_snum_ok(snum) && lp_print_ok(snum) ) {
			DEBUG(4,("Found a printer in smb.conf: %s[%x]\n", lp_servicename(snum), snum));
				
			if (construct_printer_info_2(NULL, &current_prt, snum)) {
				if((tp=SMB_REALLOC_ARRAY(printers, PRINTER_INFO_2, *returned +1)) == NULL) {
					DEBUG(2,("enum_all_printers_info_2: failed to enlarge printers buffer!\n"));
					SAFE_FREE(printers);
					*returned = 0;
					return WERR_NOMEM;
				}
				else printers = tp;
				DEBUG(4,("ReAlloced memory for [%d] PRINTER_INFO_2\n", *returned));		
				memcpy(&printers[*returned], &current_prt, sizeof(PRINTER_INFO_2));
				(*returned)++;
			}
		}
	}
	
	/* check the required size. */	
	for (i=0; i<*returned; i++) 
		(*needed) += spoolss_size_printer_info_2(&printers[i]);
	
	if (*needed > offered) {
		result = WERR_INSUFFICIENT_BUFFER;
		goto out;
	}

	if (!rpcbuf_alloc_size(buffer, *needed)) {
		result = WERR_NOMEM;
		goto out;
	}

	/* fill the buffer with the structures */
	for (i=0; i<*returned; i++)
		smb_io_printer_info_2("", buffer, &(printers[i]), 0);	
	
out:
	/* clear memory */
	for (i=0; i<*returned; i++) {
		free_devmode(printers[i].devmode);
	}
	SAFE_FREE(printers);

	if ( !W_ERROR_IS_OK(result) )
		*returned = 0;

	return result;
}

/********************************************************************
 * handle enumeration of printers at level 1
 ********************************************************************/

static WERROR enumprinters_level1( uint32 flags, fstring name,
			         RPC_BUFFER *buffer, uint32 offered,
			         uint32 *needed, uint32 *returned)
{
	/* Not all the flags are equals */

	if (flags & PRINTER_ENUM_LOCAL)
		return enum_all_printers_info_1_local(buffer, offered, needed, returned);

	if (flags & PRINTER_ENUM_NAME)
		return enum_all_printers_info_1_name(name, buffer, offered, needed, returned);

#if 0	/* JERRY - disabled for now */
	if (flags & PRINTER_ENUM_REMOTE)
		return enum_all_printers_info_1_remote(name, buffer, offered, needed, returned);
#endif

	if (flags & PRINTER_ENUM_NETWORK)
		return enum_all_printers_info_1_network(name, buffer, offered, needed, returned);

	return WERR_OK; /* NT4sp5 does that */
}

/********************************************************************
 * handle enumeration of printers at level 2
 ********************************************************************/

static WERROR enumprinters_level2( uint32 flags, fstring servername,
			         RPC_BUFFER *buffer, uint32 offered,
			         uint32 *needed, uint32 *returned)
{
	char *s = servername;

	if (flags & PRINTER_ENUM_LOCAL) {
			return enum_all_printers_info_2(buffer, offered, needed, returned);
	}

	if (flags & PRINTER_ENUM_NAME) {
		if ((servername[0] == '\\') && (servername[1] == '\\'))
			s = servername + 2;
		if (is_myname_or_ipaddr(s))
			return enum_all_printers_info_2(buffer, offered, needed, returned);
		else
			return WERR_INVALID_NAME;
	}

	if (flags & PRINTER_ENUM_REMOTE)
		return WERR_UNKNOWN_LEVEL;

	return WERR_OK;
}

/********************************************************************
 * handle enumeration of printers at level 5
 ********************************************************************/

static WERROR enumprinters_level5( uint32 flags, fstring servername,
			         RPC_BUFFER *buffer, uint32 offered,
			         uint32 *needed, uint32 *returned)
{
/*	return enum_all_printers_info_5(buffer, offered, needed, returned);*/
	return WERR_OK;
}

/********************************************************************
 * api_spoolss_enumprinters
 *
 * called from api_spoolss_enumprinters (see this to understand)
 ********************************************************************/

WERROR _spoolss_enumprinters( pipes_struct *p, SPOOL_Q_ENUMPRINTERS *q_u, SPOOL_R_ENUMPRINTERS *r_u)
{
	uint32 flags = q_u->flags;
	UNISTR2 *servername = &q_u->servername;
	uint32 level = q_u->level;
	RPC_BUFFER *buffer = NULL;
	uint32 offered = q_u->offered;
	uint32 *needed = &r_u->needed;
	uint32 *returned = &r_u->returned;

	fstring name;
	
	/* that's an [in out] buffer */

	if ( q_u->buffer ) {
		rpcbuf_move(q_u->buffer, &r_u->buffer);
		buffer = r_u->buffer;
	}

	DEBUG(4,("_spoolss_enumprinters\n"));

	*needed=0;
	*returned=0;
	
	/*
	 * Level 1:
	 *	    flags==PRINTER_ENUM_NAME
	 *	     if name=="" then enumerates all printers
	 *	     if name!="" then enumerate the printer
	 *	    flags==PRINTER_ENUM_REMOTE
	 *	    name is NULL, enumerate printers
	 * Level 2: name!="" enumerates printers, name can't be NULL
	 * Level 3: doesn't exist
	 * Level 4: does a local registry lookup
	 * Level 5: same as Level 2
	 */

	unistr2_to_ascii(name, servername, sizeof(name)-1);
	strupper_m(name);

	switch (level) {
	case 1:
		return enumprinters_level1(flags, name, buffer, offered, needed, returned);
	case 2:
		return enumprinters_level2(flags, name, buffer, offered, needed, returned);
	case 5:
		return enumprinters_level5(flags, name, buffer, offered, needed, returned);
	case 3:
	case 4:
		break;
	}
	return WERR_UNKNOWN_LEVEL;
}

/****************************************************************************
****************************************************************************/

static WERROR getprinter_level_0(Printer_entry *print_hnd, int snum, RPC_BUFFER *buffer, uint32 offered, uint32 *needed)
{
	PRINTER_INFO_0 *printer=NULL;
	WERROR result = WERR_OK;

	if((printer=SMB_MALLOC_P(PRINTER_INFO_0)) == NULL)
		return WERR_NOMEM;

	construct_printer_info_0(print_hnd, printer, snum);
	
	/* check the required size. */	
	*needed += spoolss_size_printer_info_0(printer);

	if (*needed > offered) {
		result = WERR_INSUFFICIENT_BUFFER;
		goto out;
	}

	if (!rpcbuf_alloc_size(buffer, *needed)) {
		result = WERR_NOMEM;
		goto out;
	}

	/* fill the buffer with the structures */
	smb_io_printer_info_0("", buffer, printer, 0);	
	
out:
	/* clear memory */

	SAFE_FREE(printer);

	return result;
}

/****************************************************************************
****************************************************************************/

static WERROR getprinter_level_1(Printer_entry *print_hnd, int snum, RPC_BUFFER *buffer, uint32 offered, uint32 *needed)
{
	PRINTER_INFO_1 *printer=NULL;
	WERROR result = WERR_OK;

	if((printer=SMB_MALLOC_P(PRINTER_INFO_1)) == NULL)
		return WERR_NOMEM;

	construct_printer_info_1(print_hnd, PRINTER_ENUM_ICON8, printer, snum);
	
	/* check the required size. */	
	*needed += spoolss_size_printer_info_1(printer);

	if (*needed > offered) {
		result = WERR_INSUFFICIENT_BUFFER;
		goto out;
	}

	if (!rpcbuf_alloc_size(buffer, *needed)) {
		result = WERR_NOMEM;
		goto out;
	}

	/* fill the buffer with the structures */
	smb_io_printer_info_1("", buffer, printer, 0);	
	
out:
	/* clear memory */
	SAFE_FREE(printer);

	return result;	
}

/****************************************************************************
****************************************************************************/

static WERROR getprinter_level_2(Printer_entry *print_hnd, int snum, RPC_BUFFER *buffer, uint32 offered, uint32 *needed)
{
	PRINTER_INFO_2 *printer=NULL;
	WERROR result = WERR_OK;

	if((printer=SMB_MALLOC_P(PRINTER_INFO_2))==NULL)
		return WERR_NOMEM;
	
	construct_printer_info_2(print_hnd, printer, snum);
	
	/* check the required size. */	
	*needed += spoolss_size_printer_info_2(printer);
	
	if (*needed > offered) {
		result = WERR_INSUFFICIENT_BUFFER;
		goto out;
	}

	if (!rpcbuf_alloc_size(buffer, *needed)) {
		result = WERR_NOMEM;
		goto out;
	}

	/* fill the buffer with the structures */
	if (!smb_io_printer_info_2("", buffer, printer, 0)) 
		result = WERR_NOMEM;
	
out:
	/* clear memory */
	free_printer_info_2(printer);

	return result;	
}

/****************************************************************************
****************************************************************************/

static WERROR getprinter_level_3(Printer_entry *print_hnd, int snum, RPC_BUFFER *buffer, uint32 offered, uint32 *needed)
{
	PRINTER_INFO_3 *printer=NULL;
	WERROR result = WERR_OK;

	if (!construct_printer_info_3(print_hnd, &printer, snum))
		return WERR_NOMEM;
	
	/* check the required size. */	
	*needed += spoolss_size_printer_info_3(printer);

	if (*needed > offered) {
		result = WERR_INSUFFICIENT_BUFFER;
		goto out;
	}

	if (!rpcbuf_alloc_size(buffer, *needed)) {
		result = WERR_NOMEM;
		goto out;
	}

	/* fill the buffer with the structures */
	smb_io_printer_info_3("", buffer, printer, 0);	
	
out:
	/* clear memory */
	free_printer_info_3(printer);
	
	return result;	
}

/****************************************************************************
****************************************************************************/

static WERROR getprinter_level_4(Printer_entry *print_hnd, int snum, RPC_BUFFER *buffer, uint32 offered, uint32 *needed)
{
	PRINTER_INFO_4 *printer=NULL;
	WERROR result = WERR_OK;

	if((printer=SMB_MALLOC_P(PRINTER_INFO_4))==NULL)
		return WERR_NOMEM;

	if (!construct_printer_info_4(print_hnd, printer, snum))
		return WERR_NOMEM;
	
	/* check the required size. */	
	*needed += spoolss_size_printer_info_4(printer);

	if (*needed > offered) {
		result = WERR_INSUFFICIENT_BUFFER;
		goto out;
	}

	if (!rpcbuf_alloc_size(buffer, *needed)) {
		result = WERR_NOMEM;
		goto out;
	}

	/* fill the buffer with the structures */
	smb_io_printer_info_4("", buffer, printer, 0);	
	
out:
	/* clear memory */
	free_printer_info_4(printer);
	
	return result;	
}

/****************************************************************************
****************************************************************************/

static WERROR getprinter_level_5(Printer_entry *print_hnd, int snum, RPC_BUFFER *buffer, uint32 offered, uint32 *needed)
{
	PRINTER_INFO_5 *printer=NULL;
	WERROR result = WERR_OK;

	if((printer=SMB_MALLOC_P(PRINTER_INFO_5))==NULL)
		return WERR_NOMEM;

	if (!construct_printer_info_5(print_hnd, printer, snum))
		return WERR_NOMEM;
	
	/* check the required size. */	
	*needed += spoolss_size_printer_info_5(printer);

	if (*needed > offered) {
		result = WERR_INSUFFICIENT_BUFFER;
		goto out;
	}

	if (!rpcbuf_alloc_size(buffer, *needed)) {
		result = WERR_NOMEM;
		goto out;
	}

	/* fill the buffer with the structures */
	smb_io_printer_info_5("", buffer, printer, 0);	
	
out:
	/* clear memory */
	free_printer_info_5(printer);
	
	return result;	
}

static WERROR getprinter_level_7(Printer_entry *print_hnd, int snum, RPC_BUFFER *buffer, uint32 offered, uint32 *needed)
{
	PRINTER_INFO_7 *printer=NULL;
	WERROR result = WERR_OK;

	if((printer=SMB_MALLOC_P(PRINTER_INFO_7))==NULL)
		return WERR_NOMEM;

	if (!construct_printer_info_7(print_hnd, printer, snum))
		return WERR_NOMEM;
	
	/* check the required size. */	
	*needed += spoolss_size_printer_info_7(printer);

	if (*needed > offered) {
		result = WERR_INSUFFICIENT_BUFFER;
		goto out;
	}

	if (!rpcbuf_alloc_size(buffer, *needed)) {
		result = WERR_NOMEM;
		goto out;

	}

	/* fill the buffer with the structures */
	smb_io_printer_info_7("", buffer, printer, 0);	
	
out:
	/* clear memory */
	free_printer_info_7(printer);
	
	return result;	
}

/****************************************************************************
****************************************************************************/

WERROR _spoolss_getprinter(pipes_struct *p, SPOOL_Q_GETPRINTER *q_u, SPOOL_R_GETPRINTER *r_u)
{
	POLICY_HND *handle = &q_u->handle;
	uint32 level = q_u->level;
	RPC_BUFFER *buffer = NULL;
	uint32 offered = q_u->offered;
	uint32 *needed = &r_u->needed;
	Printer_entry *Printer=find_printer_index_by_hnd(p, handle);

	int snum;

	/* that's an [in out] buffer */

	if ( q_u->buffer ) {
		rpcbuf_move(q_u->buffer, &r_u->buffer);
		buffer = r_u->buffer;
	}

	*needed=0;

	if (!get_printer_snum(p, handle, &snum))
		return WERR_BADFID;

	switch (level) {
	case 0:
		return getprinter_level_0(Printer, snum, buffer, offered, needed);
	case 1:
		return getprinter_level_1(Printer, snum, buffer, offered, needed);
	case 2:		
		return getprinter_level_2(Printer, snum, buffer, offered, needed);
	case 3:		
		return getprinter_level_3(Printer, snum, buffer, offered, needed);
	case 4:		
		return getprinter_level_4(Printer, snum, buffer, offered, needed);
	case 5:		
		return getprinter_level_5(Printer, snum, buffer, offered, needed);
	case 7:
		return getprinter_level_7(Printer, snum, buffer, offered, needed);
	}
	return WERR_UNKNOWN_LEVEL;
}	
		
/********************************************************************
 * fill a DRIVER_INFO_1 struct
 ********************************************************************/

static void fill_printer_driver_info_1(DRIVER_INFO_1 *info, NT_PRINTER_DRIVER_INFO_LEVEL driver, fstring servername, fstring architecture)
{
	init_unistr( &info->name, driver.info_3->name);
}

/********************************************************************
 * construct_printer_driver_info_1
 ********************************************************************/

static WERROR construct_printer_driver_info_1(DRIVER_INFO_1 *info, int snum, fstring servername, fstring architecture, uint32 version)
{	
	NT_PRINTER_INFO_LEVEL *printer = NULL;
	NT_PRINTER_DRIVER_INFO_LEVEL driver;

	ZERO_STRUCT(driver);

	if (!W_ERROR_IS_OK(get_a_printer(NULL, &printer, 2, lp_const_servicename(snum))))
		return WERR_INVALID_PRINTER_NAME;

	if (!W_ERROR_IS_OK(get_a_printer_driver(&driver, 3, printer->info_2->drivername, architecture, version)))
		return WERR_UNKNOWN_PRINTER_DRIVER;

	fill_printer_driver_info_1(info, driver, servername, architecture);

	free_a_printer(&printer,2);

	return WERR_OK;
}

/********************************************************************
 * construct_printer_driver_info_2
 * fill a printer_info_2 struct
 ********************************************************************/

static void fill_printer_driver_info_2(DRIVER_INFO_2 *info, NT_PRINTER_DRIVER_INFO_LEVEL driver, fstring servername)
{
	pstring temp;

	info->version=driver.info_3->cversion;

	init_unistr( &info->name, driver.info_3->name );
	init_unistr( &info->architecture, driver.info_3->environment );


    if (strlen(driver.info_3->driverpath)) {
		slprintf(temp, sizeof(temp)-1, "\\\\%s%s", servername, driver.info_3->driverpath);
		init_unistr( &info->driverpath, temp );
    } else
        init_unistr( &info->driverpath, "" );

	if (strlen(driver.info_3->datafile)) {
		slprintf(temp, sizeof(temp)-1, "\\\\%s%s", servername, driver.info_3->datafile);
		init_unistr( &info->datafile, temp );
	} else
		init_unistr( &info->datafile, "" );
	
	if (strlen(driver.info_3->configfile)) {
		slprintf(temp, sizeof(temp)-1, "\\\\%s%s", servername, driver.info_3->configfile);
		init_unistr( &info->configfile, temp );	
	} else
		init_unistr( &info->configfile, "" );
}

/********************************************************************
 * construct_printer_driver_info_2
 * fill a printer_info_2 struct
 ********************************************************************/

static WERROR construct_printer_driver_info_2(DRIVER_INFO_2 *info, int snum, fstring servername, fstring architecture, uint32 version)
{
	NT_PRINTER_INFO_LEVEL *printer = NULL;
	NT_PRINTER_DRIVER_INFO_LEVEL driver;

	ZERO_STRUCT(printer);
	ZERO_STRUCT(driver);

	if (!W_ERROR_IS_OK(get_a_printer(NULL, &printer, 2, lp_const_servicename(snum))))
		return WERR_INVALID_PRINTER_NAME;

	if (!W_ERROR_IS_OK(get_a_printer_driver(&driver, 3, printer->info_2->drivername, architecture, version)))
		return WERR_UNKNOWN_PRINTER_DRIVER;

	fill_printer_driver_info_2(info, driver, servername);

	free_a_printer(&printer,2);

	return WERR_OK;
}

/********************************************************************
 * copy a strings array and convert to UNICODE
 *
 * convert an array of ascii string to a UNICODE string
 ********************************************************************/

static uint32 init_unistr_array(uint16 **uni_array, fstring *char_array, const char *servername)
{
	int i=0;
	int j=0;
	const char *v;
	pstring line;
	uint16 *tuary;

	DEBUG(6,("init_unistr_array\n"));
	*uni_array=NULL;

	while (True) 
	{
		if ( !char_array )
			v = "";
		else 
		{
			v = char_array[i];
			if (!v) 
				v = ""; /* hack to handle null lists */
		}
		
		/* hack to allow this to be used in places other than when generating 
		   the list of dependent files */
		   
		if ( servername )
			slprintf( line, sizeof(line)-1, "\\\\%s%s", servername, v );
		else
			pstrcpy( line, v );
			
		DEBUGADD(6,("%d:%s:%lu\n", i, line, (unsigned long)strlen(line)));

		/* add one extra unit16 for the second terminating NULL */
		
		if ( (tuary=SMB_REALLOC_ARRAY(*uni_array, uint16, j+1+strlen(line)+2)) == NULL ) {
			DEBUG(2,("init_unistr_array: Realloc error\n" ));
			return 0;
		} else
			*uni_array = tuary;
			
		if ( !strlen(v) ) 
			break;
		
		j += (rpcstr_push((*uni_array+j), line, sizeof(uint16)*strlen(line)+2, STR_TERMINATE) / sizeof(uint16));
		i++;
	}
	
	if (*uni_array) {
		/* special case for ""; we need to add both NULL's here */
		if (!j)
			(*uni_array)[j++]=0x0000;	
		(*uni_array)[j]=0x0000;
	}
	
	DEBUGADD(6,("last one:done\n"));

	/* return size of array in uint16's */
		
	return j+1;
}

/********************************************************************
 * construct_printer_info_3
 * fill a printer_info_3 struct
 ********************************************************************/

static void fill_printer_driver_info_3(DRIVER_INFO_3 *info, NT_PRINTER_DRIVER_INFO_LEVEL driver, fstring servername)
{
	pstring temp;

	ZERO_STRUCTP(info);

	info->version=driver.info_3->cversion;

	init_unistr( &info->name, driver.info_3->name );	
	init_unistr( &info->architecture, driver.info_3->environment );

	if (strlen(driver.info_3->driverpath)) {
		slprintf(temp, sizeof(temp)-1, "\\\\%s%s", servername, driver.info_3->driverpath);		
		init_unistr( &info->driverpath, temp );
	} else
		init_unistr( &info->driverpath, "" );
    
	if (strlen(driver.info_3->datafile)) {
		slprintf(temp, sizeof(temp)-1, "\\\\%s%s", servername, driver.info_3->datafile);
		init_unistr( &info->datafile, temp );
	} else
		init_unistr( &info->datafile, "" );

	if (strlen(driver.info_3->configfile)) {
		slprintf(temp, sizeof(temp)-1, "\\\\%s%s", servername, driver.info_3->configfile);
		init_unistr( &info->configfile, temp );	
	} else
		init_unistr( &info->configfile, "" );

	if (strlen(driver.info_3->helpfile)) {
		slprintf(temp, sizeof(temp)-1, "\\\\%s%s", servername, driver.info_3->helpfile);
		init_unistr( &info->helpfile, temp );
	} else
		init_unistr( &info->helpfile, "" );

	init_unistr( &info->monitorname, driver.info_3->monitorname );
	init_unistr( &info->defaultdatatype, driver.info_3->defaultdatatype );

	info->dependentfiles=NULL;
	init_unistr_array(&info->dependentfiles, driver.info_3->dependentfiles, servername);
}

/********************************************************************
 * construct_printer_info_3
 * fill a printer_info_3 struct
 ********************************************************************/

static WERROR construct_printer_driver_info_3(DRIVER_INFO_3 *info, int snum, fstring servername, fstring architecture, uint32 version)
{	
	NT_PRINTER_INFO_LEVEL *printer = NULL;
	NT_PRINTER_DRIVER_INFO_LEVEL driver;
	WERROR status;
	ZERO_STRUCT(driver);

	status=get_a_printer(NULL, &printer, 2, lp_const_servicename(snum) );
	DEBUG(8,("construct_printer_driver_info_3: status: %s\n", dos_errstr(status)));
	if (!W_ERROR_IS_OK(status))
		return WERR_INVALID_PRINTER_NAME;

	status=get_a_printer_driver(&driver, 3, printer->info_2->drivername, architecture, version);	
	DEBUG(8,("construct_printer_driver_info_3: status: %s\n", dos_errstr(status)));

#if 0	/* JERRY */

	/* 
	 * I put this code in during testing.  Helpful when commenting out the 
	 * support for DRIVER_INFO_6 in regards to win2k.  Not needed in general
	 * as win2k always queries the driver using an infor level of 6.
	 * I've left it in (but ifdef'd out) because I'll probably
	 * use it in experimentation again in the future.   --jerry 22/01/2002
	 */

	if (!W_ERROR_IS_OK(status)) {
		/*
		 * Is this a W2k client ?
		 */
		if (version == 3) {
			/* Yes - try again with a WinNT driver. */
			version = 2;
			status=get_a_printer_driver(&driver, 3, printer->info_2->drivername, architecture, version);	
			DEBUG(8,("construct_printer_driver_info_3: status: %s\n", dos_errstr(status)));
		}
#endif

		if (!W_ERROR_IS_OK(status)) {
			free_a_printer(&printer,2);
			return WERR_UNKNOWN_PRINTER_DRIVER;
		}
		
#if 0	/* JERRY */
	}
#endif
	

	fill_printer_driver_info_3(info, driver, servername);

	free_a_printer(&printer,2);

	return WERR_OK;
}

/********************************************************************
 * construct_printer_info_6
 * fill a printer_info_6 struct - we know that driver is really level 3. This sucks. JRA.
 ********************************************************************/

static void fill_printer_driver_info_6(DRIVER_INFO_6 *info, NT_PRINTER_DRIVER_INFO_LEVEL driver, fstring servername)
{
	pstring temp;
	fstring nullstr;

	ZERO_STRUCTP(info);
	memset(&nullstr, '\0', sizeof(fstring));

	info->version=driver.info_3->cversion;

	init_unistr( &info->name, driver.info_3->name );	
	init_unistr( &info->architecture, driver.info_3->environment );

	if (strlen(driver.info_3->driverpath)) {
		slprintf(temp, sizeof(temp)-1, "\\\\%s%s", servername, driver.info_3->driverpath);		
		init_unistr( &info->driverpath, temp );
	} else
		init_unistr( &info->driverpath, "" );

	if (strlen(driver.info_3->datafile)) {
		slprintf(temp, sizeof(temp)-1, "\\\\%s%s", servername, driver.info_3->datafile);
		init_unistr( &info->datafile, temp );
	} else
		init_unistr( &info->datafile, "" );

	if (strlen(driver.info_3->configfile)) {
		slprintf(temp, sizeof(temp)-1, "\\\\%s%s", servername, driver.info_3->configfile);
		init_unistr( &info->configfile, temp );	
	} else
		init_unistr( &info->configfile, "" );

	if (strlen(driver.info_3->helpfile)) {
		slprintf(temp, sizeof(temp)-1, "\\\\%s%s", servername, driver.info_3->helpfile);
		init_unistr( &info->helpfile, temp );
	} else
		init_unistr( &info->helpfile, "" );
	
	init_unistr( &info->monitorname, driver.info_3->monitorname );
	init_unistr( &info->defaultdatatype, driver.info_3->defaultdatatype );

	info->dependentfiles = NULL;
	init_unistr_array( &info->dependentfiles, driver.info_3->dependentfiles, servername );

	info->previousdrivernames=NULL;
	init_unistr_array(&info->previousdrivernames, &nullstr, servername);

	info->driver_date.low=0;
	info->driver_date.high=0;

	info->padding=0;
	info->driver_version_low=0;
	info->driver_version_high=0;

	init_unistr( &info->mfgname, "");
	init_unistr( &info->oem_url, "");
	init_unistr( &info->hardware_id, "");
	init_unistr( &info->provider, "");
}

/********************************************************************
 * construct_printer_info_6
 * fill a printer_info_6 struct
 ********************************************************************/

static WERROR construct_printer_driver_info_6(DRIVER_INFO_6 *info, int snum, 
              fstring servername, fstring architecture, uint32 version)
{	
	NT_PRINTER_INFO_LEVEL 		*printer = NULL;
	NT_PRINTER_DRIVER_INFO_LEVEL 	driver;
	WERROR 				status;
	
	ZERO_STRUCT(driver);

	status=get_a_printer(NULL, &printer, 2, lp_const_servicename(snum) );
	
	DEBUG(8,("construct_printer_driver_info_6: status: %s\n", dos_errstr(status)));
	
	if (!W_ERROR_IS_OK(status))
		return WERR_INVALID_PRINTER_NAME;

	status = get_a_printer_driver(&driver, 3, printer->info_2->drivername, architecture, version);
		
	DEBUG(8,("construct_printer_driver_info_6: status: %s\n", dos_errstr(status)));
	
	if (!W_ERROR_IS_OK(status)) 
	{
		/*
		 * Is this a W2k client ?
		 */

		if (version < 3) {
			free_a_printer(&printer,2);
			return WERR_UNKNOWN_PRINTER_DRIVER;
		}

		/* Yes - try again with a WinNT driver. */
		version = 2;
		status=get_a_printer_driver(&driver, 3, printer->info_2->drivername, architecture, version);	
		DEBUG(8,("construct_printer_driver_info_6: status: %s\n", dos_errstr(status)));
		if (!W_ERROR_IS_OK(status)) {
			free_a_printer(&printer,2);
			return WERR_UNKNOWN_PRINTER_DRIVER;
		}
	}

	fill_printer_driver_info_6(info, driver, servername);

	free_a_printer(&printer,2);
	free_a_printer_driver(driver, 3);

	return WERR_OK;
}

/****************************************************************************
****************************************************************************/

static void free_printer_driver_info_3(DRIVER_INFO_3 *info)
{
	SAFE_FREE(info->dependentfiles);
}

/****************************************************************************
****************************************************************************/

static void free_printer_driver_info_6(DRIVER_INFO_6 *info)
{
	SAFE_FREE(info->dependentfiles);
}

/****************************************************************************
****************************************************************************/

static WERROR getprinterdriver2_level1(fstring servername, fstring architecture, uint32 version, int snum, RPC_BUFFER *buffer, uint32 offered, uint32 *needed)
{
	DRIVER_INFO_1 *info=NULL;
	WERROR result;
	
	if((info=SMB_MALLOC_P(DRIVER_INFO_1)) == NULL)
		return WERR_NOMEM;
	
	result = construct_printer_driver_info_1(info, snum, servername, architecture, version);
	if (!W_ERROR_IS_OK(result)) 
		goto out;

	/* check the required size. */	
	*needed += spoolss_size_printer_driver_info_1(info);

	if (*needed > offered) {
		result = WERR_INSUFFICIENT_BUFFER;
		goto out;
	}

	if (!rpcbuf_alloc_size(buffer, *needed)) {
		result = WERR_NOMEM;
		goto out;
	}

	/* fill the buffer with the structures */
	smb_io_printer_driver_info_1("", buffer, info, 0);	

out:
	/* clear memory */
	SAFE_FREE(info);

	return result;
}

/****************************************************************************
****************************************************************************/

static WERROR getprinterdriver2_level2(fstring servername, fstring architecture, uint32 version, int snum, RPC_BUFFER *buffer, uint32 offered, uint32 *needed)
{
	DRIVER_INFO_2 *info=NULL;
	WERROR result;
	
	if((info=SMB_MALLOC_P(DRIVER_INFO_2)) == NULL)
		return WERR_NOMEM;
	
	result = construct_printer_driver_info_2(info, snum, servername, architecture, version);
	if (!W_ERROR_IS_OK(result)) 
		goto out;

	/* check the required size. */	
	*needed += spoolss_size_printer_driver_info_2(info);

	if (*needed > offered) {
		result = WERR_INSUFFICIENT_BUFFER;
		goto out;
	}
	
	if (!rpcbuf_alloc_size(buffer, *needed)) {
		result = WERR_NOMEM;
		goto out;
	}

	/* fill the buffer with the structures */
	smb_io_printer_driver_info_2("", buffer, info, 0);	

out:
	/* clear memory */
	SAFE_FREE(info);

	return result;
}

/****************************************************************************
****************************************************************************/

static WERROR getprinterdriver2_level3(fstring servername, fstring architecture, uint32 version, int snum, RPC_BUFFER *buffer, uint32 offered, uint32 *needed)
{
	DRIVER_INFO_3 info;
	WERROR result;

	ZERO_STRUCT(info);

	result = construct_printer_driver_info_3(&info, snum, servername, architecture, version);
	if (!W_ERROR_IS_OK(result))
		goto out;

	/* check the required size. */	
	*needed += spoolss_size_printer_driver_info_3(&info);

	if (*needed > offered) {
		result = WERR_INSUFFICIENT_BUFFER;
		goto out;
	}

	if (!rpcbuf_alloc_size(buffer, *needed)) {
		result = WERR_NOMEM;
		goto out;
	}

	/* fill the buffer with the structures */
	smb_io_printer_driver_info_3("", buffer, &info, 0);

out:
	free_printer_driver_info_3(&info);

	return result;
}

/****************************************************************************
****************************************************************************/

static WERROR getprinterdriver2_level6(fstring servername, fstring architecture, uint32 version, int snum, RPC_BUFFER *buffer, uint32 offered, uint32 *needed)
{
	DRIVER_INFO_6 info;
	WERROR result;

	ZERO_STRUCT(info);

	result = construct_printer_driver_info_6(&info, snum, servername, architecture, version);
	if (!W_ERROR_IS_OK(result)) 
		goto out;

	/* check the required size. */	
	*needed += spoolss_size_printer_driver_info_6(&info);

	if (*needed > offered) {
		result = WERR_INSUFFICIENT_BUFFER;
		goto out;
	}
	
	if (!rpcbuf_alloc_size(buffer, *needed)) {
		result = WERR_NOMEM;
		goto out;
	}

	/* fill the buffer with the structures */
	smb_io_printer_driver_info_6("", buffer, &info, 0);

out:
	free_printer_driver_info_6(&info);

	return result;
}

/****************************************************************************
****************************************************************************/

WERROR _spoolss_getprinterdriver2(pipes_struct *p, SPOOL_Q_GETPRINTERDRIVER2 *q_u, SPOOL_R_GETPRINTERDRIVER2 *r_u)
{
	POLICY_HND *handle = &q_u->handle;
	UNISTR2 *uni_arch = &q_u->architecture;
	uint32 level = q_u->level;
	uint32 clientmajorversion = q_u->clientmajorversion;
	RPC_BUFFER *buffer = NULL;
	uint32 offered = q_u->offered;
	uint32 *needed = &r_u->needed;
	uint32 *servermajorversion = &r_u->servermajorversion;
	uint32 *serverminorversion = &r_u->serverminorversion;
	Printer_entry *printer;

	fstring servername;
	fstring architecture;
	int snum;

	/* that's an [in out] buffer */

	if ( q_u->buffer ) {
		rpcbuf_move(q_u->buffer, &r_u->buffer);
		buffer = r_u->buffer;
	}

	DEBUG(4,("_spoolss_getprinterdriver2\n"));

	if ( !(printer = find_printer_index_by_hnd( p, handle )) ) {
		DEBUG(0,("_spoolss_getprinterdriver2: invalid printer handle!\n"));
		return WERR_INVALID_PRINTER_NAME;
	}

	*needed = 0;
	*servermajorversion = 0;
	*serverminorversion = 0;

	fstrcpy(servername, get_server_name( printer ));
	unistr2_to_ascii(architecture, uni_arch, sizeof(architecture)-1);

	if (!get_printer_snum(p, handle, &snum))
		return WERR_BADFID;

	switch (level) {
	case 1:
		return getprinterdriver2_level1(servername, architecture, clientmajorversion, snum, buffer, offered, needed);
	case 2:
		return getprinterdriver2_level2(servername, architecture, clientmajorversion, snum, buffer, offered, needed);
	case 3:
		return getprinterdriver2_level3(servername, architecture, clientmajorversion, snum, buffer, offered, needed);
	case 6:
		return getprinterdriver2_level6(servername, architecture, clientmajorversion, snum, buffer, offered, needed);
#if 0	/* JERRY */
	case 101: 
		/* apparently this call is the equivalent of 
		   EnumPrinterDataEx() for the DsDriver key */
		break;
#endif
	}

	return WERR_UNKNOWN_LEVEL;
}

/****************************************************************************
****************************************************************************/

WERROR _spoolss_startpageprinter(pipes_struct *p, SPOOL_Q_STARTPAGEPRINTER *q_u, SPOOL_R_STARTPAGEPRINTER *r_u)
{
	POLICY_HND *handle = &q_u->handle;

	Printer_entry *Printer = find_printer_index_by_hnd(p, handle);

	if (!Printer) {
		DEBUG(3,("Error in startpageprinter printer handle\n"));
		return WERR_BADFID;
	}

	Printer->page_started=True;
	return WERR_OK;
}

/****************************************************************************
****************************************************************************/

WERROR _spoolss_endpageprinter(pipes_struct *p, SPOOL_Q_ENDPAGEPRINTER *q_u, SPOOL_R_ENDPAGEPRINTER *r_u)
{
	POLICY_HND *handle = &q_u->handle;
	int snum;

	Printer_entry *Printer = find_printer_index_by_hnd(p, handle);

	if (!Printer) {
		DEBUG(2,("_spoolss_endpageprinter: Invalid handle (%s:%u:%u).\n",OUR_HANDLE(handle)));
		return WERR_BADFID;
	}
	
	if (!get_printer_snum(p, handle, &snum))
		return WERR_BADFID;

	Printer->page_started=False;
	print_job_endpage(snum, Printer->jobid);

	return WERR_OK;
}

/********************************************************************
 * api_spoolss_getprinter
 * called from the spoolss dispatcher
 *
 ********************************************************************/

WERROR _spoolss_startdocprinter(pipes_struct *p, SPOOL_Q_STARTDOCPRINTER *q_u, SPOOL_R_STARTDOCPRINTER *r_u)
{
	POLICY_HND *handle = &q_u->handle;
	DOC_INFO *docinfo = &q_u->doc_info_container.docinfo;
	uint32 *jobid = &r_u->jobid;

	DOC_INFO_1 *info_1 = &docinfo->doc_info_1;
	int snum;
	pstring jobname;
	fstring datatype;
	Printer_entry *Printer = find_printer_index_by_hnd(p, handle);
	struct current_user user;

	if (!Printer) {
		DEBUG(2,("_spoolss_startdocprinter: Invalid handle (%s:%u:%u)\n", OUR_HANDLE(handle)));
		return WERR_BADFID;
	}

	get_current_user(&user, p);

	/*
	 * a nice thing with NT is it doesn't listen to what you tell it.
	 * when asked to send _only_ RAW datas, it tries to send datas
	 * in EMF format.
	 *
	 * So I add checks like in NT Server ...
	 */
	
	if (info_1->p_datatype != 0) {
		unistr2_to_ascii(datatype, &info_1->datatype, sizeof(datatype));
		if (strcmp(datatype, "RAW") != 0) {
			(*jobid)=0;
			return WERR_INVALID_DATATYPE;
		}		
	}		
	
	/* get the share number of the printer */
	if (!get_printer_snum(p, handle, &snum)) {
		return WERR_BADFID;
	}

	unistr2_to_ascii(jobname, &info_1->docname, sizeof(jobname));
	
	Printer->jobid = print_job_start(&user, snum, jobname, Printer->nt_devmode);

	/* An error occured in print_job_start() so return an appropriate
	   NT error code. */

	if (Printer->jobid == -1) {
		return map_werror_from_unix(errno);
	}
	
	Printer->document_started=True;
	(*jobid) = Printer->jobid;

	return WERR_OK;
}

/********************************************************************
 * api_spoolss_getprinter
 * called from the spoolss dispatcher
 *
 ********************************************************************/

WERROR _spoolss_enddocprinter(pipes_struct *p, SPOOL_Q_ENDDOCPRINTER *q_u, SPOOL_R_ENDDOCPRINTER *r_u)
{
	POLICY_HND *handle = &q_u->handle;

	return _spoolss_enddocprinter_internal(p, handle);
}

/****************************************************************************
****************************************************************************/

WERROR _spoolss_writeprinter(pipes_struct *p, SPOOL_Q_WRITEPRINTER *q_u, SPOOL_R_WRITEPRINTER *r_u)
{
	POLICY_HND *handle = &q_u->handle;
	uint32 buffer_size = q_u->buffer_size;
	uint8 *buffer = q_u->buffer;
	uint32 *buffer_written = &q_u->buffer_size2;
	int snum;
	Printer_entry *Printer = find_printer_index_by_hnd(p, handle);
	
	if (!Printer) {
		DEBUG(2,("_spoolss_writeprinter: Invalid handle (%s:%u:%u)\n",OUR_HANDLE(handle)));
		r_u->buffer_written = q_u->buffer_size2;
		return WERR_BADFID;
	}

	if (!get_printer_snum(p, handle, &snum))
		return WERR_BADFID;

	(*buffer_written) = (uint32)print_job_write(snum, Printer->jobid, (const char *)buffer,
					(SMB_OFF_T)-1, (size_t)buffer_size);
	if (*buffer_written == (uint32)-1) {
		r_u->buffer_written = 0;
		if (errno == ENOSPC)
			return WERR_NO_SPOOL_SPACE;
		else
			return WERR_ACCESS_DENIED;
	}

	r_u->buffer_written = q_u->buffer_size2;

	return WERR_OK;
}

/********************************************************************
 * api_spoolss_getprinter
 * called from the spoolss dispatcher
 *
 ********************************************************************/

static WERROR control_printer(POLICY_HND *handle, uint32 command,
			      pipes_struct *p)
{
	struct current_user user;
	int snum;
	WERROR errcode = WERR_BADFUNC;
	Printer_entry *Printer = find_printer_index_by_hnd(p, handle);

	get_current_user(&user, p);

	if (!Printer) {
		DEBUG(2,("control_printer: Invalid handle (%s:%u:%u)\n", OUR_HANDLE(handle)));
		return WERR_BADFID;
	}

	if (!get_printer_snum(p, handle, &snum))
		return WERR_BADFID;

	switch (command) {
	case PRINTER_CONTROL_PAUSE:
		if (print_queue_pause(&user, snum, &errcode)) {
			errcode = WERR_OK;
		}
		break;
	case PRINTER_CONTROL_RESUME:
	case PRINTER_CONTROL_UNPAUSE:
		if (print_queue_resume(&user, snum, &errcode)) {
			errcode = WERR_OK;
		}
		break;
	case PRINTER_CONTROL_PURGE:
		if (print_queue_purge(&user, snum, &errcode)) {
			errcode = WERR_OK;
		}
		break;
	default:
		return WERR_UNKNOWN_LEVEL;
	}

	return errcode;
}

/********************************************************************
 * api_spoolss_abortprinter
 * From MSDN: "Deletes printer's spool file if printer is configured
 * for spooling"
 ********************************************************************/

WERROR _spoolss_abortprinter(pipes_struct *p, SPOOL_Q_ABORTPRINTER *q_u, SPOOL_R_ABORTPRINTER *r_u)
{
	POLICY_HND	*handle = &q_u->handle;
	Printer_entry 	*Printer = find_printer_index_by_hnd(p, handle);
	int		snum;
	struct 		current_user user;
	WERROR 		errcode = WERR_OK;
	
	if (!Printer) {
		DEBUG(2,("_spoolss_abortprinter: Invalid handle (%s:%u:%u)\n",OUR_HANDLE(handle)));
		return WERR_BADFID;
	}
	
	if (!get_printer_snum(p, handle, &snum))
		return WERR_BADFID;
	
	get_current_user( &user, p );	
	
	print_job_delete( &user, snum, Printer->jobid, &errcode );	
	
	return errcode;
}

/********************************************************************
 * called by spoolss_api_setprinter
 * when updating a printer description
 ********************************************************************/

static WERROR update_printer_sec(POLICY_HND *handle, uint32 level,
				 const SPOOL_PRINTER_INFO_LEVEL *info,
				 pipes_struct *p, SEC_DESC_BUF *secdesc_ctr)
{
	SEC_DESC_BUF *new_secdesc_ctr = NULL, *old_secdesc_ctr = NULL;
	WERROR result;
	int snum;

	Printer_entry *Printer = find_printer_index_by_hnd(p, handle);

	if (!Printer || !get_printer_snum(p, handle, &snum)) {
		DEBUG(2,("update_printer_sec: Invalid handle (%s:%u:%u)\n",
			 OUR_HANDLE(handle)));

		result = WERR_BADFID;
		goto done;
	}
	
	/* Check the user has permissions to change the security
	   descriptor.  By experimentation with two NT machines, the user
	   requires Full Access to the printer to change security
	   information. */

	if ( Printer->access_granted != PRINTER_ACCESS_ADMINISTER ) {
		DEBUG(4,("update_printer_sec: updated denied by printer permissions\n"));
		result = WERR_ACCESS_DENIED;
		goto done;
	}

	/* NT seems to like setting the security descriptor even though
	   nothing may have actually changed. */

	nt_printing_getsec(p->mem_ctx, Printer->sharename, &old_secdesc_ctr);

	if (DEBUGLEVEL >= 10) {
		SEC_ACL *the_acl;
		int i;

		the_acl = old_secdesc_ctr->sec->dacl;
		DEBUG(10, ("old_secdesc_ctr for %s has %d aces:\n", 
			   PRINTERNAME(snum), the_acl->num_aces));

		for (i = 0; i < the_acl->num_aces; i++) {
			fstring sid_str;

			sid_to_string(sid_str, &the_acl->ace[i].trustee);

			DEBUG(10, ("%s 0x%08x\n", sid_str, 
				  the_acl->ace[i].info.mask));
		}

		the_acl = secdesc_ctr->sec->dacl;

		if (the_acl) {
			DEBUG(10, ("secdesc_ctr for %s has %d aces:\n", 
				   PRINTERNAME(snum), the_acl->num_aces));

			for (i = 0; i < the_acl->num_aces; i++) {
				fstring sid_str;
				
				sid_to_string(sid_str, &the_acl->ace[i].trustee);
				
				DEBUG(10, ("%s 0x%08x\n", sid_str, 
					   the_acl->ace[i].info.mask));
			}
		} else {
			DEBUG(10, ("dacl for secdesc_ctr is NULL\n"));
		}
	}

	new_secdesc_ctr = sec_desc_merge(p->mem_ctx, secdesc_ctr, old_secdesc_ctr);

	if (sec_desc_equal(new_secdesc_ctr->sec, old_secdesc_ctr->sec)) {
		result = WERR_OK;
		goto done;
	}

	result = nt_printing_setsec(Printer->sharename, new_secdesc_ctr);

 done:

	return result;
}

/********************************************************************
 Canonicalize printer info from a client

 ATTN: It does not matter what we set the servername to hear 
 since we do the necessary work in get_a_printer() to set it to 
 the correct value based on what the client sent in the 
 _spoolss_open_printer_ex().
 ********************************************************************/

static BOOL check_printer_ok(NT_PRINTER_INFO_LEVEL_2 *info, int snum)
{
	fstring printername;
	const char *p;
	
	DEBUG(5,("check_printer_ok: servername=%s printername=%s sharename=%s "
		"portname=%s drivername=%s comment=%s location=%s\n",
		info->servername, info->printername, info->sharename, 
		info->portname, info->drivername, info->comment, info->location));

	/* we force some elements to "correct" values */
	slprintf(info->servername, sizeof(info->servername)-1, "\\\\%s", global_myname());
	fstrcpy(info->sharename, lp_servicename(snum));
	
	/* check to see if we allow printername != sharename */

	if ( lp_force_printername(snum) ) {
		slprintf(info->printername, sizeof(info->printername)-1, "\\\\%s\\%s",
			global_myname(), info->sharename );
	} else {

		/* make sure printername is in \\server\printername format */
	
		fstrcpy( printername, info->printername );
		p = printername;
		if ( printername[0] == '\\' && printername[1] == '\\' ) {
			if ( (p = strchr_m( &printername[2], '\\' )) != NULL )
				p++;
		}
		
		slprintf(info->printername, sizeof(info->printername)-1, "\\\\%s\\%s",
			 global_myname(), p );
	}

	info->attributes |= PRINTER_ATTRIBUTE_SAMBA;
	info->attributes &= ~PRINTER_ATTRIBUTE_NOT_SAMBA;
	
	
	
	return True;
}

/****************************************************************************
****************************************************************************/

<<<<<<< HEAD
static BOOL add_printer_hook(NT_USER_TOKEN *token, NT_PRINTER_INFO_LEVEL *printer)
=======
BOOL add_printer_hook(NT_USER_TOKEN *token, NT_PRINTER_INFO_LEVEL *printer)
>>>>>>> 369c89d3
{
	char *cmd = lp_addprinter_cmd();
	char **qlines;
	pstring command;
	int numlines;
	int ret;
	int fd;
	fstring remote_machine = "%m";
	SE_PRIV se_printop = SE_PRINT_OPERATOR;
<<<<<<< HEAD
	BOOL is_print_op;
=======
	BOOL is_print_op = False;
>>>>>>> 369c89d3

	standard_sub_basic(current_user_info.smb_name, remote_machine,sizeof(remote_machine));
	
	slprintf(command, sizeof(command)-1, "%s \"%s\" \"%s\" \"%s\" \"%s\" \"%s\" \"%s\" \"%s\"",
			cmd, printer->info_2->printername, printer->info_2->sharename,
			printer->info_2->portname, printer->info_2->drivername,
			printer->info_2->location, printer->info_2->comment, remote_machine);

<<<<<<< HEAD
	is_print_op = user_has_privileges( token, &se_printop );
=======
	if ( token )
		is_print_op = user_has_privileges( token, &se_printop );
>>>>>>> 369c89d3

	DEBUG(10,("Running [%s]\n", command));

	/********* BEGIN SePrintOperatorPrivilege **********/

	if ( is_print_op )
		become_root();
	
	if ( (ret = smbrun(command, &fd)) == 0 ) {
		/* Tell everyone we updated smb.conf. */
		message_send_all(conn_tdb_ctx(), MSG_SMB_CONF_UPDATED, NULL, 0, False, NULL);
	}

	if ( is_print_op )
		unbecome_root();

	/********* END SePrintOperatorPrivilege **********/

	DEBUGADD(10,("returned [%d]\n", ret));

	if ( ret != 0 ) {
		if (fd != -1)
			close(fd);
		return False;
	}

	/* reload our services immediately */
	reload_services( False );

	numlines = 0;
	/* Get lines and convert them back to dos-codepage */
	qlines = fd_lines_load(fd, &numlines);
	DEBUGADD(10,("Lines returned = [%d]\n", numlines));
	close(fd);

	/* Set the portname to what the script says the portname should be. */
	/* but don't require anything to be return from the script exit a good error code */

	if (numlines) {
		/* Set the portname to what the script says the portname should be. */
		strncpy(printer->info_2->portname, qlines[0], sizeof(printer->info_2->portname));
		DEBUGADD(6,("Line[0] = [%s]\n", qlines[0]));
	}

	file_lines_free(qlines);
	return True;
}

/********************************************************************
 * Called by spoolss_api_setprinter
 * when updating a printer description.
 ********************************************************************/

static WERROR update_printer(pipes_struct *p, POLICY_HND *handle, uint32 level,
                           const SPOOL_PRINTER_INFO_LEVEL *info,
                           DEVICEMODE *devmode)
{
	int snum;
	NT_PRINTER_INFO_LEVEL *printer = NULL, *old_printer = NULL;
	Printer_entry *Printer = find_printer_index_by_hnd(p, handle);
	WERROR result;
	UNISTR2 buffer;
	fstring asc_buffer;

	DEBUG(8,("update_printer\n"));

	result = WERR_OK;

	if (!Printer) {
		result = WERR_BADFID;
		goto done;
	}

	if (!get_printer_snum(p, handle, &snum)) {
		result = WERR_BADFID;
		goto done;
	}

	if (!W_ERROR_IS_OK(get_a_printer(Printer, &printer, 2, lp_const_servicename(snum))) ||
	    (!W_ERROR_IS_OK(get_a_printer(Printer, &old_printer, 2, lp_const_servicename(snum))))) {
		result = WERR_BADFID;
		goto done;
	}

	DEBUGADD(8,("Converting info_2 struct\n"));

	/*
	 * convert_printer_info converts the incoming
	 * info from the client and overwrites the info
	 * just read from the tdb in the pointer 'printer'.
	 */

	if (!convert_printer_info(info, printer, level)) {
		result =  WERR_NOMEM;
		goto done;
	}

	if (devmode) {
		/* we have a valid devmode
		   convert it and link it*/

		DEBUGADD(8,("update_printer: Converting the devicemode struct\n"));
		if (!convert_devicemode(printer->info_2->printername, devmode,
				&printer->info_2->devmode)) {
			result =  WERR_NOMEM;
			goto done;
		}
	}

	/* Do sanity check on the requested changes for Samba */

	if (!check_printer_ok(printer->info_2, snum)) {
		result = WERR_INVALID_PARAM;
		goto done;
	}

	/* FIXME!!! If the driver has changed we really should verify that 
	   it is installed before doing much else   --jerry */

	/* Check calling user has permission to update printer description */

	if (Printer->access_granted != PRINTER_ACCESS_ADMINISTER) {
		DEBUG(3, ("update_printer: printer property change denied by handle\n"));
		result = WERR_ACCESS_DENIED;
		goto done;
	}

	/* Call addprinter hook */
	/* Check changes to see if this is really needed */
	
	if ( *lp_addprinter_cmd() 
		&& (!strequal(printer->info_2->drivername, old_printer->info_2->drivername)
			|| !strequal(printer->info_2->comment, old_printer->info_2->comment)
			|| !strequal(printer->info_2->portname, old_printer->info_2->portname)
			|| !strequal(printer->info_2->location, old_printer->info_2->location)) )
	{
		if ( !add_printer_hook(p->pipe_user.nt_user_token, printer) ) {
			result = WERR_ACCESS_DENIED;
			goto done;
		}

		/* 
		 * make sure we actually reload the services after 
		 * this as smb.conf could have a new section in it 
		 * .... shouldn't .... but could
		 */
		reload_services(False);	
	}
	
	/*
	 * When a *new* driver is bound to a printer, the drivername is used to
	 * lookup previously saved driver initialization info, which is then
	 * bound to the printer, simulating what happens in the Windows arch.
	 */
	if (!strequal(printer->info_2->drivername, old_printer->info_2->drivername))
	{
		if (!set_driver_init(printer, 2)) 
		{
			DEBUG(5,("update_printer: Error restoring driver initialization data for driver [%s]!\n",
				printer->info_2->drivername));
		}
		
		DEBUG(10,("update_printer: changing driver [%s]!  Sending event!\n",
			printer->info_2->drivername));
			
		notify_printer_driver(snum, printer->info_2->drivername);
	}

	/* 
	 * flag which changes actually occured.  This is a small subset of 
	 * all the possible changes.  We also have to update things in the 
	 * DsSpooler key.
	 */

	if (!strequal(printer->info_2->comment, old_printer->info_2->comment)) {
		init_unistr2( &buffer, printer->info_2->comment, UNI_STR_TERMINATE);
		set_printer_dataex( printer, SPOOL_DSSPOOLER_KEY, "description",
			REG_SZ, (uint8*)buffer.buffer, buffer.uni_str_len*2 );

		notify_printer_comment(snum, printer->info_2->comment);
	}

	if (!strequal(printer->info_2->sharename, old_printer->info_2->sharename)) {
		init_unistr2( &buffer, printer->info_2->sharename, UNI_STR_TERMINATE);
		set_printer_dataex( printer, SPOOL_DSSPOOLER_KEY, "shareName",
			REG_SZ, (uint8*)buffer.buffer, buffer.uni_str_len*2 );

		notify_printer_sharename(snum, printer->info_2->sharename);
	}

	if (!strequal(printer->info_2->printername, old_printer->info_2->printername)) {
		char *pname;
		
		if ( (pname = strchr_m( printer->info_2->printername+2, '\\' )) != NULL )
			pname++;
		else
			pname = printer->info_2->printername;
			

		init_unistr2( &buffer, pname, UNI_STR_TERMINATE);
		set_printer_dataex( printer, SPOOL_DSSPOOLER_KEY, "printerName",
			REG_SZ, (uint8*)buffer.buffer, buffer.uni_str_len*2 );

		notify_printer_printername( snum, pname );
	}
	
	if (!strequal(printer->info_2->portname, old_printer->info_2->portname)) {
		init_unistr2( &buffer, printer->info_2->portname, UNI_STR_TERMINATE);
		set_printer_dataex( printer, SPOOL_DSSPOOLER_KEY, "portName",
			REG_SZ, (uint8*)buffer.buffer, buffer.uni_str_len*2 );

		notify_printer_port(snum, printer->info_2->portname);
	}

	if (!strequal(printer->info_2->location, old_printer->info_2->location)) {
		init_unistr2( &buffer, printer->info_2->location, UNI_STR_TERMINATE);
		set_printer_dataex( printer, SPOOL_DSSPOOLER_KEY, "location",
			REG_SZ, (uint8*)buffer.buffer, buffer.uni_str_len*2 );

		notify_printer_location(snum, printer->info_2->location);
	}
	
	/* here we need to update some more DsSpooler keys */
	/* uNCName, serverName, shortServerName */
	
	init_unistr2( &buffer, global_myname(), UNI_STR_TERMINATE);
	set_printer_dataex( printer, SPOOL_DSSPOOLER_KEY, "serverName",
		REG_SZ, (uint8*)buffer.buffer, buffer.uni_str_len*2 );
	set_printer_dataex( printer, SPOOL_DSSPOOLER_KEY, "shortServerName",
		REG_SZ, (uint8*)buffer.buffer, buffer.uni_str_len*2 );

	slprintf( asc_buffer, sizeof(asc_buffer)-1, "\\\\%s\\%s",
                 global_myname(), printer->info_2->sharename );
	init_unistr2( &buffer, asc_buffer, UNI_STR_TERMINATE);
	set_printer_dataex( printer, SPOOL_DSSPOOLER_KEY, "uNCName",
		REG_SZ, (uint8*)buffer.buffer, buffer.uni_str_len*2 );

	/* Update printer info */
	result = mod_a_printer(printer, 2);

done:
	free_a_printer(&printer, 2);
	free_a_printer(&old_printer, 2);


	return result;
}

/****************************************************************************
****************************************************************************/
static WERROR publish_or_unpublish_printer(pipes_struct *p, POLICY_HND *handle,
				   const SPOOL_PRINTER_INFO_LEVEL *info)
{
#ifdef HAVE_ADS
	SPOOL_PRINTER_INFO_LEVEL_7 *info7 = info->info_7;
	int snum;
	Printer_entry *Printer = find_printer_index_by_hnd(p, handle);

	DEBUG(5,("publish_or_unpublish_printer, action = %d\n",info7->action));

	if (!Printer)
		return WERR_BADFID;

	if (!get_printer_snum(p, handle, &snum))
		return WERR_BADFID;
	
	nt_printer_publish(Printer, snum, info7->action);
	
	return WERR_OK;
#else
	return WERR_UNKNOWN_LEVEL;
#endif
}
/****************************************************************************
****************************************************************************/

WERROR _spoolss_setprinter(pipes_struct *p, SPOOL_Q_SETPRINTER *q_u, SPOOL_R_SETPRINTER *r_u)
{
	POLICY_HND *handle = &q_u->handle;
	uint32 level = q_u->level;
	SPOOL_PRINTER_INFO_LEVEL *info = &q_u->info;
	DEVMODE_CTR devmode_ctr = q_u->devmode_ctr;
	SEC_DESC_BUF *secdesc_ctr = q_u->secdesc_ctr;
	uint32 command = q_u->command;
	WERROR result;

	Printer_entry *Printer = find_printer_index_by_hnd(p, handle);
	
	if (!Printer) {
		DEBUG(2,("_spoolss_setprinter: Invalid handle (%s:%u:%u)\n", OUR_HANDLE(handle)));
		return WERR_BADFID;
	}

	/* check the level */	
	switch (level) {
		case 0:
			return control_printer(handle, command, p);
		case 2:
			result = update_printer(p, handle, level, info, devmode_ctr.devmode);
			if (!W_ERROR_IS_OK(result)) 
				return result;
			if (secdesc_ctr)
				result = update_printer_sec(handle, level, info, p, secdesc_ctr);
			return result;
		case 3:
			return update_printer_sec(handle, level, info, p,
						  secdesc_ctr);
		case 7:
			return publish_or_unpublish_printer(p, handle, info);
		default:
			return WERR_UNKNOWN_LEVEL;
	}
}

/****************************************************************************
****************************************************************************/

WERROR _spoolss_fcpn(pipes_struct *p, SPOOL_Q_FCPN *q_u, SPOOL_R_FCPN *r_u)
{
	POLICY_HND *handle = &q_u->handle;
	Printer_entry *Printer= find_printer_index_by_hnd(p, handle);
	
	if (!Printer) {
		DEBUG(2,("_spoolss_fcpn: Invalid handle (%s:%u:%u)\n", OUR_HANDLE(handle)));
		return WERR_BADFID;
	}

	if (Printer->notify.client_connected==True) {
		int snum = -1;

		if ( Printer->printer_type == PRINTER_HANDLE_IS_PRINTSERVER)
			snum = -1;
		else if ( (Printer->printer_type == PRINTER_HANDLE_IS_PRINTER) &&
				!get_printer_snum(p, handle, &snum) )
			return WERR_BADFID;

		srv_spoolss_replycloseprinter(snum, &Printer->notify.client_hnd);
	}

	Printer->notify.flags=0;
	Printer->notify.options=0;
	Printer->notify.localmachine[0]='\0';
	Printer->notify.printerlocal=0;
	if (Printer->notify.option)
		free_spool_notify_option(&Printer->notify.option);
	Printer->notify.client_connected=False;

	return WERR_OK;
}

/****************************************************************************
****************************************************************************/

WERROR _spoolss_addjob(pipes_struct *p, SPOOL_Q_ADDJOB *q_u, SPOOL_R_ADDJOB *r_u)
{
	/* that's an [in out] buffer */

	if ( q_u->buffer ) 
		rpcbuf_move(q_u->buffer, &r_u->buffer);

	r_u->needed = 0;
	return WERR_INVALID_PARAM; /* this is what a NT server
                                           returns for AddJob. AddJob
                                           must fail on non-local
                                           printers */
}

/****************************************************************************
****************************************************************************/

static void fill_job_info_1(JOB_INFO_1 *job_info, print_queue_struct *queue,
                            int position, int snum, 
                            NT_PRINTER_INFO_LEVEL *ntprinter)
{
	struct tm *t;
	
	t=gmtime(&queue->time);

	job_info->jobid=queue->job;	
	init_unistr(&job_info->printername, lp_servicename(snum));
	init_unistr(&job_info->machinename, ntprinter->info_2->servername);
	init_unistr(&job_info->username, queue->fs_user);
	init_unistr(&job_info->document, queue->fs_file);
	init_unistr(&job_info->datatype, "RAW");
	init_unistr(&job_info->text_status, "");
	job_info->status=nt_printj_status(queue->status);
	job_info->priority=queue->priority;
	job_info->position=position;
	job_info->totalpages=queue->page_count;
	job_info->pagesprinted=0;

	make_systemtime(&job_info->submitted, t);
}

/****************************************************************************
****************************************************************************/

static BOOL fill_job_info_2(JOB_INFO_2 *job_info, print_queue_struct *queue,
                            int position, int snum, 
			    NT_PRINTER_INFO_LEVEL *ntprinter,
			    DEVICEMODE *devmode)
{
	struct tm *t;

	t=gmtime(&queue->time);

	job_info->jobid=queue->job;
	
	init_unistr(&job_info->printername, ntprinter->info_2->printername);
	
	init_unistr(&job_info->machinename, ntprinter->info_2->servername);
	init_unistr(&job_info->username, queue->fs_user);
	init_unistr(&job_info->document, queue->fs_file);
	init_unistr(&job_info->notifyname, queue->fs_user);
	init_unistr(&job_info->datatype, "RAW");
	init_unistr(&job_info->printprocessor, "winprint");
	init_unistr(&job_info->parameters, "");
	init_unistr(&job_info->drivername, ntprinter->info_2->drivername);
	init_unistr(&job_info->text_status, "");
	
/* and here the security descriptor */

	job_info->status=nt_printj_status(queue->status);
	job_info->priority=queue->priority;
	job_info->position=position;
	job_info->starttime=0;
	job_info->untiltime=0;
	job_info->totalpages=queue->page_count;
	job_info->size=queue->size;
	make_systemtime(&(job_info->submitted), t);
	job_info->timeelapsed=0;
	job_info->pagesprinted=0;

	job_info->devmode = devmode;

	return (True);
}

/****************************************************************************
 Enumjobs at level 1.
****************************************************************************/

static WERROR enumjobs_level1(print_queue_struct *queue, int snum,
                              NT_PRINTER_INFO_LEVEL *ntprinter,
			      RPC_BUFFER *buffer, uint32 offered,
			      uint32 *needed, uint32 *returned)
{
	JOB_INFO_1 *info;
	int i;
	WERROR result = WERR_OK;
	
	info=SMB_MALLOC_ARRAY(JOB_INFO_1,*returned);
	if (info==NULL) {
		SAFE_FREE(queue);
		*returned=0;
		return WERR_NOMEM;
	}
	
	for (i=0; i<*returned; i++)
		fill_job_info_1( &info[i], &queue[i], i, snum, ntprinter );

	SAFE_FREE(queue);

	/* check the required size. */	
	for (i=0; i<*returned; i++)
		(*needed) += spoolss_size_job_info_1(&info[i]);

	if (*needed > offered) {
		result = WERR_INSUFFICIENT_BUFFER;
		goto out;
	}

	if (!rpcbuf_alloc_size(buffer, *needed)) {
		result = WERR_NOMEM;
		goto out;
	}

	/* fill the buffer with the structures */
	for (i=0; i<*returned; i++)
		smb_io_job_info_1("", buffer, &info[i], 0);	

out:
	/* clear memory */
	SAFE_FREE(info);

	if ( !W_ERROR_IS_OK(result) )
		*returned = 0;

	return result;
}

/****************************************************************************
 Enumjobs at level 2.
****************************************************************************/

static WERROR enumjobs_level2(print_queue_struct *queue, int snum,
                              NT_PRINTER_INFO_LEVEL *ntprinter,
			      RPC_BUFFER *buffer, uint32 offered,
			      uint32 *needed, uint32 *returned)
{
	JOB_INFO_2 *info = NULL;
	int i;
	WERROR result = WERR_OK;
	DEVICEMODE *devmode = NULL;
	
	if ( !(info = SMB_MALLOC_ARRAY(JOB_INFO_2,*returned)) ) {
		*returned=0;
		return WERR_NOMEM;
	}
		
	/* this should not be a failure condition if the devmode is NULL */
	
	devmode = construct_dev_mode(snum);

	for (i=0; i<*returned; i++)
		fill_job_info_2(&(info[i]), &queue[i], i, snum, ntprinter, devmode);

	free_a_printer(&ntprinter, 2);
	SAFE_FREE(queue);

	/* check the required size. */	
	for (i=0; i<*returned; i++)
		(*needed) += spoolss_size_job_info_2(&info[i]);

	if (*needed > offered) {
		result = WERR_INSUFFICIENT_BUFFER;
		goto out;
	}

	if (!rpcbuf_alloc_size(buffer, *needed)) {
		result = WERR_NOMEM;
		goto out;
	}

	/* fill the buffer with the structures */
	for (i=0; i<*returned; i++)
		smb_io_job_info_2("", buffer, &info[i], 0);	

out:
	free_devmode(devmode);
	SAFE_FREE(info);

	if ( !W_ERROR_IS_OK(result) )
		*returned = 0;

	return result;

}

/****************************************************************************
 Enumjobs.
****************************************************************************/

WERROR _spoolss_enumjobs( pipes_struct *p, SPOOL_Q_ENUMJOBS *q_u, SPOOL_R_ENUMJOBS *r_u)
{	
	POLICY_HND *handle = &q_u->handle;
	uint32 level = q_u->level;
	RPC_BUFFER *buffer = NULL;
	uint32 offered = q_u->offered;
	uint32 *needed = &r_u->needed;
	uint32 *returned = &r_u->returned;
	WERROR wret;
	NT_PRINTER_INFO_LEVEL *ntprinter = NULL;
	int snum;
	print_status_struct prt_status;
	print_queue_struct *queue=NULL;

	/* that's an [in out] buffer */

	if ( q_u->buffer ) {
		rpcbuf_move(q_u->buffer, &r_u->buffer);
		buffer = r_u->buffer;
	}

	DEBUG(4,("_spoolss_enumjobs\n"));

	*needed=0;
	*returned=0;

	/* lookup the printer snum and tdb entry */
	
	if (!get_printer_snum(p, handle, &snum))
		return WERR_BADFID;

	wret = get_a_printer(NULL, &ntprinter, 2, lp_servicename(snum));
	if ( !W_ERROR_IS_OK(wret) )
		return wret;
	
	*returned = print_queue_status(snum, &queue, &prt_status);
	DEBUGADD(4,("count:[%d], status:[%d], [%s]\n", *returned, prt_status.status, prt_status.message));

	if (*returned == 0) {
		SAFE_FREE(queue);
		return WERR_OK;
	}

	switch (level) {
	case 1:
		wret = enumjobs_level1(queue, snum, ntprinter, buffer, offered, needed, returned);
		return wret;
	case 2:
		wret = enumjobs_level2(queue, snum, ntprinter, buffer, offered, needed, returned);
		return wret;
	default:
		SAFE_FREE(queue);
		*returned=0;
		wret = WERR_UNKNOWN_LEVEL;
	}
	
	free_a_printer( &ntprinter, 2 );
	return wret;
}

/****************************************************************************
****************************************************************************/

WERROR _spoolss_schedulejob( pipes_struct *p, SPOOL_Q_SCHEDULEJOB *q_u, SPOOL_R_SCHEDULEJOB *r_u)
{
	return WERR_OK;
}

/****************************************************************************
****************************************************************************/

WERROR _spoolss_setjob(pipes_struct *p, SPOOL_Q_SETJOB *q_u, SPOOL_R_SETJOB *r_u)
{
	POLICY_HND *handle = &q_u->handle;
	uint32 jobid = q_u->jobid;
	uint32 command = q_u->command;

	struct current_user user;
	int snum;
	WERROR errcode = WERR_BADFUNC;
		
	if (!get_printer_snum(p, handle, &snum)) {
		return WERR_BADFID;
	}

	if (!print_job_exists(lp_const_servicename(snum), jobid)) {
		return WERR_INVALID_PRINTER_NAME;
	}

	get_current_user(&user, p);	

	switch (command) {
	case JOB_CONTROL_CANCEL:
	case JOB_CONTROL_DELETE:
		if (print_job_delete(&user, snum, jobid, &errcode)) {
			errcode = WERR_OK;
		}
		break;
	case JOB_CONTROL_PAUSE:
		if (print_job_pause(&user, snum, jobid, &errcode)) {
			errcode = WERR_OK;
		}		
		break;
	case JOB_CONTROL_RESTART:
	case JOB_CONTROL_RESUME:
		if (print_job_resume(&user, snum, jobid, &errcode)) {
			errcode = WERR_OK;
		}
		break;
	default:
		return WERR_UNKNOWN_LEVEL;
	}

	return errcode;
}

/****************************************************************************
 Enumerates all printer drivers at level 1.
****************************************************************************/

static WERROR enumprinterdrivers_level1(fstring servername, fstring architecture, RPC_BUFFER *buffer, uint32 offered, uint32 *needed, uint32 *returned)
{
	int i;
	int ndrivers;
	uint32 version;
	fstring *list = NULL;
	NT_PRINTER_DRIVER_INFO_LEVEL driver;
	DRIVER_INFO_1 *tdi1, *driver_info_1=NULL;
	WERROR result = WERR_OK;

	*returned=0;

	for (version=0; version<DRIVER_MAX_VERSION; version++) {
		list=NULL;
		ndrivers=get_ntdrivers(&list, architecture, version);
		DEBUGADD(4,("we have:[%d] drivers in environment [%s] and version [%d]\n", ndrivers, architecture, version));

		if(ndrivers == -1)
			return WERR_NOMEM;

		if(ndrivers != 0) {
			if((tdi1=SMB_REALLOC_ARRAY(driver_info_1, DRIVER_INFO_1, *returned+ndrivers )) == NULL) {
				DEBUG(0,("enumprinterdrivers_level1: failed to enlarge driver info buffer!\n"));
				SAFE_FREE(driver_info_1);
				SAFE_FREE(list);
				return WERR_NOMEM;
			}
			else driver_info_1 = tdi1;
		}

		for (i=0; i<ndrivers; i++) {
			WERROR status;
			DEBUGADD(5,("\tdriver: [%s]\n", list[i]));
			ZERO_STRUCT(driver);
			status = get_a_printer_driver(&driver, 3, list[i], 
						      architecture, version);
			if (!W_ERROR_IS_OK(status)) {
				SAFE_FREE(list);
				return status;
			}
			fill_printer_driver_info_1(&driver_info_1[*returned+i], driver, servername, architecture );		
			free_a_printer_driver(driver, 3);
		}	

		*returned+=ndrivers;
		SAFE_FREE(list);
	}
	
	/* check the required size. */
	for (i=0; i<*returned; i++) {
		DEBUGADD(6,("adding driver [%d]'s size\n",i));
		*needed += spoolss_size_printer_driver_info_1(&driver_info_1[i]);
	}

	if (*needed > offered) {
		result = WERR_INSUFFICIENT_BUFFER;
		goto out;
	}

	if (!rpcbuf_alloc_size(buffer, *needed)) {
		result = WERR_NOMEM;	
		goto out;
	}

	/* fill the buffer with the driver structures */
	for (i=0; i<*returned; i++) {
		DEBUGADD(6,("adding driver [%d] to buffer\n",i));
		smb_io_printer_driver_info_1("", buffer, &driver_info_1[i], 0);
	}

out:
	SAFE_FREE(driver_info_1);

	if ( !W_ERROR_IS_OK(result) )
		*returned = 0;

	return result;
}

/****************************************************************************
 Enumerates all printer drivers at level 2.
****************************************************************************/

static WERROR enumprinterdrivers_level2(fstring servername, fstring architecture, RPC_BUFFER *buffer, uint32 offered, uint32 *needed, uint32 *returned)
{
	int i;
	int ndrivers;
	uint32 version;
	fstring *list = NULL;
	NT_PRINTER_DRIVER_INFO_LEVEL driver;
	DRIVER_INFO_2 *tdi2, *driver_info_2=NULL;
	WERROR result = WERR_OK;

	*returned=0;

	for (version=0; version<DRIVER_MAX_VERSION; version++) {
		list=NULL;
		ndrivers=get_ntdrivers(&list, architecture, version);
		DEBUGADD(4,("we have:[%d] drivers in environment [%s] and version [%d]\n", ndrivers, architecture, version));

		if(ndrivers == -1)
			return WERR_NOMEM;

		if(ndrivers != 0) {
			if((tdi2=SMB_REALLOC_ARRAY(driver_info_2, DRIVER_INFO_2, *returned+ndrivers )) == NULL) {
				DEBUG(0,("enumprinterdrivers_level2: failed to enlarge driver info buffer!\n"));
				SAFE_FREE(driver_info_2);
				SAFE_FREE(list);
				return WERR_NOMEM;
			}
			else driver_info_2 = tdi2;
		}
		
		for (i=0; i<ndrivers; i++) {
			WERROR status;

			DEBUGADD(5,("\tdriver: [%s]\n", list[i]));
			ZERO_STRUCT(driver);
			status = get_a_printer_driver(&driver, 3, list[i], 
						      architecture, version);
			if (!W_ERROR_IS_OK(status)) {
				SAFE_FREE(list);
				return status;
			}
			fill_printer_driver_info_2(&driver_info_2[*returned+i], driver, servername);		
			free_a_printer_driver(driver, 3);
		}	

		*returned+=ndrivers;
		SAFE_FREE(list);
	}
	
	/* check the required size. */
	for (i=0; i<*returned; i++) {
		DEBUGADD(6,("adding driver [%d]'s size\n",i));
		*needed += spoolss_size_printer_driver_info_2(&(driver_info_2[i]));
	}

	if (*needed > offered) {
		result = WERR_INSUFFICIENT_BUFFER;
		goto out;
	}

	if (!rpcbuf_alloc_size(buffer, *needed)) {
		result = WERR_NOMEM;	
		goto out;
	}

	/* fill the buffer with the form structures */
	for (i=0; i<*returned; i++) {
		DEBUGADD(6,("adding driver [%d] to buffer\n",i));
		smb_io_printer_driver_info_2("", buffer, &(driver_info_2[i]), 0);
	}

out:
	SAFE_FREE(driver_info_2);

	if ( !W_ERROR_IS_OK(result) )
		*returned = 0;

	return result;
}

/****************************************************************************
 Enumerates all printer drivers at level 3.
****************************************************************************/

static WERROR enumprinterdrivers_level3(fstring servername, fstring architecture, RPC_BUFFER *buffer, uint32 offered, uint32 *needed, uint32 *returned)
{
	int i;
	int ndrivers;
	uint32 version;
	fstring *list = NULL;
	NT_PRINTER_DRIVER_INFO_LEVEL driver;
	DRIVER_INFO_3 *tdi3, *driver_info_3=NULL;
	WERROR result = WERR_OK;

	*returned=0;

	for (version=0; version<DRIVER_MAX_VERSION; version++) {
		list=NULL;
		ndrivers=get_ntdrivers(&list, architecture, version);
		DEBUGADD(4,("we have:[%d] drivers in environment [%s] and version [%d]\n", ndrivers, architecture, version));

		if(ndrivers == -1)
			return WERR_NOMEM;

		if(ndrivers != 0) {
			if((tdi3=SMB_REALLOC_ARRAY(driver_info_3, DRIVER_INFO_3, *returned+ndrivers )) == NULL) {
				DEBUG(0,("enumprinterdrivers_level3: failed to enlarge driver info buffer!\n"));
				SAFE_FREE(driver_info_3);
				SAFE_FREE(list);
				return WERR_NOMEM;
			}
			else driver_info_3 = tdi3;
		}

		for (i=0; i<ndrivers; i++) {
			WERROR status;

			DEBUGADD(5,("\tdriver: [%s]\n", list[i]));
			ZERO_STRUCT(driver);
			status = get_a_printer_driver(&driver, 3, list[i], 
						      architecture, version);
			if (!W_ERROR_IS_OK(status)) {
				SAFE_FREE(list);
				return status;
			}
			fill_printer_driver_info_3(&driver_info_3[*returned+i], driver, servername);		
			free_a_printer_driver(driver, 3);
		}	

		*returned+=ndrivers;
		SAFE_FREE(list);
	}

	/* check the required size. */
	for (i=0; i<*returned; i++) {
		DEBUGADD(6,("adding driver [%d]'s size\n",i));
		*needed += spoolss_size_printer_driver_info_3(&driver_info_3[i]);
	}

	if (*needed > offered) {
		result = WERR_INSUFFICIENT_BUFFER;
		goto out;
	}

	if (!rpcbuf_alloc_size(buffer, *needed)) {
		result = WERR_NOMEM;	
		goto out;
	}

	/* fill the buffer with the driver structures */
	for (i=0; i<*returned; i++) {
		DEBUGADD(6,("adding driver [%d] to buffer\n",i));
		smb_io_printer_driver_info_3("", buffer, &driver_info_3[i], 0);
	}

out:
	for (i=0; i<*returned; i++)
		SAFE_FREE(driver_info_3[i].dependentfiles);

	SAFE_FREE(driver_info_3);
	
	if ( !W_ERROR_IS_OK(result) )
		*returned = 0;

	return result;
}

/****************************************************************************
 Enumerates all printer drivers.
****************************************************************************/

WERROR _spoolss_enumprinterdrivers( pipes_struct *p, SPOOL_Q_ENUMPRINTERDRIVERS *q_u, SPOOL_R_ENUMPRINTERDRIVERS *r_u)
{
	uint32 level = q_u->level;
	RPC_BUFFER *buffer = NULL;
	uint32 offered = q_u->offered;
	uint32 *needed = &r_u->needed;
	uint32 *returned = &r_u->returned;

	fstring servername;
	fstring architecture;

	/* that's an [in out] buffer */

	if ( q_u->buffer ) {
		rpcbuf_move(q_u->buffer, &r_u->buffer);
		buffer = r_u->buffer;
	}

	DEBUG(4,("_spoolss_enumprinterdrivers\n"));
	
	*needed   = 0;
	*returned = 0;

	unistr2_to_ascii(architecture, &q_u->environment, sizeof(architecture)-1);
	unistr2_to_ascii(servername, &q_u->name, sizeof(servername)-1);

	if ( !is_myname_or_ipaddr( servername ) )
		return WERR_UNKNOWN_PRINTER_DRIVER;

	switch (level) {
	case 1:
		return enumprinterdrivers_level1(servername, architecture, buffer, offered, needed, returned);
	case 2:
		return enumprinterdrivers_level2(servername, architecture, buffer, offered, needed, returned);
	case 3:
		return enumprinterdrivers_level3(servername, architecture, buffer, offered, needed, returned);
	default:
		return WERR_UNKNOWN_LEVEL;
	}
}

/****************************************************************************
****************************************************************************/

static void fill_form_1(FORM_1 *form, nt_forms_struct *list)
{
	form->flag=list->flag;
	init_unistr(&form->name, list->name);
	form->width=list->width;
	form->length=list->length;
	form->left=list->left;
	form->top=list->top;
	form->right=list->right;
	form->bottom=list->bottom;	
}
	
/****************************************************************************
****************************************************************************/

WERROR _spoolss_enumforms(pipes_struct *p, SPOOL_Q_ENUMFORMS *q_u, SPOOL_R_ENUMFORMS *r_u)
{
	uint32 level = q_u->level;
	RPC_BUFFER *buffer = NULL;
	uint32 offered = q_u->offered;
	uint32 *needed = &r_u->needed;
	uint32 *numofforms = &r_u->numofforms;
	uint32 numbuiltinforms;

	nt_forms_struct *list=NULL;
	nt_forms_struct *builtinlist=NULL;
	FORM_1 *forms_1;
	int buffer_size=0;
	int i;

	/* that's an [in out] buffer */

	if ( q_u->buffer ) {
		rpcbuf_move(q_u->buffer, &r_u->buffer);
		buffer = r_u->buffer;
	}

	DEBUG(4,("_spoolss_enumforms\n"));
	DEBUGADD(5,("Offered buffer size [%d]\n", offered));
	DEBUGADD(5,("Info level [%d]\n",          level));

	numbuiltinforms = get_builtin_ntforms(&builtinlist);
	DEBUGADD(5,("Number of builtin forms [%d]\n",     numbuiltinforms));
	*numofforms = get_ntforms(&list);
	DEBUGADD(5,("Number of user forms [%d]\n",     *numofforms));
	*numofforms += numbuiltinforms;

	if (*numofforms == 0) 
		return WERR_NO_MORE_ITEMS;

	switch (level) {
	case 1:
		if ((forms_1=SMB_MALLOC_ARRAY(FORM_1, *numofforms)) == NULL) {
			*numofforms=0;
			return WERR_NOMEM;
		}

		/* construct the list of form structures */
		for (i=0; i<numbuiltinforms; i++) {
			DEBUGADD(6,("Filling form number [%d]\n",i));
			fill_form_1(&forms_1[i], &builtinlist[i]);
		}
		
		SAFE_FREE(builtinlist);

		for (; i<*numofforms; i++) {
			DEBUGADD(6,("Filling form number [%d]\n",i));
			fill_form_1(&forms_1[i], &list[i-numbuiltinforms]);
		}
		
		SAFE_FREE(list);

		/* check the required size. */
		for (i=0; i<numbuiltinforms; i++) {
			DEBUGADD(6,("adding form [%d]'s size\n",i));
			buffer_size += spoolss_size_form_1(&forms_1[i]);
		}
		for (; i<*numofforms; i++) {
			DEBUGADD(6,("adding form [%d]'s size\n",i));
			buffer_size += spoolss_size_form_1(&forms_1[i]);
		}

		*needed=buffer_size;		
		
		if (*needed > offered) {
			SAFE_FREE(forms_1);
			*numofforms=0;
			return WERR_INSUFFICIENT_BUFFER;
		}
	
		if (!rpcbuf_alloc_size(buffer, buffer_size)){
			SAFE_FREE(forms_1);
			*numofforms=0;
			return WERR_NOMEM;
		}

		/* fill the buffer with the form structures */
		for (i=0; i<numbuiltinforms; i++) {
			DEBUGADD(6,("adding form [%d] to buffer\n",i));
			smb_io_form_1("", buffer, &forms_1[i], 0);
		}
		for (; i<*numofforms; i++) {
			DEBUGADD(6,("adding form [%d] to buffer\n",i));
			smb_io_form_1("", buffer, &forms_1[i], 0);
		}

		SAFE_FREE(forms_1);

		return WERR_OK;
			
	default:
		SAFE_FREE(list);
		SAFE_FREE(builtinlist);
		return WERR_UNKNOWN_LEVEL;
	}

}

/****************************************************************************
****************************************************************************/

WERROR _spoolss_getform(pipes_struct *p, SPOOL_Q_GETFORM *q_u, SPOOL_R_GETFORM *r_u)
{
	uint32 level = q_u->level;
	UNISTR2 *uni_formname = &q_u->formname;
	RPC_BUFFER *buffer = NULL;
	uint32 offered = q_u->offered;
	uint32 *needed = &r_u->needed;

	nt_forms_struct *list=NULL;
	nt_forms_struct builtin_form;
	BOOL foundBuiltin;
	FORM_1 form_1;
	fstring form_name;
	int buffer_size=0;
	int numofforms=0, i=0;

	/* that's an [in out] buffer */

	if ( q_u->buffer ) {
		rpcbuf_move(q_u->buffer, &r_u->buffer);
		buffer = r_u->buffer;
	}

	unistr2_to_ascii(form_name, uni_formname, sizeof(form_name)-1);

	DEBUG(4,("_spoolss_getform\n"));
	DEBUGADD(5,("Offered buffer size [%d]\n", offered));
	DEBUGADD(5,("Info level [%d]\n",          level));

	foundBuiltin = get_a_builtin_ntform(uni_formname,&builtin_form);
	if (!foundBuiltin) {
		numofforms = get_ntforms(&list);
		DEBUGADD(5,("Number of forms [%d]\n",     numofforms));

		if (numofforms == 0)
			return WERR_BADFID;
	}

	switch (level) {
	case 1:
		if (foundBuiltin) {
			fill_form_1(&form_1, &builtin_form);
		} else {

			/* Check if the requested name is in the list of form structures */
			for (i=0; i<numofforms; i++) {

				DEBUG(4,("_spoolss_getform: checking form %s (want %s)\n", list[i].name, form_name));

				if (strequal(form_name, list[i].name)) {
					DEBUGADD(6,("Found form %s number [%d]\n", form_name, i));
					fill_form_1(&form_1, &list[i]);
					break;
				}
			}
			
			SAFE_FREE(list);
			if (i == numofforms) {
				return WERR_BADFID;
			}
		}
		/* check the required size. */

		*needed=spoolss_size_form_1(&form_1);
		
		if (*needed > offered) 
			return WERR_INSUFFICIENT_BUFFER;

		if (!rpcbuf_alloc_size(buffer, buffer_size))
			return WERR_NOMEM;

		/* fill the buffer with the form structures */
		DEBUGADD(6,("adding form %s [%d] to buffer\n", form_name, i));
		smb_io_form_1("", buffer, &form_1, 0);

		return WERR_OK;
			
	default:
		SAFE_FREE(list);
		return WERR_UNKNOWN_LEVEL;
	}
}

/****************************************************************************
****************************************************************************/

static void fill_port_1(PORT_INFO_1 *port, const char *name)
{
	init_unistr(&port->port_name, name);
}

/****************************************************************************
****************************************************************************/

static void fill_port_2(PORT_INFO_2 *port, const char *name)
{
	init_unistr(&port->port_name, name);
	init_unistr(&port->monitor_name, "Local Monitor");
	init_unistr(&port->description, "Local Port");
	port->port_type=PORT_TYPE_WRITE;
	port->reserved=0x0;	
}


/****************************************************************************
 wrapper around the enumer ports command
****************************************************************************/

WERROR enumports_hook( int *count, char ***lines )
{
	char *cmd = lp_enumports_cmd();
	char **qlines;
	pstring command;
	int numlines;
	int ret;
	int fd;


	/* if no hook then just fill in the default port */
	
	if ( !*cmd ) {
		qlines = SMB_MALLOC_ARRAY( char*, 2 );
		qlines[0] = SMB_STRDUP( SAMBA_PRINTER_PORT_NAME );
		qlines[1] = NULL;
		numlines = 1;
	}
	else {
		/* we have a valid enumport command */
		
		slprintf(command, sizeof(command)-1, "%s \"%d\"", cmd, 1);

		DEBUG(10,("Running [%s]\n", command));
		ret = smbrun(command, &fd);
		DEBUG(10,("Returned [%d]\n", ret));
		if (ret != 0) {
			if (fd != -1)
				close(fd);
			
			return WERR_ACCESS_DENIED;
		}

		numlines = 0;
		qlines = fd_lines_load(fd, &numlines);
		DEBUGADD(10,("Lines returned = [%d]\n", numlines));
		close(fd);
	}
	
	*count = numlines;
	*lines = qlines;

	return WERR_OK;
}

/****************************************************************************
 enumports level 1.
****************************************************************************/
<<<<<<< HEAD

static WERROR enumports_level_1(RPC_BUFFER *buffer, uint32 offered, uint32 *needed, uint32 *returned)
{
	PORT_INFO_1 *ports=NULL;
	int i=0;
	WERROR result = WERR_OK;
	char **qlines;
	int numlines;

=======

static WERROR enumports_level_1(RPC_BUFFER *buffer, uint32 offered, uint32 *needed, uint32 *returned)
{
	PORT_INFO_1 *ports=NULL;
	int i=0;
	WERROR result = WERR_OK;
	char **qlines;
	int numlines;

>>>>>>> 369c89d3
	if ( !W_ERROR_IS_OK(result = enumports_hook( &numlines, &qlines )) ) 
		return result;
	
	if(numlines) {
		if((ports=SMB_MALLOC_ARRAY( PORT_INFO_1, numlines )) == NULL) {
			DEBUG(10,("Returning WERR_NOMEM [%s]\n", 
				  dos_errstr(WERR_NOMEM)));
			file_lines_free(qlines);
			return WERR_NOMEM;
		}

		for (i=0; i<numlines; i++) {
			DEBUG(6,("Filling port number [%d] with port [%s]\n", i, qlines[i]));
			fill_port_1(&ports[i], qlines[i]);
		}

		file_lines_free(qlines);
	}

	*returned = numlines;

	/* check the required size. */
	for (i=0; i<*returned; i++) {
		DEBUGADD(6,("adding port [%d]'s size\n", i));
		*needed += spoolss_size_port_info_1(&ports[i]);
	}
		
	if (*needed > offered) {
		result = WERR_INSUFFICIENT_BUFFER;
		goto out;
	}

	if (!rpcbuf_alloc_size(buffer, *needed)) {
		result = WERR_NOMEM;
		goto out;
	}

	/* fill the buffer with the ports structures */
	for (i=0; i<*returned; i++) {
		DEBUGADD(6,("adding port [%d] to buffer\n", i));
		smb_io_port_1("", buffer, &ports[i], 0);
	}

out:
	SAFE_FREE(ports);

	if ( !W_ERROR_IS_OK(result) )
		*returned = 0;

	return result;
}

/****************************************************************************
 enumports level 2.
****************************************************************************/

static WERROR enumports_level_2(RPC_BUFFER *buffer, uint32 offered, uint32 *needed, uint32 *returned)
{
	PORT_INFO_2 *ports=NULL;
	int i=0;
	WERROR result = WERR_OK;
	char **qlines;
	int numlines;

	if ( !W_ERROR_IS_OK(result = enumports_hook( &numlines, &qlines )) ) 
		return result;
	
	
	if(numlines) {
		if((ports=SMB_MALLOC_ARRAY( PORT_INFO_2, numlines)) == NULL) {
			file_lines_free(qlines);
			return WERR_NOMEM;
		}

		for (i=0; i<numlines; i++) {
			DEBUG(6,("Filling port number [%d] with port [%s]\n", i, qlines[i]));
			fill_port_2(&(ports[i]), qlines[i]);
		}

		file_lines_free(qlines);
	}

	*returned = numlines;

	/* check the required size. */
	for (i=0; i<*returned; i++) {
		DEBUGADD(6,("adding port [%d]'s size\n", i));
		*needed += spoolss_size_port_info_2(&ports[i]);
	}
		
	if (*needed > offered) {
		result = WERR_INSUFFICIENT_BUFFER;
		goto out;
	}

	if (!rpcbuf_alloc_size(buffer, *needed)) {
		result = WERR_NOMEM;
		goto out;
	}

	/* fill the buffer with the ports structures */
	for (i=0; i<*returned; i++) {
		DEBUGADD(6,("adding port [%d] to buffer\n", i));
		smb_io_port_2("", buffer, &ports[i], 0);
	}

out:
	SAFE_FREE(ports);

	if ( !W_ERROR_IS_OK(result) )
		*returned = 0;

	return result;
}

/****************************************************************************
 enumports.
****************************************************************************/

WERROR _spoolss_enumports( pipes_struct *p, SPOOL_Q_ENUMPORTS *q_u, SPOOL_R_ENUMPORTS *r_u)
{
	uint32 level = q_u->level;
	RPC_BUFFER *buffer = NULL;
	uint32 offered = q_u->offered;
	uint32 *needed = &r_u->needed;
	uint32 *returned = &r_u->returned;

	/* that's an [in out] buffer */

	if ( q_u->buffer ) {
		rpcbuf_move(q_u->buffer, &r_u->buffer);
		buffer = r_u->buffer;
	}

	DEBUG(4,("_spoolss_enumports\n"));
	
	*returned=0;
	*needed=0;
	
	switch (level) {
	case 1:
		return enumports_level_1(buffer, offered, needed, returned);
	case 2:
		return enumports_level_2(buffer, offered, needed, returned);
	default:
		return WERR_UNKNOWN_LEVEL;
	}
}

/****************************************************************************
****************************************************************************/

static WERROR spoolss_addprinterex_level_2( pipes_struct *p, const UNISTR2 *uni_srv_name,
				const SPOOL_PRINTER_INFO_LEVEL *info,
				DEVICEMODE *devmode, SEC_DESC_BUF *sec_desc_buf,
				uint32 user_switch, const SPOOL_USER_CTR *user,
				POLICY_HND *handle)
{
	NT_PRINTER_INFO_LEVEL *printer = NULL;
	fstring	name;
	int	snum;
	WERROR err = WERR_OK;

	if ((printer = SMB_MALLOC_P(NT_PRINTER_INFO_LEVEL)) == NULL) {
		DEBUG(0,("spoolss_addprinterex_level_2: malloc fail.\n"));
		return WERR_NOMEM;
	}

	ZERO_STRUCTP(printer);

	/* convert from UNICODE to ASCII - this allocates the info_2 struct inside *printer.*/
	if (!convert_printer_info(info, printer, 2)) {
		free_a_printer(&printer, 2);
		return WERR_NOMEM;
	}

	/* check to see if the printer already exists */

	if ((snum = print_queue_snum(printer->info_2->sharename)) != -1) {
		DEBUG(5, ("_spoolss_addprinterex: Attempted to add a printer named [%s] when one already existed!\n", 
			printer->info_2->sharename));
		free_a_printer(&printer, 2);
		return WERR_PRINTER_ALREADY_EXISTS;
	}
	
	/* FIXME!!!  smbd should check to see if the driver is installed before
	   trying to add a printer like this  --jerry */

	if (*lp_addprinter_cmd() ) {
		if ( !add_printer_hook(p->pipe_user.nt_user_token, printer) ) {
			free_a_printer(&printer,2);
			return WERR_ACCESS_DENIED;
	}
	}

	/* use our primary netbios name since get_a_printer() will convert 
	   it to what the client expects on a case by case basis */

	slprintf(name, sizeof(name)-1, "\\\\%s\\%s", global_myname(),
             printer->info_2->sharename);

	
	if ((snum = print_queue_snum(printer->info_2->sharename)) == -1) {
		free_a_printer(&printer,2);
		return WERR_ACCESS_DENIED;
	}

	/* you must be a printer admin to add a new printer */
	if (!print_access_check(NULL, snum, PRINTER_ACCESS_ADMINISTER)) {
		free_a_printer(&printer,2);
		return WERR_ACCESS_DENIED;		
	}
	
	/*
	 * Do sanity check on the requested changes for Samba.
	 */

	if (!check_printer_ok(printer->info_2, snum)) {
		free_a_printer(&printer,2);
		return WERR_INVALID_PARAM;
	}

	/*
	 * When a printer is created, the drivername bound to the printer is used
	 * to lookup previously saved driver initialization info, which is then 
	 * bound to the new printer, simulating what happens in the Windows arch.
	 */

	if (!devmode)
	{
		set_driver_init(printer, 2);
	}
	else 
	{
		/* A valid devmode was included, convert and link it
		*/
		DEBUGADD(10, ("spoolss_addprinterex_level_2: devmode included, converting\n"));

		if (!convert_devicemode(printer->info_2->printername, devmode,
				&printer->info_2->devmode))
			return  WERR_NOMEM;
	}

	/* write the ASCII on disk */
	err = mod_a_printer(printer, 2);
	if (!W_ERROR_IS_OK(err)) {
		free_a_printer(&printer,2);
		return err;
	}

	if (!open_printer_hnd(p, handle, name, PRINTER_ACCESS_ADMINISTER)) {
		/* Handle open failed - remove addition. */
		del_a_printer(printer->info_2->sharename);
		free_a_printer(&printer,2);
		return WERR_ACCESS_DENIED;
	}

	update_c_setprinter(False);
	free_a_printer(&printer,2);

	return WERR_OK;
}

/****************************************************************************
****************************************************************************/

WERROR _spoolss_addprinterex( pipes_struct *p, SPOOL_Q_ADDPRINTEREX *q_u, SPOOL_R_ADDPRINTEREX *r_u)
{
	UNISTR2 *uni_srv_name = q_u->server_name;
	uint32 level = q_u->level;
	SPOOL_PRINTER_INFO_LEVEL *info = &q_u->info;
	DEVICEMODE *devmode = q_u->devmode_ctr.devmode;
	SEC_DESC_BUF *sdb = q_u->secdesc_ctr;
	uint32 user_switch = q_u->user_switch;
	SPOOL_USER_CTR *user = &q_u->user_ctr;
	POLICY_HND *handle = &r_u->handle;

	switch (level) {
		case 1:
			/* we don't handle yet */
			/* but I know what to do ... */
			return WERR_UNKNOWN_LEVEL;
		case 2:
			return spoolss_addprinterex_level_2(p, uni_srv_name, info,
							    devmode, sdb,
							    user_switch, user, handle);
		default:
			return WERR_UNKNOWN_LEVEL;
	}
}

/****************************************************************************
****************************************************************************/

WERROR _spoolss_addprinterdriver(pipes_struct *p, SPOOL_Q_ADDPRINTERDRIVER *q_u, SPOOL_R_ADDPRINTERDRIVER *r_u)
{
	uint32 level = q_u->level;
	SPOOL_PRINTER_DRIVER_INFO_LEVEL *info = &q_u->info;
	WERROR err = WERR_OK;
	NT_PRINTER_DRIVER_INFO_LEVEL driver;
	struct current_user user;
	fstring driver_name;
	uint32 version;

	ZERO_STRUCT(driver);

	get_current_user(&user, p);
	
	if (!convert_printer_driver_info(info, &driver, level)) {
		err = WERR_NOMEM;
		goto done;
	}

	DEBUG(5,("Cleaning driver's information\n"));
	err = clean_up_driver_struct(driver, level, &user);
	if (!W_ERROR_IS_OK(err))
		goto done;

	DEBUG(5,("Moving driver to final destination\n"));
	if( !W_ERROR_IS_OK(err = move_driver_to_download_area(driver, level, &user, &err)) ) {
		goto done;
	}

	if (add_a_printer_driver(driver, level)!=0) {
		err = WERR_ACCESS_DENIED;
		goto done;
	}

	/* BEGIN_ADMIN_LOG */
        switch(level) {
	    case 3:
		fstrcpy(driver_name, driver.info_3->name ? driver.info_3->name : "");
		sys_adminlog(LOG_INFO,"Added printer driver. Print driver name: %s. Print driver OS: %s. Administrator name: %s.",
			driver_name, get_drv_ver_to_os(driver.info_3->cversion),uidtoname(user.uid));
		break;
	    case 6:   
		fstrcpy(driver_name, driver.info_6->name ?  driver.info_6->name : "");
		sys_adminlog(LOG_INFO,"Added printer driver. Print driver name: %s. Print driver OS: %s. Administrator name: %s.",
			driver_name, get_drv_ver_to_os(driver.info_6->version),uidtoname(user.uid));
		break;
        }
	/* END_ADMIN_LOG */

	/* 
	 * I think this is where he DrvUpgradePrinter() hook would be
	 * be called in a driver's interface DLL on a Windows NT 4.0/2k
	 * server.  Right now, we just need to send ourselves a message
	 * to update each printer bound to this driver.   --jerry	
	 */
	 
	if (!srv_spoolss_drv_upgrade_printer(driver_name)) {
		DEBUG(0,("_spoolss_addprinterdriver: Failed to send message about upgrading driver [%s]!\n",
			driver_name));
	}

	/*
	 * Based on the version (e.g. driver destination dir: 0=9x,2=Nt/2k,3=2k/Xp),
	 * decide if the driver init data should be deleted. The rules are:
	 *  1) never delete init data if it is a 9x driver, they don't use it anyway
	 *  2) delete init data only if there is no 2k/Xp driver
	 *  3) always delete init data
	 * The generalized rule is always use init data from the highest order driver.
	 * It is necessary to follow the driver install by an initialization step to
	 * finish off this process.
	*/
	if (level == 3)
		version = driver.info_3->cversion;
	else if (level == 6)
		version = driver.info_6->version;
	else
		version = -1;
	switch (version) {
		/*
		 * 9x printer driver - never delete init data
		*/
		case 0: 
			DEBUG(10,("_spoolss_addprinterdriver: init data not deleted for 9x driver [%s]\n",
					driver_name));
			break;
		
		/*
		 * Nt or 2k (compatiblity mode) printer driver - only delete init data if
		 * there is no 2k/Xp driver init data for this driver name.
		*/
		case 2:
		{
			NT_PRINTER_DRIVER_INFO_LEVEL driver1;

			if (!W_ERROR_IS_OK(get_a_printer_driver(&driver1, 3, driver_name, "Windows NT x86", 3))) {
				/*
				 * No 2k/Xp driver found, delete init data (if any) for the new Nt driver.
				*/
				if (!del_driver_init(driver_name))
					DEBUG(6,("_spoolss_addprinterdriver: del_driver_init(%s) Nt failed!\n", driver_name));
			} else {
				/*
				 * a 2k/Xp driver was found, don't delete init data because Nt driver will use it.
				*/
				free_a_printer_driver(driver1,3);
				DEBUG(10,("_spoolss_addprinterdriver: init data not deleted for Nt driver [%s]\n", 
						driver_name));
			}
		}
		break;

		/*
		 * 2k or Xp printer driver - always delete init data
		*/
		case 3:	
			if (!del_driver_init(driver_name))
				DEBUG(6,("_spoolss_addprinterdriver: del_driver_init(%s) 2k/Xp failed!\n", driver_name));
			break;

		default:
			DEBUG(0,("_spoolss_addprinterdriver: invalid level=%d\n", level));
			break;
 	}

	
done:
	free_a_printer_driver(driver, level);
	return err;
}

/********************************************************************
 * spoolss_addprinterdriverex
 ********************************************************************/

WERROR _spoolss_addprinterdriverex(pipes_struct *p, SPOOL_Q_ADDPRINTERDRIVEREX *q_u, SPOOL_R_ADDPRINTERDRIVEREX *r_u)
{
	SPOOL_Q_ADDPRINTERDRIVER q_u_local;
	SPOOL_R_ADDPRINTERDRIVER r_u_local;
	
	/* 
	 * we only support the semantics of AddPrinterDriver()
	 * i.e. only copy files that are newer than existing ones
	 */
	
	if ( q_u->copy_flags != APD_COPY_NEW_FILES )
		return WERR_ACCESS_DENIED;
	
	ZERO_STRUCT(q_u_local);
	ZERO_STRUCT(r_u_local);

	/* just pass the information off to _spoolss_addprinterdriver() */
	q_u_local.server_name_ptr = q_u->server_name_ptr;
	copy_unistr2(&q_u_local.server_name, &q_u->server_name);
	q_u_local.level = q_u->level;
	memcpy( &q_u_local.info, &q_u->info, sizeof(SPOOL_PRINTER_DRIVER_INFO_LEVEL) );
	
	return _spoolss_addprinterdriver( p, &q_u_local, &r_u_local );
}

/****************************************************************************
****************************************************************************/

static void fill_driverdir_1(DRIVER_DIRECTORY_1 *info, char *name)
{
	init_unistr(&info->name, name);
}

/****************************************************************************
****************************************************************************/

static WERROR getprinterdriverdir_level_1(UNISTR2 *name, UNISTR2 *uni_environment, RPC_BUFFER *buffer, uint32 offered, uint32 *needed)
{
	pstring path;
	pstring long_archi;
	fstring servername;
	char *pservername; 
	const char *short_archi;
	DRIVER_DIRECTORY_1 *info=NULL;
	WERROR result = WERR_OK;

	unistr2_to_ascii(servername, name, sizeof(servername)-1);
	unistr2_to_ascii(long_archi, uni_environment, sizeof(long_archi)-1);

	/* check for beginning double '\'s and that the server
	   long enough */

	pservername = servername;
	if ( *pservername == '\\' && strlen(servername)>2 ) {
		pservername += 2;
	} 
	
	if ( !is_myname_or_ipaddr( pservername ) )
		return WERR_INVALID_PARAM;

	if (!(short_archi = get_short_archi(long_archi)))
		return WERR_INVALID_ENVIRONMENT;

	if((info=SMB_MALLOC_P(DRIVER_DIRECTORY_1)) == NULL)
		return WERR_NOMEM;

	slprintf(path, sizeof(path)-1, "\\\\%s\\print$\\%s", pservername, short_archi);

	DEBUG(4,("printer driver directory: [%s]\n", path));

	fill_driverdir_1(info, path);
	
	*needed += spoolss_size_driverdir_info_1(info);

	if (*needed > offered) {
		result = WERR_INSUFFICIENT_BUFFER;
		goto out;
	}

	if (!rpcbuf_alloc_size(buffer, *needed)) {
		result = WERR_NOMEM;
		goto out;
	}

	smb_io_driverdir_1("", buffer, info, 0);

out:
	SAFE_FREE(info);
	
	return result;
}

/****************************************************************************
****************************************************************************/

WERROR _spoolss_getprinterdriverdirectory(pipes_struct *p, SPOOL_Q_GETPRINTERDRIVERDIR *q_u, SPOOL_R_GETPRINTERDRIVERDIR *r_u)
{
	UNISTR2 *name = &q_u->name;
	UNISTR2 *uni_environment = &q_u->environment;
	uint32 level = q_u->level;
	RPC_BUFFER *buffer = NULL;
	uint32 offered = q_u->offered;
	uint32 *needed = &r_u->needed;

	/* that's an [in out] buffer */

	if ( q_u->buffer ) {
		rpcbuf_move(q_u->buffer, &r_u->buffer);
		buffer = r_u->buffer;
	}

	DEBUG(4,("_spoolss_getprinterdriverdirectory\n"));

	*needed=0;

	switch(level) {
	case 1:
		return getprinterdriverdir_level_1(name, uni_environment, buffer, offered, needed);
	default:
		return WERR_UNKNOWN_LEVEL;
	}
}
	
/****************************************************************************
****************************************************************************/

WERROR _spoolss_enumprinterdata(pipes_struct *p, SPOOL_Q_ENUMPRINTERDATA *q_u, SPOOL_R_ENUMPRINTERDATA *r_u)
{
	POLICY_HND *handle = &q_u->handle;
	uint32 idx 		 = q_u->index;
	uint32 in_value_len 	 = q_u->valuesize;
	uint32 in_data_len 	 = q_u->datasize;
	uint32 *out_max_value_len = &r_u->valuesize;
	uint16 **out_value 	 = &r_u->value;
	uint32 *out_value_len 	 = &r_u->realvaluesize;
	uint32 *out_type 	 = &r_u->type;
	uint32 *out_max_data_len = &r_u->datasize;
	uint8  **data_out 	 = &r_u->data;
	uint32 *out_data_len 	 = &r_u->realdatasize;

	NT_PRINTER_INFO_LEVEL *printer = NULL;
	
	uint32 		biggest_valuesize;
	uint32 		biggest_datasize;
	uint32 		data_len;
	Printer_entry 	*Printer = find_printer_index_by_hnd(p, handle);
	int 		snum;
	WERROR 		result;
	REGISTRY_VALUE	*val = NULL;
	NT_PRINTER_DATA *p_data;
	int		i, key_index, num_values;
	int		name_length;
	
	ZERO_STRUCT( printer );
	
	*out_type = 0;

	*out_max_data_len = 0;
	*data_out         = NULL;
	*out_data_len     = 0;

	DEBUG(5,("spoolss_enumprinterdata\n"));

	if (!Printer) {
		DEBUG(2,("_spoolss_enumprinterdata: Invalid handle (%s:%u:%u).\n", OUR_HANDLE(handle)));
		return WERR_BADFID;
	}

	if (!get_printer_snum(p,handle, &snum))
		return WERR_BADFID;
	
	result = get_a_printer(Printer, &printer, 2, lp_const_servicename(snum));
	if (!W_ERROR_IS_OK(result))
		return result;
		
	p_data = &printer->info_2->data;	
	key_index = lookup_printerkey( p_data, SPOOL_PRINTERDATA_KEY );

	result = WERR_OK;

	/*
	 * The NT machine wants to know the biggest size of value and data
	 *
	 * cf: MSDN EnumPrinterData remark section
	 */
	 
	if ( !in_value_len && !in_data_len && (key_index != -1) ) 
	{
		DEBUGADD(6,("Activating NT mega-hack to find sizes\n"));

		biggest_valuesize = 0;
		biggest_datasize  = 0;
				
		num_values = regval_ctr_numvals( &p_data->keys[key_index].values );
		
		for ( i=0; i<num_values; i++ )
		{
			val = regval_ctr_specific_value( &p_data->keys[key_index].values, i );
			
			name_length = strlen(val->valuename);
			if ( strlen(val->valuename) > biggest_valuesize ) 
				biggest_valuesize = name_length;
				
			if ( val->size > biggest_datasize )
				biggest_datasize = val->size;
				
			DEBUG(6,("current values: [%d], [%d]\n", biggest_valuesize, 
				biggest_datasize));
		}

		/* the value is an UNICODE string but real_value_size is the length 
		   in bytes including the trailing 0 */
		   
		*out_value_len = 2 * (1+biggest_valuesize);
		*out_data_len  = biggest_datasize;

		DEBUG(6,("final values: [%d], [%d]\n", *out_value_len, *out_data_len));

		goto done;
	}
	
	/*
	 * the value len is wrong in NT sp3
	 * that's the number of bytes not the number of unicode chars
	 */
	
	if ( key_index != -1 )
		val = regval_ctr_specific_value( &p_data->keys[key_index].values, idx );

	if ( !val ) 
	{

		/* out_value should default to "" or else NT4 has
		   problems unmarshalling the response */

		*out_max_value_len=(in_value_len/sizeof(uint16));
		
		if((*out_value=(uint16 *)TALLOC_ZERO(p->mem_ctx, in_value_len*sizeof(uint8))) == NULL)
		{
			result = WERR_NOMEM;
			goto done;
		}

		*out_value_len = (uint32)rpcstr_push((char *)*out_value, "", in_value_len, 0);

		/* the data is counted in bytes */
		
		*out_max_data_len = in_data_len;
		*out_data_len     = in_data_len;
		
		/* only allocate when given a non-zero data_len */
		
		if ( in_data_len && ((*data_out=(uint8 *)TALLOC_ZERO(p->mem_ctx, in_data_len*sizeof(uint8))) == NULL) )
		{
			result = WERR_NOMEM;
			goto done;
		}

		result = WERR_NO_MORE_ITEMS;
	}
	else 
	{
		/*
		 * the value is:
		 * - counted in bytes in the request
		 * - counted in UNICODE chars in the max reply
		 * - counted in bytes in the real size
		 *
		 * take a pause *before* coding not *during* coding
		 */
	
		/* name */
		*out_max_value_len=(in_value_len/sizeof(uint16));
		if ( (*out_value = (uint16 *)TALLOC_ZERO(p->mem_ctx, in_value_len*sizeof(uint8))) == NULL ) 
		{
			result = WERR_NOMEM;
			goto done;
		}
	
		*out_value_len = (uint32)rpcstr_push((char *)*out_value, regval_name(val), in_value_len, 0);

		/* type */
		
		*out_type = regval_type( val );

		/* data - counted in bytes */

		*out_max_data_len = in_data_len;
		if ( (*data_out = (uint8 *)TALLOC_ZERO(p->mem_ctx, in_data_len*sizeof(uint8))) == NULL) 
		{
			result = WERR_NOMEM;
			goto done;
		}
		data_len = regval_size(val);
		memcpy( *data_out, regval_data_p(val), data_len );
		*out_data_len = data_len;
	}

done:
	free_a_printer(&printer, 2);
	return result;
}

/****************************************************************************
****************************************************************************/

WERROR _spoolss_setprinterdata( pipes_struct *p, SPOOL_Q_SETPRINTERDATA *q_u, SPOOL_R_SETPRINTERDATA *r_u)
{
	POLICY_HND 		*handle = &q_u->handle;
	UNISTR2 		*value = &q_u->value;
	uint32 			type = q_u->type;
	uint8 			*data = q_u->data;
	uint32 			real_len = q_u->real_len;

	NT_PRINTER_INFO_LEVEL 	*printer = NULL;
	int 			snum=0;
	WERROR 			status = WERR_OK;
	Printer_entry 		*Printer=find_printer_index_by_hnd(p, handle);
	fstring			valuename;
	
	DEBUG(5,("spoolss_setprinterdata\n"));

	if (!Printer) {
		DEBUG(2,("_spoolss_setprinterdata: Invalid handle (%s:%u:%u).\n", OUR_HANDLE(handle)));
		return WERR_BADFID;
	}

	if ( Printer->printer_type == PRINTER_HANDLE_IS_PRINTSERVER ) {
		DEBUG(10,("_spoolss_setprinterdata: Not implemented for server handles yet\n"));
		return WERR_INVALID_PARAM;
	}

	if (!get_printer_snum(p,handle, &snum))
		return WERR_BADFID;

	/* 
	 * Access check : NT returns "access denied" if you make a 
	 * SetPrinterData call without the necessary privildge.
	 * we were originally returning OK if nothing changed
	 * which made Win2k issue **a lot** of SetPrinterData
	 * when connecting to a printer  --jerry
	 */

	if (Printer->access_granted != PRINTER_ACCESS_ADMINISTER) 
	{
		DEBUG(3, ("_spoolss_setprinterdata: change denied by handle access permissions\n"));
		status = WERR_ACCESS_DENIED;
		goto done;
	}

	status = get_a_printer(Printer, &printer, 2, lp_const_servicename(snum));
	if (!W_ERROR_IS_OK(status))
		return status;

	unistr2_to_ascii( valuename, value, sizeof(valuename)-1 );
	
	/*
	 * When client side code sets a magic printer data key, detect it and save
	 * the current printer data and the magic key's data (its the DEVMODE) for
	 * future printer/driver initializations.
	 */
	if ( (type == REG_BINARY) && strequal( valuename, PHANTOM_DEVMODE_KEY)) 
	{
		/* Set devmode and printer initialization info */
		status = save_driver_init( printer, 2, data, real_len );
	
		srv_spoolss_reset_printerdata( printer->info_2->drivername );
	}
	else 
	{
	status = set_printer_dataex( printer, SPOOL_PRINTERDATA_KEY, valuename, 
					type, data, real_len );
		if ( W_ERROR_IS_OK(status) )
			status = mod_a_printer(printer, 2);
	}

done:
	free_a_printer(&printer, 2);

	return status;
}

/****************************************************************************
****************************************************************************/

WERROR _spoolss_resetprinter(pipes_struct *p, SPOOL_Q_RESETPRINTER *q_u, SPOOL_R_RESETPRINTER *r_u)
{
	POLICY_HND 	*handle = &q_u->handle;
	Printer_entry 	*Printer=find_printer_index_by_hnd(p, handle);
	int 		snum;
	
	DEBUG(5,("_spoolss_resetprinter\n"));

	/*
	 * All we do is to check to see if the handle and queue is valid.
	 * This call really doesn't mean anything to us because we only
	 * support RAW printing.   --jerry
	 */
	 
	if (!Printer) {
		DEBUG(2,("_spoolss_resetprinter: Invalid handle (%s:%u:%u).\n", OUR_HANDLE(handle)));
		return WERR_BADFID;
	}

	if (!get_printer_snum(p,handle, &snum))
		return WERR_BADFID;


	/* blindly return success */	
	return WERR_OK;
}


/****************************************************************************
****************************************************************************/

WERROR _spoolss_deleteprinterdata(pipes_struct *p, SPOOL_Q_DELETEPRINTERDATA *q_u, SPOOL_R_DELETEPRINTERDATA *r_u)
{
	POLICY_HND 	*handle = &q_u->handle;
	UNISTR2 	*value = &q_u->valuename;

	NT_PRINTER_INFO_LEVEL 	*printer = NULL;
	int 		snum=0;
	WERROR 		status = WERR_OK;
	Printer_entry 	*Printer=find_printer_index_by_hnd(p, handle);
	pstring		valuename;
	
	DEBUG(5,("spoolss_deleteprinterdata\n"));
	
	if (!Printer) {
		DEBUG(2,("_spoolss_deleteprinterdata: Invalid handle (%s:%u:%u).\n", OUR_HANDLE(handle)));
		return WERR_BADFID;
	}

	if (!get_printer_snum(p, handle, &snum))
		return WERR_BADFID;

	if (Printer->access_granted != PRINTER_ACCESS_ADMINISTER) {
		DEBUG(3, ("_spoolss_deleteprinterdata: printer properties change denied by handle\n"));
		return WERR_ACCESS_DENIED;
	}

	status = get_a_printer(Printer, &printer, 2, lp_const_servicename(snum));
	if (!W_ERROR_IS_OK(status))
		return status;

	unistr2_to_ascii( valuename, value, sizeof(valuename)-1 );

	status = delete_printer_dataex( printer, SPOOL_PRINTERDATA_KEY, valuename );
	
	if ( W_ERROR_IS_OK(status) )
		mod_a_printer( printer, 2 );

	free_a_printer(&printer, 2);

	return status;
}

/****************************************************************************
****************************************************************************/

WERROR _spoolss_addform( pipes_struct *p, SPOOL_Q_ADDFORM *q_u, SPOOL_R_ADDFORM *r_u)
{
	POLICY_HND *handle = &q_u->handle;
	FORM *form = &q_u->form;
	nt_forms_struct tmpForm;
	int snum;
	WERROR status = WERR_OK;
	NT_PRINTER_INFO_LEVEL *printer = NULL;

	int count=0;
	nt_forms_struct *list=NULL;
	Printer_entry *Printer = find_printer_index_by_hnd(p, handle);

	DEBUG(5,("spoolss_addform\n"));

	if (!Printer) {
		DEBUG(2,("_spoolss_addform: Invalid handle (%s:%u:%u).\n", OUR_HANDLE(handle)));
		return WERR_BADFID;
	}
	
	
	/* forms can be added on printer of on the print server handle */
	
	if ( Printer->printer_type == PRINTER_HANDLE_IS_PRINTER )
	{
		if (!get_printer_snum(p,handle, &snum))
	                return WERR_BADFID;
	 
		status = get_a_printer(Printer, &printer, 2, lp_const_servicename(snum));
        	if (!W_ERROR_IS_OK(status))
			goto done;
	}

	if ( !(Printer->access_granted & (PRINTER_ACCESS_ADMINISTER|SERVER_ACCESS_ADMINISTER)) ) {
		DEBUG(2,("_spoolss_addform: denied by handle permissions.\n"));
		status = WERR_ACCESS_DENIED;
		goto done;
	}
	
	/* can't add if builtin */
	
	if (get_a_builtin_ntform(&form->name,&tmpForm)) {
		status = WERR_ALREADY_EXISTS;
		goto done;
	}

	count = get_ntforms(&list);
	
	if(!add_a_form(&list, form, &count)) {
		status =  WERR_NOMEM;
		goto done;
	}
	
	write_ntforms(&list, count);
	
	/*
	 * ChangeID must always be set if this is a printer
	 */
	 
	if ( Printer->printer_type == PRINTER_HANDLE_IS_PRINTER )
		status = mod_a_printer(printer, 2);
	
done:
	if ( printer )
		free_a_printer(&printer, 2);
	SAFE_FREE(list);

	return status;
}

/****************************************************************************
****************************************************************************/

WERROR _spoolss_deleteform( pipes_struct *p, SPOOL_Q_DELETEFORM *q_u, SPOOL_R_DELETEFORM *r_u)
{
	POLICY_HND *handle = &q_u->handle;
	UNISTR2 *form_name = &q_u->name;
	nt_forms_struct tmpForm;
	int count=0;
	nt_forms_struct *list=NULL;
	Printer_entry *Printer = find_printer_index_by_hnd(p, handle);
	int snum;
	WERROR status = WERR_OK;
	NT_PRINTER_INFO_LEVEL *printer = NULL;

	DEBUG(5,("spoolss_deleteform\n"));

	if (!Printer) {
		DEBUG(2,("_spoolss_deleteform: Invalid handle (%s:%u:%u).\n", OUR_HANDLE(handle)));
		return WERR_BADFID;
	}

	/* forms can be deleted on printer of on the print server handle */
	
	if ( Printer->printer_type == PRINTER_HANDLE_IS_PRINTER )
	{
		if (!get_printer_snum(p,handle, &snum))
	                return WERR_BADFID;
	 
		status = get_a_printer(Printer, &printer, 2, lp_const_servicename(snum));
        	if (!W_ERROR_IS_OK(status))
			goto done;
	}

	if ( !(Printer->access_granted & (PRINTER_ACCESS_ADMINISTER|SERVER_ACCESS_ADMINISTER)) ) {
		DEBUG(2,("_spoolss_deleteform: denied by handle permissions.\n"));
		status = WERR_ACCESS_DENIED;
		goto done;
	}

	/* can't delete if builtin */
	
	if (get_a_builtin_ntform(form_name,&tmpForm)) {
		status = WERR_INVALID_PARAM;
		goto done;
	}

	count = get_ntforms(&list);
	
	if ( !delete_a_form(&list, form_name, &count, &status ))
		goto done;

	/*
	 * ChangeID must always be set if this is a printer
	 */
	 
	if ( Printer->printer_type == PRINTER_HANDLE_IS_PRINTER )
		status = mod_a_printer(printer, 2);
	
done:
	if ( printer )
		free_a_printer(&printer, 2);
	SAFE_FREE(list);

	return status;
}

/****************************************************************************
****************************************************************************/

WERROR _spoolss_setform(pipes_struct *p, SPOOL_Q_SETFORM *q_u, SPOOL_R_SETFORM *r_u)
{
	POLICY_HND *handle = &q_u->handle;
	FORM *form = &q_u->form;
	nt_forms_struct tmpForm;
	int snum;
	WERROR status = WERR_OK;
	NT_PRINTER_INFO_LEVEL *printer = NULL;

	int count=0;
	nt_forms_struct *list=NULL;
	Printer_entry *Printer = find_printer_index_by_hnd(p, handle);

 	DEBUG(5,("spoolss_setform\n"));

	if (!Printer) {
		DEBUG(2,("_spoolss_setform: Invalid handle (%s:%u:%u).\n", OUR_HANDLE(handle)));
		return WERR_BADFID;
	}

	/* forms can be modified on printer of on the print server handle */
	
	if ( Printer->printer_type == PRINTER_HANDLE_IS_PRINTER )
	{
		if (!get_printer_snum(p,handle, &snum))
	                return WERR_BADFID;
	 
		status = get_a_printer(Printer, &printer, 2, lp_const_servicename(snum));
        	if (!W_ERROR_IS_OK(status))
			goto done;
	}

	if ( !(Printer->access_granted & (PRINTER_ACCESS_ADMINISTER|SERVER_ACCESS_ADMINISTER)) ) {
		DEBUG(2,("_spoolss_setform: denied by handle permissions\n"));
		status = WERR_ACCESS_DENIED;
		goto done;
	}

	/* can't set if builtin */
	if (get_a_builtin_ntform(&form->name,&tmpForm)) {
		status = WERR_INVALID_PARAM;
		goto done;
	}

	count = get_ntforms(&list);
	update_a_form(&list, form, count);
	write_ntforms(&list, count);

	/*
	 * ChangeID must always be set if this is a printer
	 */
	 
	if ( Printer->printer_type == PRINTER_HANDLE_IS_PRINTER )
		status = mod_a_printer(printer, 2);
	
	
done:
	if ( printer )
		free_a_printer(&printer, 2);
	SAFE_FREE(list);

	return status;
}

/****************************************************************************
 enumprintprocessors level 1.
****************************************************************************/

static WERROR enumprintprocessors_level_1(RPC_BUFFER *buffer, uint32 offered, uint32 *needed, uint32 *returned)
{
	PRINTPROCESSOR_1 *info_1=NULL;
	WERROR result = WERR_OK;
	
	if((info_1 = SMB_MALLOC_P(PRINTPROCESSOR_1)) == NULL)
		return WERR_NOMEM;

	(*returned) = 0x1;
	
	init_unistr(&info_1->name, "winprint");

	*needed += spoolss_size_printprocessor_info_1(info_1);

	if (*needed > offered) {
		result = WERR_INSUFFICIENT_BUFFER;
		goto out;
	}

	if (!rpcbuf_alloc_size(buffer, *needed)) {
		result = WERR_NOMEM;
		goto out;
	}

	smb_io_printprocessor_info_1("", buffer, info_1, 0);

out:
	SAFE_FREE(info_1);

	if ( !W_ERROR_IS_OK(result) )
		*returned = 0;

	return result;
}

/****************************************************************************
****************************************************************************/

WERROR _spoolss_enumprintprocessors(pipes_struct *p, SPOOL_Q_ENUMPRINTPROCESSORS *q_u, SPOOL_R_ENUMPRINTPROCESSORS *r_u)
{
	uint32 level = q_u->level;
	RPC_BUFFER *buffer = NULL;
	uint32 offered = q_u->offered;
	uint32 *needed = &r_u->needed;
	uint32 *returned = &r_u->returned;

	/* that's an [in out] buffer */

	if ( q_u->buffer ) {
		rpcbuf_move(q_u->buffer, &r_u->buffer);
		buffer = r_u->buffer;
	}

 	DEBUG(5,("spoolss_enumprintprocessors\n"));

	/*
	 * Enumerate the print processors ...
	 *
	 * Just reply with "winprint", to keep NT happy
	 * and I can use my nice printer checker.
	 */
	
	*returned=0;
	*needed=0;
	
	switch (level) {
	case 1:
		return enumprintprocessors_level_1(buffer, offered, needed, returned);
	default:
		return WERR_UNKNOWN_LEVEL;
	}
}

/****************************************************************************
 enumprintprocdatatypes level 1.
****************************************************************************/

static WERROR enumprintprocdatatypes_level_1(RPC_BUFFER *buffer, uint32 offered, uint32 *needed, uint32 *returned)
{
	PRINTPROCDATATYPE_1 *info_1=NULL;
	WERROR result = WERR_NOMEM;
	
	if((info_1 = SMB_MALLOC_P(PRINTPROCDATATYPE_1)) == NULL)
		return WERR_NOMEM;

	(*returned) = 0x1;
	
	init_unistr(&info_1->name, "RAW");

	*needed += spoolss_size_printprocdatatype_info_1(info_1);

	if (*needed > offered) {
		result = WERR_INSUFFICIENT_BUFFER;
		goto out;
	}

	if (!rpcbuf_alloc_size(buffer, *needed)) {
		result = WERR_NOMEM;
		goto out;
	}

	smb_io_printprocdatatype_info_1("", buffer, info_1, 0);

out:
	SAFE_FREE(info_1);

	if ( !W_ERROR_IS_OK(result) )
		*returned = 0;

	return result;
}

/****************************************************************************
****************************************************************************/

WERROR _spoolss_enumprintprocdatatypes(pipes_struct *p, SPOOL_Q_ENUMPRINTPROCDATATYPES *q_u, SPOOL_R_ENUMPRINTPROCDATATYPES *r_u)
{
	uint32 level = q_u->level;
	RPC_BUFFER *buffer = NULL;
	uint32 offered = q_u->offered;
	uint32 *needed = &r_u->needed;
	uint32 *returned = &r_u->returned;

	/* that's an [in out] buffer */

	if ( q_u->buffer ) {
		rpcbuf_move(q_u->buffer, &r_u->buffer);
		buffer = r_u->buffer;
	}

 	DEBUG(5,("_spoolss_enumprintprocdatatypes\n"));
	
	*returned=0;
	*needed=0;
	
	switch (level) {
	case 1:
		return enumprintprocdatatypes_level_1(buffer, offered, needed, returned);
	default:
		return WERR_UNKNOWN_LEVEL;
	}
}

/****************************************************************************
 enumprintmonitors level 1.
****************************************************************************/

static WERROR enumprintmonitors_level_1(RPC_BUFFER *buffer, uint32 offered, uint32 *needed, uint32 *returned)
{
	PRINTMONITOR_1 *info_1=NULL;
	WERROR result = WERR_OK;
	
	if((info_1 = SMB_MALLOC_P(PRINTMONITOR_1)) == NULL)
		return WERR_NOMEM;

	(*returned) = 0x1;
	
	init_unistr(&info_1->name, "Local Port");

	*needed += spoolss_size_printmonitor_info_1(info_1);

	if (*needed > offered) {
		result = WERR_INSUFFICIENT_BUFFER;
		goto out;
	}

	if (!rpcbuf_alloc_size(buffer, *needed)) {
		result = WERR_NOMEM;
		goto out;
	}

	smb_io_printmonitor_info_1("", buffer, info_1, 0);

out:
	SAFE_FREE(info_1);

	if ( !W_ERROR_IS_OK(result) )
		*returned = 0;

	return result;
}

/****************************************************************************
 enumprintmonitors level 2.
****************************************************************************/

static WERROR enumprintmonitors_level_2(RPC_BUFFER *buffer, uint32 offered, uint32 *needed, uint32 *returned)
{
	PRINTMONITOR_2 *info_2=NULL;
	WERROR result = WERR_OK;
	
	if((info_2 = SMB_MALLOC_P(PRINTMONITOR_2)) == NULL)
		return WERR_NOMEM;

	(*returned) = 0x1;
	
	init_unistr(&info_2->name, "Local Port");
	init_unistr(&info_2->environment, "Windows NT X86");
	init_unistr(&info_2->dll_name, "localmon.dll");

	*needed += spoolss_size_printmonitor_info_2(info_2);

	if (*needed > offered) {
		result = WERR_INSUFFICIENT_BUFFER;
		goto out;
	}

	if (!rpcbuf_alloc_size(buffer, *needed)) {
		result = WERR_NOMEM;
		goto out;
	}

	smb_io_printmonitor_info_2("", buffer, info_2, 0);

out:
	SAFE_FREE(info_2);

	if ( !W_ERROR_IS_OK(result) )
		*returned = 0;
	
	return result;
}

/****************************************************************************
****************************************************************************/

WERROR _spoolss_enumprintmonitors(pipes_struct *p, SPOOL_Q_ENUMPRINTMONITORS *q_u, SPOOL_R_ENUMPRINTMONITORS *r_u)
{
	uint32 level = q_u->level;
	RPC_BUFFER *buffer = NULL;
	uint32 offered = q_u->offered;
	uint32 *needed = &r_u->needed;
	uint32 *returned = &r_u->returned;

	/* that's an [in out] buffer */

	if ( q_u->buffer ) {
		rpcbuf_move(q_u->buffer, &r_u->buffer);
		buffer = r_u->buffer;
	}

 	DEBUG(5,("spoolss_enumprintmonitors\n"));

	/*
	 * Enumerate the print monitors ...
	 *
	 * Just reply with "Local Port", to keep NT happy
	 * and I can use my nice printer checker.
	 */
	
	*returned=0;
	*needed=0;
	
	switch (level) {
	case 1:
		return enumprintmonitors_level_1(buffer, offered, needed, returned);
	case 2:
		return enumprintmonitors_level_2(buffer, offered, needed, returned);
	default:
		return WERR_UNKNOWN_LEVEL;
	}
}

/****************************************************************************
****************************************************************************/

static WERROR getjob_level_1(print_queue_struct **queue, int count, int snum,
                             NT_PRINTER_INFO_LEVEL *ntprinter,
                             uint32 jobid, RPC_BUFFER *buffer, uint32 offered, 
			     uint32 *needed)
{
	int i=0;
	BOOL found=False;
	JOB_INFO_1 *info_1=NULL;
	WERROR result = WERR_OK;

	info_1=SMB_MALLOC_P(JOB_INFO_1);

	if (info_1 == NULL) {
		return WERR_NOMEM;
	}
		
	for (i=0; i<count && found==False; i++) { 
		if ((*queue)[i].job==(int)jobid)
			found=True;
	}
	
	if (found==False) {
		SAFE_FREE(info_1);
		/* NT treats not found as bad param... yet another bad choice */
		return WERR_INVALID_PARAM;
	}
	
	fill_job_info_1( info_1, &((*queue)[i-1]), i, snum, ntprinter );
	
	*needed += spoolss_size_job_info_1(info_1);

	if (*needed > offered) {
		result = WERR_INSUFFICIENT_BUFFER;
		goto out;
	}

	if (!rpcbuf_alloc_size(buffer, *needed)) {
		result = WERR_NOMEM;
		goto out;
	}

	smb_io_job_info_1("", buffer, info_1, 0);

out:
	SAFE_FREE(info_1);

	return result;
}

/****************************************************************************
****************************************************************************/

static WERROR getjob_level_2(print_queue_struct **queue, int count, int snum, 
                             NT_PRINTER_INFO_LEVEL *ntprinter,
                             uint32 jobid, RPC_BUFFER *buffer, uint32 offered, 
			     uint32 *needed)
{
	int 		i = 0;
	BOOL 		found = False;
	JOB_INFO_2 	*info_2;
	WERROR 		result;
	DEVICEMODE 	*devmode = NULL;
	NT_DEVICEMODE	*nt_devmode = NULL;

	if ( !(info_2=SMB_MALLOC_P(JOB_INFO_2)) )
		return WERR_NOMEM;

	ZERO_STRUCTP(info_2);

	for ( i=0; i<count && found==False; i++ ) 
	{
		if ((*queue)[i].job == (int)jobid)
			found = True;
	}
	
	if ( !found ) {
		/* NT treats not found as bad param... yet another bad
		   choice */
		result = WERR_INVALID_PARAM;
		goto done;
	}
	
	/* 
	 * if the print job does not have a DEVMODE associated with it, 
	 * just use the one for the printer. A NULL devicemode is not
	 *  a failure condition
	 */
	 
	if ( !(nt_devmode=print_job_devmode( lp_const_servicename(snum), jobid )) )
		devmode = construct_dev_mode(snum);
	else {
		if ((devmode = SMB_MALLOC_P(DEVICEMODE)) != NULL) {
			ZERO_STRUCTP( devmode );
			convert_nt_devicemode( devmode, nt_devmode );
		}
	}
	
	fill_job_info_2(info_2, &((*queue)[i-1]), i, snum, ntprinter, devmode);
	
	*needed += spoolss_size_job_info_2(info_2);

	if (*needed > offered) {
		result = WERR_INSUFFICIENT_BUFFER;
		goto done;
	}

	if (!rpcbuf_alloc_size(buffer, *needed)) {
		result = WERR_NOMEM;
		goto done;
	}

	smb_io_job_info_2("", buffer, info_2, 0);

	result = WERR_OK;
	
 done:
	/* Cleanup allocated memory */

	free_job_info_2(info_2);	/* Also frees devmode */
	SAFE_FREE(info_2);

	return result;
}

/****************************************************************************
****************************************************************************/

WERROR _spoolss_getjob( pipes_struct *p, SPOOL_Q_GETJOB *q_u, SPOOL_R_GETJOB *r_u)
{
	POLICY_HND *handle = &q_u->handle;
	uint32 jobid = q_u->jobid;
	uint32 level = q_u->level;
	RPC_BUFFER *buffer = NULL;
	uint32 offered = q_u->offered;
	uint32 *needed = &r_u->needed;
	WERROR		wstatus = WERR_OK;
	NT_PRINTER_INFO_LEVEL *ntprinter = NULL;
	int snum;
	int count;
	print_queue_struct 	*queue = NULL;
	print_status_struct prt_status;

	/* that's an [in out] buffer */

	if ( q_u->buffer ) {
		rpcbuf_move(q_u->buffer, &r_u->buffer);
		buffer = r_u->buffer;
	}

	DEBUG(5,("spoolss_getjob\n"));
	
	*needed = 0;
	
	if (!get_printer_snum(p, handle, &snum))
		return WERR_BADFID;
	
	wstatus = get_a_printer(NULL, &ntprinter, 2, lp_servicename(snum));
	if ( !W_ERROR_IS_OK(wstatus) )
		return wstatus;
		
	count = print_queue_status(snum, &queue, &prt_status);
	
	DEBUGADD(4,("count:[%d], prt_status:[%d], [%s]\n",
	             count, prt_status.status, prt_status.message));
		
	switch ( level ) {
	case 1:
			wstatus = getjob_level_1(&queue, count, snum, ntprinter, jobid, 
				buffer, offered, needed);
			break;
	case 2:
			wstatus = getjob_level_2(&queue, count, snum, ntprinter, jobid, 
				buffer, offered, needed);
			break;
	default:
			wstatus = WERR_UNKNOWN_LEVEL;
			break;
	}
	
	SAFE_FREE(queue);
	free_a_printer( &ntprinter, 2 );
	
	return wstatus;
}

/********************************************************************
 spoolss_getprinterdataex
 
 From MSDN documentation of GetPrinterDataEx: pass request
 to GetPrinterData if key is "PrinterDriverData".
 ********************************************************************/

WERROR _spoolss_getprinterdataex(pipes_struct *p, SPOOL_Q_GETPRINTERDATAEX *q_u, SPOOL_R_GETPRINTERDATAEX *r_u)
{
	POLICY_HND	*handle = &q_u->handle;
	uint32 		in_size = q_u->size;
	uint32 		*type = &r_u->type;
	uint32 		*out_size = &r_u->size;
	uint8 		**data = &r_u->data;
	uint32 		*needed = &r_u->needed;
	fstring 	keyname, valuename;
	
	Printer_entry 	*Printer = find_printer_index_by_hnd(p, handle);
	
	NT_PRINTER_INFO_LEVEL 	*printer = NULL;
	int 			snum = 0;
	WERROR 			status = WERR_OK;

	DEBUG(4,("_spoolss_getprinterdataex\n"));

        unistr2_to_ascii(keyname, &q_u->keyname, sizeof(keyname) - 1);
        unistr2_to_ascii(valuename, &q_u->valuename, sizeof(valuename) - 1);
	
	DEBUG(10, ("_spoolss_getprinterdataex: key => [%s], value => [%s]\n", 
		keyname, valuename));

	/* in case of problem, return some default values */
	
	*needed   = 0;
	*type     = 0;
	*out_size = in_size;

	if (!Printer) {
		DEBUG(2,("_spoolss_getprinterdataex: Invalid handle (%s:%u:%u).\n", OUR_HANDLE(handle)));
		status = WERR_BADFID;
		goto done;
	}

	/* Is the handle to a printer or to the server? */

	if (Printer->printer_type == PRINTER_HANDLE_IS_PRINTSERVER) {
		DEBUG(10,("_spoolss_getprinterdataex: Not implemented for server handles yet\n"));
		status = WERR_INVALID_PARAM;
		goto done;
	}
	
	if ( !get_printer_snum(p,handle, &snum) )
		return WERR_BADFID;

	status = get_a_printer(Printer, &printer, 2, lp_servicename(snum));
	if ( !W_ERROR_IS_OK(status) )
		goto done;

	/* check to see if the keyname is valid */
	if ( !strlen(keyname) ) {
		status = WERR_INVALID_PARAM;
		goto done;
	}
	
	if ( lookup_printerkey( &printer->info_2->data, keyname ) == -1 ) {
		DEBUG(4,("_spoolss_getprinterdataex: Invalid keyname [%s]\n", keyname ));
		free_a_printer( &printer, 2 );
		status = WERR_BADFILE;
		goto done;
	}
	
	/* When given a new keyname, we should just create it */

	status = get_printer_dataex( p->mem_ctx, printer, keyname, valuename, type, data, needed, in_size );
	
	if (*needed > *out_size)
		status = WERR_MORE_DATA;

done:
	if ( !W_ERROR_IS_OK(status) ) 
	{
		DEBUG(5, ("error: allocating %d\n", *out_size));
		
		/* reply this param doesn't exist */
		
		if ( *out_size ) 
		{
			if( (*data=(uint8 *)TALLOC_ZERO(p->mem_ctx, *out_size*sizeof(uint8))) == NULL ) {
				status = WERR_NOMEM;
				goto done;
			}
		} 
		else {
			*data = NULL;
	}
	}
	
	if ( printer )
	free_a_printer( &printer, 2 );
	
	return status;
}

/********************************************************************
 * spoolss_setprinterdataex
 ********************************************************************/

WERROR _spoolss_setprinterdataex(pipes_struct *p, SPOOL_Q_SETPRINTERDATAEX *q_u, SPOOL_R_SETPRINTERDATAEX *r_u)
{
	POLICY_HND 		*handle = &q_u->handle; 
	uint32 			type = q_u->type;
	uint8 			*data = q_u->data;
	uint32 			real_len = q_u->real_len;

	NT_PRINTER_INFO_LEVEL 	*printer = NULL;
	int 			snum = 0;
	WERROR 			status = WERR_OK;
	Printer_entry 		*Printer = find_printer_index_by_hnd(p, handle);
	fstring			valuename;
	fstring			keyname;
	char			*oid_string;
	
	DEBUG(4,("_spoolss_setprinterdataex\n"));

        /* From MSDN documentation of SetPrinterDataEx: pass request to
           SetPrinterData if key is "PrinterDriverData" */

	if (!Printer) {
		DEBUG(2,("_spoolss_setprinterdataex: Invalid handle (%s:%u:%u).\n", OUR_HANDLE(handle)));
		return WERR_BADFID;
	}

	if ( Printer->printer_type == PRINTER_HANDLE_IS_PRINTSERVER ) {
		DEBUG(10,("_spoolss_setprinterdataex: Not implemented for server handles yet\n"));
		return WERR_INVALID_PARAM;
	}

	if ( !get_printer_snum(p,handle, &snum) )
		return WERR_BADFID;

	/* 
	 * Access check : NT returns "access denied" if you make a 
	 * SetPrinterData call without the necessary privildge.
	 * we were originally returning OK if nothing changed
	 * which made Win2k issue **a lot** of SetPrinterData
	 * when connecting to a printer  --jerry
	 */

	if (Printer->access_granted != PRINTER_ACCESS_ADMINISTER) 
	{
		DEBUG(3, ("_spoolss_setprinterdataex: change denied by handle access permissions\n"));
		return WERR_ACCESS_DENIED;
	}

	status = get_a_printer(Printer, &printer, 2, lp_servicename(snum));
	if (!W_ERROR_IS_OK(status))
		return status;

        unistr2_to_ascii( valuename, &q_u->value, sizeof(valuename) - 1);
        unistr2_to_ascii( keyname, &q_u->key, sizeof(keyname) - 1);
	
	/* check for OID in valuename */
	
	if ( (oid_string = strchr( valuename, ',' )) != NULL )
	{
		*oid_string = '\0';
		oid_string++;
	}

	/* save the registry data */
	
	status = set_printer_dataex( printer, keyname, valuename, type, data, real_len ); 
	
	if ( W_ERROR_IS_OK(status) )
	{
		/* save the OID if one was specified */
		if ( oid_string ) {
			fstrcat( keyname, "\\" );
			fstrcat( keyname, SPOOL_OID_KEY );
		
			/* 
			 * I'm not checking the status here on purpose.  Don't know 
			 * if this is right, but I'm returning the status from the 
			 * previous set_printer_dataex() call.  I have no idea if 
			 * this is right.    --jerry
			 */
		 
			set_printer_dataex( printer, keyname, valuename, 
			                    REG_SZ, (void*)oid_string, strlen(oid_string)+1 );		
		}
	
		status = mod_a_printer(printer, 2);
	}
		
	free_a_printer(&printer, 2);

	return status;
}


/********************************************************************
 * spoolss_deleteprinterdataex
 ********************************************************************/

WERROR _spoolss_deleteprinterdataex(pipes_struct *p, SPOOL_Q_DELETEPRINTERDATAEX *q_u, SPOOL_R_DELETEPRINTERDATAEX *r_u)
{
	POLICY_HND 	*handle = &q_u->handle;
	UNISTR2 	*value = &q_u->valuename;
	UNISTR2 	*key = &q_u->keyname;

	NT_PRINTER_INFO_LEVEL 	*printer = NULL;
	int 		snum=0;
	WERROR 		status = WERR_OK;
	Printer_entry 	*Printer=find_printer_index_by_hnd(p, handle);
	pstring		valuename, keyname;
	
	DEBUG(5,("spoolss_deleteprinterdataex\n"));
	
	if (!Printer) {
		DEBUG(2,("_spoolss_deleteprinterdata: Invalid handle (%s:%u:%u).\n", OUR_HANDLE(handle)));
		return WERR_BADFID;
	}

	if (!get_printer_snum(p, handle, &snum))
		return WERR_BADFID;

	if (Printer->access_granted != PRINTER_ACCESS_ADMINISTER) {
		DEBUG(3, ("_spoolss_deleteprinterdataex: printer properties change denied by handle\n"));
		return WERR_ACCESS_DENIED;
	}

	status = get_a_printer(Printer, &printer, 2, lp_const_servicename(snum));
	if (!W_ERROR_IS_OK(status))
		return status;

	unistr2_to_ascii( valuename, value, sizeof(valuename)-1 );
	unistr2_to_ascii( keyname, key, sizeof(keyname)-1 );

	status = delete_printer_dataex( printer, keyname, valuename );

	if ( W_ERROR_IS_OK(status) )
		mod_a_printer( printer, 2 );
		
	free_a_printer(&printer, 2);

	return status;
}

/********************************************************************
 * spoolss_enumprinterkey
 ********************************************************************/


WERROR _spoolss_enumprinterkey(pipes_struct *p, SPOOL_Q_ENUMPRINTERKEY *q_u, SPOOL_R_ENUMPRINTERKEY *r_u)
{
	fstring 	key;
	fstring		*keynames = NULL;
	uint16  	*enumkeys = NULL;
	int		num_keys;
	int		printerkey_len;
	POLICY_HND	*handle = &q_u->handle;
	Printer_entry 	*Printer = find_printer_index_by_hnd(p, handle);
	NT_PRINTER_DATA	*data;
	NT_PRINTER_INFO_LEVEL 	*printer = NULL;
	int 		snum = 0;
	WERROR		status = WERR_BADFILE;
	
	
	DEBUG(4,("_spoolss_enumprinterkey\n"));

	if (!Printer) {
		DEBUG(2,("_spoolss_enumprinterkey: Invalid handle (%s:%u:%u).\n", OUR_HANDLE(handle)));
		return WERR_BADFID;
	}

	if ( !get_printer_snum(p,handle, &snum) )
		return WERR_BADFID;

	status = get_a_printer(Printer, &printer, 2, lp_const_servicename(snum));
	if (!W_ERROR_IS_OK(status))
		return status;
		
	/* get the list of subkey names */
	
	unistr2_to_ascii( key, &q_u->key, sizeof(key)-1 );
	data = &printer->info_2->data;

	num_keys = get_printer_subkeys( data, key, &keynames );

	if ( num_keys == -1 ) {
		status = WERR_BADFILE;
		goto done;
	}

	printerkey_len = init_unistr_array( &enumkeys,  keynames, NULL );

	r_u->needed = printerkey_len*2;

	if ( q_u->size < r_u->needed ) {
		status = WERR_MORE_DATA;
		goto done;
	}

	if (!make_spoolss_buffer5(p->mem_ctx, &r_u->keys, printerkey_len, enumkeys)) {
		status = WERR_NOMEM;
		goto done;
	}
			
	status = WERR_OK;

	if ( q_u->size < r_u->needed ) 
		status = WERR_MORE_DATA;

done:
	free_a_printer( &printer, 2 );
	SAFE_FREE( keynames );
	
        return status;
}

/********************************************************************
 * spoolss_deleteprinterkey
 ********************************************************************/

WERROR _spoolss_deleteprinterkey(pipes_struct *p, SPOOL_Q_DELETEPRINTERKEY *q_u, SPOOL_R_DELETEPRINTERKEY *r_u)
{
	POLICY_HND		*handle = &q_u->handle;
	Printer_entry 		*Printer = find_printer_index_by_hnd(p, &q_u->handle);
	fstring 		key;
	NT_PRINTER_INFO_LEVEL 	*printer = NULL;
	int 			snum=0;
	WERROR			status;
	
	DEBUG(5,("spoolss_deleteprinterkey\n"));
	
	if (!Printer) {
		DEBUG(2,("_spoolss_deleteprinterkey: Invalid handle (%s:%u:%u).\n", OUR_HANDLE(handle)));
		return WERR_BADFID;
	}

	/* if keyname == NULL, return error */
	
	if ( !q_u->keyname.buffer )
		return WERR_INVALID_PARAM;
		
	if (!get_printer_snum(p, handle, &snum))
		return WERR_BADFID;

	if (Printer->access_granted != PRINTER_ACCESS_ADMINISTER) {
		DEBUG(3, ("_spoolss_deleteprinterkey: printer properties change denied by handle\n"));
		return WERR_ACCESS_DENIED;
	}

	status = get_a_printer(Printer, &printer, 2, lp_const_servicename(snum));
	if (!W_ERROR_IS_OK(status))
		return status;
	
	/* delete the key and all subneys */
	
        unistr2_to_ascii(key, &q_u->keyname, sizeof(key) - 1);
 
	status = delete_all_printer_data( printer->info_2, key );	

	if ( W_ERROR_IS_OK(status) )
		status = mod_a_printer(printer, 2);
	
	free_a_printer( &printer, 2 );
	
	return status;
}


/********************************************************************
 * spoolss_enumprinterdataex
 ********************************************************************/

WERROR _spoolss_enumprinterdataex(pipes_struct *p, SPOOL_Q_ENUMPRINTERDATAEX *q_u, SPOOL_R_ENUMPRINTERDATAEX *r_u)
{
	POLICY_HND	*handle = &q_u->handle; 
	uint32 		in_size = q_u->size;
	uint32 		num_entries, 
			needed;
	NT_PRINTER_INFO_LEVEL 	*printer = NULL;
	PRINTER_ENUM_VALUES	*enum_values = NULL;
	NT_PRINTER_DATA		*p_data;
	fstring 	key;
	Printer_entry 	*Printer = find_printer_index_by_hnd(p, handle);
	int 		snum;
	WERROR 		result;
	int		key_index;
	int		i;
	REGISTRY_VALUE	*val;
	char		*value_name;
	uint32		data_len;
	

	DEBUG(4,("_spoolss_enumprinterdataex\n"));

	if (!Printer) {
		DEBUG(2,("_spoolss_enumprinterdataex: Invalid handle (%s:%u:%u1<).\n", OUR_HANDLE(handle)));
		return WERR_BADFID;
	}

	/* 
	 * first check for a keyname of NULL or "".  Win2k seems to send 
	 * this a lot and we should send back WERR_INVALID_PARAM
	 * no need to spend time looking up the printer in this case.
	 * --jerry
	 */
	 
	unistr2_to_ascii(key, &q_u->key, sizeof(key) - 1);
	if ( !strlen(key) ) {
		result = WERR_INVALID_PARAM;
		goto done;
	}

	/* get the printer off of disk */
	
	if (!get_printer_snum(p,handle, &snum))
		return WERR_BADFID;
	
	ZERO_STRUCT(printer);
	result = get_a_printer(Printer, &printer, 2, lp_const_servicename(snum));
	if (!W_ERROR_IS_OK(result))
		return result;
	
	/* now look for a match on the key name */
	
	p_data = &printer->info_2->data;
	
	unistr2_to_ascii(key, &q_u->key, sizeof(key) - 1);
	if ( (key_index = lookup_printerkey( p_data, key)) == -1  )
	{
		DEBUG(10,("_spoolss_enumprinterdataex: Unknown keyname [%s]\n", key));
		result = WERR_INVALID_PARAM;
		goto done;
	}
	
	result = WERR_OK;
	needed = 0;
	
	/* allocate the memory for the array of pointers -- if necessary */
	
	num_entries = regval_ctr_numvals( &p_data->keys[key_index].values );
	if ( num_entries )
	{
		if ( (enum_values=TALLOC_ARRAY(p->mem_ctx, PRINTER_ENUM_VALUES, num_entries)) == NULL )
		{
			DEBUG(0,("_spoolss_enumprinterdataex: talloc() failed to allocate memory for [%lu] bytes!\n",
				(unsigned long)num_entries*sizeof(PRINTER_ENUM_VALUES)));
			result = WERR_NOMEM;
			goto done;
		}

		memset( enum_values, 0x0, num_entries*sizeof(PRINTER_ENUM_VALUES) );
	}
		
	/* 
	 * loop through all params and build the array to pass 
	 * back to the  client 
	 */
	 
	for ( i=0; i<num_entries; i++ )
	{
		/* lookup the registry value */
		
		val = regval_ctr_specific_value( &p_data->keys[key_index].values, i );
		DEBUG(10,("retrieved value number [%d] [%s]\n", i, regval_name(val) ));

		/* copy the data */
		
		value_name = regval_name( val );
		init_unistr( &enum_values[i].valuename, value_name );
		enum_values[i].value_len = (strlen(value_name)+1) * 2;
		enum_values[i].type      = regval_type( val );
		
		data_len = regval_size( val );
		if ( data_len ) {
			if ( !(enum_values[i].data = TALLOC_MEMDUP(p->mem_ctx, regval_data_p(val), data_len)) ) 
			{
				DEBUG(0,("talloc_memdup failed to allocate memory [data_len=%d] for data!\n", 
					data_len ));
				result = WERR_NOMEM;
				goto done;
			}
		}
		enum_values[i].data_len = data_len;

		/* keep track of the size of the array in bytes */
		
		needed += spoolss_size_printer_enum_values(&enum_values[i]);
	}
	
	/* housekeeping information in the reply */
	
	r_u->needed 	= needed;
	r_u->returned 	= num_entries;

	if (needed > in_size) {
		result = WERR_MORE_DATA;
		goto done;
	}
		
	/* copy data into the reply */
	
	r_u->ctr.size        	= r_u->needed;
	r_u->ctr.size_of_array 	= r_u->returned;
	r_u->ctr.values 	= enum_values;
	
	
		
done:	
	if ( printer )
	free_a_printer(&printer, 2);

	return result;
}

/****************************************************************************
****************************************************************************/

static void fill_printprocessordirectory_1(PRINTPROCESSOR_DIRECTORY_1 *info, char *name)
{
	init_unistr(&info->name, name);
}

static WERROR getprintprocessordirectory_level_1(UNISTR2 *name, 
						 UNISTR2 *environment, 
						 RPC_BUFFER *buffer, 
						 uint32 offered, 
						 uint32 *needed)
{
	pstring path;
	pstring long_archi;
	PRINTPROCESSOR_DIRECTORY_1 *info=NULL;
	WERROR result = WERR_OK;

	unistr2_to_ascii(long_archi, environment, sizeof(long_archi)-1);

	if (!get_short_archi(long_archi))
		return WERR_INVALID_ENVIRONMENT;

	if((info=SMB_MALLOC_P(PRINTPROCESSOR_DIRECTORY_1)) == NULL)
		return WERR_NOMEM;

	pstrcpy(path, "C:\\WINNT\\System32\\spool\\PRTPROCS\\W32X86");

	fill_printprocessordirectory_1(info, path);
	
	*needed += spoolss_size_printprocessordirectory_info_1(info);

	if (*needed > offered) {
		result = WERR_INSUFFICIENT_BUFFER;
		goto out;
	}

	if (!rpcbuf_alloc_size(buffer, *needed)) {
		result = WERR_INSUFFICIENT_BUFFER;
		goto out;
	}

	smb_io_printprocessordirectory_1("", buffer, info, 0);

out:
	SAFE_FREE(info);
	
	return result;
}

WERROR _spoolss_getprintprocessordirectory(pipes_struct *p, SPOOL_Q_GETPRINTPROCESSORDIRECTORY *q_u, SPOOL_R_GETPRINTPROCESSORDIRECTORY *r_u)
{
	uint32 level = q_u->level;
	RPC_BUFFER *buffer = NULL;
	uint32 offered = q_u->offered;
	uint32 *needed = &r_u->needed;
	WERROR result;

	/* that's an [in out] buffer */

	if ( q_u->buffer ) {
		rpcbuf_move(q_u->buffer, &r_u->buffer);
		buffer = r_u->buffer;
	}

 	DEBUG(5,("_spoolss_getprintprocessordirectory\n"));
	
	*needed=0;

	switch(level) {
	case 1:
		result = getprintprocessordirectory_level_1
		  (&q_u->name, &q_u->environment, buffer, offered, needed);
		break;
	default:
		result = WERR_UNKNOWN_LEVEL;
	}

	return result;
}

#if 0

WERROR _spoolss_replyopenprinter(pipes_struct *p, SPOOL_Q_REPLYOPENPRINTER *q_u, 
				 SPOOL_R_REPLYOPENPRINTER *r_u)
{
 	DEBUG(5,("_spoolss_replyopenprinter\n"));

	DEBUG(10, ("replyopenprinter for localprinter %d\n", q_u->printer));

	return WERR_OK;
}

WERROR _spoolss_replycloseprinter(pipes_struct *p, SPOOL_Q_REPLYCLOSEPRINTER *q_u, 
				  SPOOL_R_REPLYCLOSEPRINTER *r_u)
{
 	DEBUG(5,("_spoolss_replycloseprinter\n"));
	return WERR_OK;
}

#endif<|MERGE_RESOLUTION|>--- conflicted
+++ resolved
@@ -421,21 +421,6 @@
 		DEBUG(3, ("delete_printer_handle: denied by handle\n"));
 		return WERR_ACCESS_DENIED;
 	}
-<<<<<<< HEAD
-
-#if 0
-	/* Check calling user has permission to delete printer.  Note that
-	   since we set the snum parameter to -1 only administrators can
-	   delete the printer.  This stops people with the Full Control
-	   permission from deleting the printer. */
-
-	if (!print_access_check(NULL, -1, PRINTER_ACCESS_ADMINISTER)) {
-		DEBUG(3, ("printer delete denied by security descriptor\n"));
-		return WERR_ACCESS_DENIED;
-	}
-#endif
-=======
->>>>>>> 369c89d3
 	
 	/* this does not need a become root since the access check has been 
 	   done on the handle already */
@@ -445,54 +430,7 @@
 		return WERR_BADFID;
 	}
 
-<<<<<<< HEAD
-	/* the delete printer script shoudl be run as root if the user has perms */
-	
-	if (*lp_deleteprinter_cmd()) {
-
-		char *cmd = lp_deleteprinter_cmd();
-		pstring command;
-		int ret;
-		SE_PRIV se_printop = SE_PRINT_OPERATOR;
-		BOOL is_print_op;
-		
-		pstr_sprintf(command, "%s \"%s\"", cmd, Printer->sharename);
-
-		is_print_op = user_has_privileges( p->pipe_user.nt_user_token, &se_printop );
-	
-		DEBUG(10,("Running [%s]\n", command));
-
-		/********** BEGIN SePrintOperatorPrivlege BLOCK **********/
-	
-		if ( is_print_op )
-			become_root();
-		
-		if ( (ret = smbrun(command, NULL)) == 0 ) {
-			/* Tell everyone we updated smb.conf. */
-			message_send_all(conn_tdb_ctx(), MSG_SMB_CONF_UPDATED, NULL, 0, False, NULL);
-		}
-		
-		if ( is_print_op )
-			unbecome_root();
-
-		/********** END SePrintOperatorPrivlege BLOCK **********/
-
-		DEBUGADD(10,("returned [%d]\n", ret));
-
-		if (ret != 0) 
-			return WERR_BADFID; /* What to return here? */
-
-		/* go ahead and re-read the services immediately */
-		reload_services( False );
-
-		if ( lp_servicenumber( Printer->sharename )  < 0 )
-			return WERR_ACCESS_DENIED;
-	}
-
-	return WERR_OK;
-=======
 	return delete_printer_hook( p->pipe_user.nt_user_token, Printer->sharename );
->>>>>>> 369c89d3
 }
 
 /****************************************************************************
@@ -581,21 +519,12 @@
 	
 	if ( !is_myname_or_ipaddr( servername ) )
 		return False;
-<<<<<<< HEAD
 
 	fstrcpy( Printer->servername, servername );
 	
 	if ( Printer->printer_type == PRINTER_HANDLE_IS_PRINTSERVER )
 		return True;
 
-=======
-
-	fstrcpy( Printer->servername, servername );
-	
-	if ( Printer->printer_type == PRINTER_HANDLE_IS_PRINTSERVER )
-		return True;
-
->>>>>>> 369c89d3
 	if ( Printer->printer_type != PRINTER_HANDLE_IS_PRINTER )
 		return False;
 
@@ -642,26 +571,16 @@
 			free_a_printer( &printer, 2);
 			continue;
 		}
-<<<<<<< HEAD
 		
 		printername++;
 		
-=======
-		
-		printername++;
-		
->>>>>>> 369c89d3
 		if ( strequal(printername, aprinter) ) {
 			found = True;
 		}
 		
 		DEBUGADD(10, ("printername: %s\n", printername));
 		
-<<<<<<< HEAD
-			free_a_printer( &printer, 2);
-=======
 		free_a_printer( &printer, 2);
->>>>>>> 369c89d3
 	}
 
 	if ( !found ) {
@@ -1523,11 +1442,7 @@
 			return NULL;
 	}
 
-<<<<<<< HEAD
-	d->private = TALLOC_MEMDUP(ctx, devmode->private, devmode->driverextra);
-=======
 	d->dev_private = TALLOC_MEMDUP(ctx, devmode->dev_private, devmode->driverextra);
->>>>>>> 369c89d3
 	
 	return d;
 }
@@ -1970,11 +1885,7 @@
 	if ((devmode->driverextra != 0) && (devmode->dev_private != NULL)) {
 		SAFE_FREE(nt_devmode->nt_dev_private);
 		nt_devmode->driverextra=devmode->driverextra;
-<<<<<<< HEAD
-		if((nt_devmode->private=SMB_MALLOC_ARRAY(uint8, nt_devmode->driverextra)) == NULL)
-=======
 		if((nt_devmode->nt_dev_private=SMB_MALLOC_ARRAY(uint8, nt_devmode->driverextra)) == NULL)
->>>>>>> 369c89d3
 			return False;
 		memcpy(nt_devmode->nt_dev_private, devmode->dev_private, nt_devmode->driverextra);
 	}
@@ -4176,11 +4087,7 @@
 	if (dev == NULL)
 		return;
 
-<<<<<<< HEAD
-	SAFE_FREE(dev->private);
-=======
 	SAFE_FREE(dev->dev_private);
->>>>>>> 369c89d3
 	SAFE_FREE(dev);	
 }
 
@@ -6123,11 +6030,7 @@
 /****************************************************************************
 ****************************************************************************/
 
-<<<<<<< HEAD
-static BOOL add_printer_hook(NT_USER_TOKEN *token, NT_PRINTER_INFO_LEVEL *printer)
-=======
 BOOL add_printer_hook(NT_USER_TOKEN *token, NT_PRINTER_INFO_LEVEL *printer)
->>>>>>> 369c89d3
 {
 	char *cmd = lp_addprinter_cmd();
 	char **qlines;
@@ -6137,11 +6040,7 @@
 	int fd;
 	fstring remote_machine = "%m";
 	SE_PRIV se_printop = SE_PRINT_OPERATOR;
-<<<<<<< HEAD
-	BOOL is_print_op;
-=======
 	BOOL is_print_op = False;
->>>>>>> 369c89d3
 
 	standard_sub_basic(current_user_info.smb_name, remote_machine,sizeof(remote_machine));
 	
@@ -6150,12 +6049,8 @@
 			printer->info_2->portname, printer->info_2->drivername,
 			printer->info_2->location, printer->info_2->comment, remote_machine);
 
-<<<<<<< HEAD
-	is_print_op = user_has_privileges( token, &se_printop );
-=======
 	if ( token )
 		is_print_op = user_has_privileges( token, &se_printop );
->>>>>>> 369c89d3
 
 	DEBUG(10,("Running [%s]\n", command));
 
@@ -7404,7 +7299,6 @@
 /****************************************************************************
  enumports level 1.
 ****************************************************************************/
-<<<<<<< HEAD
 
 static WERROR enumports_level_1(RPC_BUFFER *buffer, uint32 offered, uint32 *needed, uint32 *returned)
 {
@@ -7414,17 +7308,6 @@
 	char **qlines;
 	int numlines;
 
-=======
-
-static WERROR enumports_level_1(RPC_BUFFER *buffer, uint32 offered, uint32 *needed, uint32 *returned)
-{
-	PORT_INFO_1 *ports=NULL;
-	int i=0;
-	WERROR result = WERR_OK;
-	char **qlines;
-	int numlines;
-
->>>>>>> 369c89d3
 	if ( !W_ERROR_IS_OK(result = enumports_hook( &numlines, &qlines )) ) 
 		return result;
 	
