/* 
   Unix SMB/CIFS implementation.
   diagnosis tools for web admin
   Copyright (C) Andrew Tridgell 1998
   
   This program is free software; you can redistribute it and/or modify
   it under the terms of the GNU General Public License as published by
   the Free Software Foundation; either version 2 of the License, or
   (at your option) any later version.
   
   This program is distributed in the hope that it will be useful,
   but WITHOUT ANY WARRANTY; without even the implied warranty of
   MERCHANTABILITY or FITNESS FOR A PARTICULAR PURPOSE.  See the
   GNU General Public License for more details.
   
   You should have received a copy of the GNU General Public License
   along with this program; if not, write to the Free Software
   Foundation, Inc., 675 Mass Ave, Cambridge, MA 02139, USA.
*/

#include "includes.h"
#include "web/swat_proto.h"
<<<<<<< HEAD

extern struct in_addr loopback_ip;
=======
>>>>>>> 369c89d3

extern struct in_addr loopback_ip;

#ifdef WITH_WINBIND

/* check to see if winbind is running by pinging it */

BOOL winbindd_running(void)
{
	return winbind_ping();
}	
#endif

/* check to see if nmbd is running on localhost by looking for a __SAMBA__
   response */
BOOL nmbd_running(void)
{
	int fd, count, flags;
	struct in_addr *ip_list;

	if ((fd = open_socket_in(SOCK_DGRAM, 0, 3,
				 interpret_addr("127.0.0.1"), True)) != -1) {
		if ((ip_list = name_query(fd, "__SAMBA__", 0, 
					  True, True, loopback_ip,
					  &count, &flags, NULL)) != NULL) {
			SAFE_FREE(ip_list);
			close(fd);
			return True;
		}
		close (fd);
	}

	return False;
}


/* check to see if smbd is running on localhost by trying to open a connection
   then closing it */
BOOL smbd_running(void)
{
	static struct cli_state cli;

	if (!cli_initialise(&cli))
		return False;

	if (!cli_connect(&cli, global_myname(), &loopback_ip)) {
		cli_shutdown(&cli);
		return False;
	}

	cli_shutdown(&cli);
	return True;
}<|MERGE_RESOLUTION|>--- conflicted
+++ resolved
@@ -20,13 +20,6 @@
 
 #include "includes.h"
 #include "web/swat_proto.h"
-<<<<<<< HEAD
-
-extern struct in_addr loopback_ip;
-=======
->>>>>>> 369c89d3
-
-extern struct in_addr loopback_ip;
 
 #ifdef WITH_WINBIND
 
@@ -42,6 +35,7 @@
    response */
 BOOL nmbd_running(void)
 {
+	extern struct in_addr loopback_ip;
 	int fd, count, flags;
 	struct in_addr *ip_list;
 
@@ -66,6 +60,7 @@
 BOOL smbd_running(void)
 {
 	static struct cli_state cli;
+	extern struct in_addr loopback_ip;
 
 	if (!cli_initialise(&cli))
 		return False;
