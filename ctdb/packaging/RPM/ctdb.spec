%define initdir %{_sysconfdir}/init.d

Summary: Clustered TDB
Vendor: Samba Team
Packager: Samba Team <samba@samba.org>
Name: ctdb
Version: 1.0
Release: 56
Epoch: 0
License: GNU GPL version 3
Group: System Environment/Daemons
URL: http://ctdb.samba.org/

Source: ctdb-%{version}.tar.gz

Prereq: /sbin/chkconfig /bin/mktemp /usr/bin/killall
Prereq: fileutils sed /etc/init.d

Provides: ctdb = %{version}

Prefix: /usr
BuildRoot: %{_tmppath}/%{name}-%{version}-root

%description
ctdb is the clustered database used by samba


#######################################################################

%prep
%setup -q
# setup the init script and sysconfig file
%setup -T -D -n ctdb-%{version} -q

%build

CC="gcc"

## always run autogen.sh
./autogen.sh

CFLAGS="$RPM_OPT_FLAGS $EXTRA -O0 -D_GNU_SOURCE -DCTDB_VERS=\"%{version}-%{release}\"" ./configure \
	--prefix=%{_prefix} \
	--sysconfdir=%{_sysconfdir} \
	--mandir=%{_mandir} \
	--localstatedir="/var"

make showflags
make   

%install
# Clean up in case there is trash left from a previous build
rm -rf $RPM_BUILD_ROOT

# Create the target build directory hierarchy
mkdir -p $RPM_BUILD_ROOT%{_sysconfdir}/sysconfig
mkdir -p $RPM_BUILD_ROOT%{_sysconfdir}/init.d

make DESTDIR=$RPM_BUILD_ROOT install

install -m644 config/ctdb.sysconfig $RPM_BUILD_ROOT%{_sysconfdir}/sysconfig/ctdb
install -m755 config/ctdb.init $RPM_BUILD_ROOT%{initdir}/ctdb

# Remove "*.old" files
find $RPM_BUILD_ROOT -name "*.old" -exec rm -f {} \;

%clean
rm -rf $RPM_BUILD_ROOT

%post
[ -x /sbin/chkconfig ] && /sbin/chkconfig --add ctdb

%preun
if [ $1 = 0 ] ; then
    [ -x /sbin/chkconfig ] && /sbin/chkconfig --del ctdb
fi
exit 0

%postun
if [ "$1" -ge "1" ]; then
	%{initdir}/ctdb restart >/dev/null 2>&1 || true
fi	


#######################################################################
## Files section                                                     ##
#######################################################################

%files
%defattr(-,root,root)

%config(noreplace) %{_sysconfdir}/sysconfig/ctdb
%config(noreplace) %{_sysconfdir}/ctdb/functions
%attr(755,root,root) %{initdir}/ctdb

%{_docdir}/ctdb/README.eventscripts
%{_sysconfdir}/ctdb/events.d/00.ctdb
%{_sysconfdir}/ctdb/events.d/10.interface
%{_sysconfdir}/ctdb/events.d/40.vsftpd
%{_sysconfdir}/ctdb/events.d/41.httpd
%{_sysconfdir}/ctdb/events.d/50.samba
%{_sysconfdir}/ctdb/events.d/60.nfs
%{_sysconfdir}/ctdb/events.d/61.nfstickle
%{_sysconfdir}/ctdb/events.d/70.iscsi
%{_sysconfdir}/ctdb/events.d/90.ipmux
%{_sysconfdir}/ctdb/events.d/91.lvs
%{_sysconfdir}/ctdb/statd-callout
%{_sbindir}/ctdbd
%{_bindir}/ctdb
%{_bindir}/smnotify
%{_bindir}/ctdb_ipmux
%{_bindir}/ctdb_diagnostics
%{_bindir}/onnode
%{_mandir}/man1/ctdb.1.gz
%{_mandir}/man1/ctdbd.1.gz
%{_mandir}/man1/onnode.1.gz
%{_includedir}/ctdb.h
%{_includedir}/ctdb_private.h

%changelog
* Mon Aug 11 2008 : Version 1.0.56
<<<<<<< HEAD
 - Fixed a memory leak in the recovery daemon
=======
 - fix a memory leak in the recovery daemon.
>>>>>>> 0e3baef6
* Mon Aug 11 2008 : Version 1.0.55
 - Fix the releaseip message we seond to samba.
* Fri Aug 8 2008 : Version 1.0.54
 - fix a looping error in the transaction code
 - provide a more detailed error code for persistent store errors
   so clients can make more intelligent choices on how to try to recover
* Thu Aug 7 2008 : Version 1.0.53
 - Remove the reclock.pnn file   it can cause gpfs to fail to umount
 - New transaction code
* Mon Aug 4 2008 : Version 1.0.52
 - Send an explicit gratious arp when starting sending the tcp tickles.
 - When doing failover, issue a killtcp to non-NFS/non-CIFS clients
   so that they fail quickly. NFS and CIFS already fail and recover 
   quickly.
 - Update the test scripts to handle CTRL-C to kill off the test.
* Mon Jul 28 2008 : Version 1.0.51
 - Strip off the vlan tag from bond devices before we check in /proc
   if the interface is up or not.
 - Use testparm in the background in the scripts to allow probing
   that the shares do exist.
 - Fix a bug in the logging code to handle multiline entries better
 - Rename private elements from private to private_data
* Fri Jul 18 2008 : Version 1.0.50
 - Dont assume that just because we can establish a TCP connection
   that we are actually talking to a functioning ctdb daemon.
   So dont mark the node as CONNECTED just because the tcp handshake
   was successful.
 - Dont try to set the recmaster to ourself during elections for those
   cases we know this will fail. To remove some annoying benign but scary
   looking entries from the log.
 - Bugfix for eventsystem for signal handling that could cause a node to
   hang.
* Thu Jul 17 2008 : Version 1.0.49
 - Update the safe persistent update fix to work with unpatched samba
   servers.
* Thu Jul 17 2008 : Version 1.0.48
 - Update the spec file.
 - Do not start new user-triggered eventscripts if we are already
   inside recovery mode.
 - Add two new controls to start/cancel a persistent update.
   A client such as samba can use these to tell ctdbd that it will soon
   be writing directly to the persistent database tdb file. So if
   samba is -9ed before it has eitehr done the persistent_store or
   canceled the operation, ctdb knows that the persistent databases
   'may' be out of sync and therefore a full blown recovery is called for.
 - Add two new options :
   CTDB_SAMBA_SKIP_CONF_CHECK and CTDB_SAMBA_CHECK_PORTS that can be used
   to override what checks to do when monitoring samba health.
   We can no longer use the smbstatus, net or testparm commands to check
   if samba or its config is healthy since these commands may block
   indefinitely and thus can not be used in scripts.
* Fri Jul 11 2008 : Version 1.0.47
 - Fix a double free bug where if a user striggered (ctdb eventscript)
   hung and while the timeout handler was being processed a new user
   triggered eventscript was started we would free state twice.
 - Rewrite of onnode and associated documentation.
* Thu Jul 10 2008 : Version 1.0.46
 - Document both the LVS:cingle-ip-address and the REMOTE-NODE:wan-accelerator
   capabilities.
 - Add commands "ctdb pnn", "ctdb lvs", "ctdb lvsmaster".
 - LVS improvements. LVS is the single-ip-address mode for a ctdb cluster.
 - Fixes to supress rpmlint warnings
 - AXI compile fixes.
 - Change \s to [[:space:]] in some scripts. Not all RHEL5 packages come
   with a egrep that handles \s   even same version but different arch.
 - Revert the change to NFS restart. CTDB should NOT attempt to restart
   failed services.
 - Rewrite of the waitpid() patch to use the eventsystem for handling
   signals.
* Tue Jul 8 2008 : Version 1.0.45
 - Try to restart the nfs service if it has failed to respond 3 times in a row.
 - waitpid() can block if the child does not respond promptly to SIGTERM.
   ignore all SIGCHILD signals by setting SIGCHLD to SIG_DEF.
   get rid of all calls to waitpid().
 - make handling of eventscripts hanging more liberal.
   only consider the script to have failed and making the node unhealthy
   IF the eventscript terminated wiht an error
   OR the eventscript hung 5 or more times in a row
* Mon Jul 7 2008 : Version 1.0.44
 - Add a CTDB_VALGRIND option to /etc/sysconfig/ctdb to make it start
   ctdb under valgrind. Logs go to /var/log/ctdb_valgrind.PID
 - Add a hack to show the control opcode that caused uninitialized data
   in the valgrind output by encoding the opcode as the line number.
 - Initialize structures and allocated memory in various places in
   ctdb to make it valgrind-clean and remove all valgrind errors/warnings.
 - If/when we destroy a lockwait child, also make sure we cancel any pending transactions
 - If a transaction_commit fails, delete/cancel any pending transactions and
   return an error instead of calling ctdb_fatal()
 - When running ctdb under valgrind, make sure we run it with --nosetsched and also
   ensure that we do not use mem-mapped i/o when accessing the tdb's.
 - zero out ctdb->freeze_handle when we free/destroy a freeze-child.
   This prevent a heap corruption/ctdb crash bug that could trigger
   if the freeze child times out.
 - we dont need to explicitely thaw the databases from the recovery daemon
   since this is done implicitely when we restore the recovery mode back to normal.
 - track when we start and stop a recovery. Add the 'time it took to complete the
   recovery' to the 'ctdb uptime' output.
   Ensure by tracking the start/stop recovery timestamps that we do not
   check that the ip allocation is consistend from inside the recovery daemon
   while a different node (recovery master) is performing a recovery.
   This prevent a race that could cause a full recovery to trigger if the
   'ctdb disable/enable' commands took very long.
 - The freeze child indicates to the master daemon that all databases are locked
   by writing data to the pipe shared with the master daemon.
   This write sometimes fail and thus the master daemon never notices that the databases
   are locked cvausing long timeouts and extra recoveries.
   Check that the write is successful and try the write again if it failed.
 - In each node, verify that the recmaster have the right node flags for us
   and force a push of our flags to the recmaster if wrong.
* Tue Jul 1 2008 : Version 1.0.43
 - Updates and bugfixes to the specfile to keep rpmlint happy
 - Force a global flags update after each recovery event.
 - Verify that the recmaster agrees with our node flags and update the
   recmaster othervise.
 - When writing back to the parent from a freeze-child across the pipe,
   loop over the write in case the write failed with an error  othervise
   the parent will never be notified tha the child has completed the operation.
 - Automatically thaw all databases when recmaster marks us as being in normal
   mode instead of recovery mode.
* Fri Jun 13 2008 : Version 1.0.42
 - When event scripts have hung/timedout more than EventScriptBanCount times
   in a row the node will ban itself.
 - Many updates to persistent write tests and the test scripts.
* Wed May 28 2008 : Version 1.0.41
 - Reactivate the safe writes to persistent databases and solve the
   locking issues. Locking issues are solved the only possible way,
   by using a child process to do the writes.  Expensive and slow but... . 
* Tue May 27 2008 : Version 1.0.40
 - Read the samba sysconfig file from the 50.samba eventscript
 - Fix some emmory hierarchical bugs in the persistent write handling
* Thu May 22 2008 : Version 1.0.39
 - Moved a CTDB_MANAGES_NFS, CTDB_MANAGES_ISCSI and CTDB_MANAGES_CSFTPD
   into /etc/sysconfig/ctdb
 - Lowered some debug messages to not fill the logfile with entries
   that normally occur in the default configuration.
* Fri May 16 2008 : Version 1.0.38
 - Add machine readable output support to "ctdb getmonmode"
 - Lots of tweaks and enhancements if the event scripts are "slow"
 - Merge from tridge: an attempt to break the chicken-and-egg deadlock that
   net conf introduces if used from an eventscript.
 - Enhance tickles so we can tickle an ipv6 connection.
 - Start adding ipv6 support : create a new container to replace sockaddr_in.
 - Add a checksum routine for ipv6/tcp
 - When starting up ctdb, let the init script do a tdbdump on all
   persistent databases and verify that they are good (i.e. not corrupted).
 - Try to use "safe transactions" when writing to a persistent database
   that was opened with the TDB_NOSYNC flag. If we can get the transaction
   thats great, if we cant  we have to write anyway since we cant block here.
* Mon May 12 2008 : Version 1.0.37
 - When we shutdown ctdb we close the transport down before we run the 
   "shutdown" eventscripts. If ctdb decides to send a packet to a remote node
   after we have shutdown the transport but before we have shutdown ctdbd
   itself this could lead to a SEGV instead of a clean shutdown. Fix.
 - When using the "exportfs" command to extract which NFS export directories
   to monitor,  exportfs violates the "principle of least surprise" and
   sometimes report a single export line as two lines of text output
   causing the monitoring to fail.
* Fri May 9 2008 : Version 1.0.36
 - fix a memory corruption bug that could cause the recovery daemon to crash.
 - fix a bug with distributing public ip addresses during recovery.
   If the node that is the recovery master did NOT use public addresses,
   then it assumed that no other node in the cluster used them either and
   thus skipped the entire step of reallocating public addresses.
* Wed May 7 2008 : Version 1.0.35
 - During recovery, when we define the new set of lmasters (vnnmap)
   only consider those nodes that have the can-be-lmaster capability
   when we create the vnnmap. unless there are no nodes available which
   supports this capability in which case we allow the recmaster to
   become lmaster capable (temporarily).
 - Extend the async framework so that we can use paralell async calls
   to controls that return data.
 - If we do not have the "can be recmaster" capability, make sure we will
   lose any recmaster elections, unless there are no nodes available that
   have the capability, in which case we "take/win" the election anyway.
 - Close and reopen the reclock pnn file at regular intervals.
   Make it a non-fatal event if we occasionally fail to open/read/write
   to this file.
 - Monitor that the recovery daemon is still running from the main ctdb
   daemon and shutdown the main daemon when recovery daemon has terminated.
 - Add a "ctdb getcapabilities" command to read the capabilities off a node.
 - Define two new capabilities : can be recmaster and can be lmaster
   and default both capabilities to YES.
 - Log denied tcp connection attempts with DEBUG_ERR and not DEBUG_WARNING
* Thu Apr 24 2008 : Version 1.0.34
 - When deleting a public ip from a node, try to migrate the ip to a different
   node first.
 - Change catdb to produce output similar to tdbdump
 - When adding a new public ip address, if this ip does not exist yet in
   the cluster, then grab the ip on the local node and activate it.
 - When a node disagrees with the recmaster on WHO is the recmaster, then
   mark that node as a recovery culprit so it will eventually become
   banned.
 - Make ctdb eventscript support the -n all argument.
* Thu Apr 10 2008 : Version 1.0.33
 - Add facilities to include site local adaptations to the eventscript
   by /etc/ctdb/rc.local which will be read by all eventscripts.
 - Add a "ctdb version" command.
 - Secure the domain socket with proper permissions from Chris Cowan
 - Bugfixes for AIX from Chris Cowan
* Wed Apr 02 2008 : Version 1.0.32
 - Add a control to have a node execute the eventscripts with arbitrary
   command line arguments.
 - Add a control "rddumpmemory" that will dump the talloc memory allocations
   for the recovery daemon.
 - Decorate the talloc memdump to produce better and easier memory leak
   tracking. 
 - Update the RHEL5 iscsi tgtd scripts to allow one iscsi target for each
   public address.
 - Add two new controls "addip/delip" that can be used to add/remove public
   addresses to a node at runtime. After using these controls a "ctdb recover"
   ir required to make the changes take.
 - Fix a couple of slow memory leaks.
* Tue Mar 25 2008 : Version 1.0.31
 - Add back controls to disable/enable monitoring on a node.
 - Fix a memory leak where we used to attach CALL data to the ctdb structure
   when performing a local call. Memory which would be lost if the call was
   aborted.
 - Reduce the loglevel for the log output when someone connects to a non
   public ip address for samba.
 - Redo and optimize the vacuuming process to send only one control to each
   other node containing all records to be vacuumed instead of one
   control per node per record.
* Tue Mar 04 2008 : Version 1.0.30
 - Update documentation cor new commands and tuneables
 - Add machinereadable output to the ip,uptime and getdebug commands
 - Add a moveip command to manually failover/failback public ips
 - Add NoIPFallback tuneable that prevents ip address failback
 - Use file locking inside the CFS as alternative to verify when other nodes
   Are connected/disconnected to be able to recover from split network
 - Add DisableWhenUnhealthy tunable
 - Add CTDB_START_AS_DISABLED sysconfig param
 - Add --start-as-disabled flag to ctdb
 - Add ability to monitor for OOM condition
* Thu Feb 21 2008 : Version 1.0.29
 - Add a new command to make expansion of an existing cluster easier
 - Fix bug with references to freed objects in the ctdb structure
 - Propagate debuglevel changes to the recovery daemon
 - Merge patches to event scripts from Mathieu Parent :
 - MP: Simulate "service" on systems which do not provide this tool
 - MP: Set correct permissions for events.d/README
 - Add nice helper functions to start/stop nfs from the event scripts
* Fri Feb 08 2008 : Version 1.0.28
 - Fix a problem where we tried to use ethtool on non-ethernet interfaces
 - Warn if the ipvsadm packege is missing when LVS is used
 - Dont use absolute pathnames in some of the event scripts
 - Fix for persistent tdbs growing inifinitely.
* Wed Feb 06 2008 : Version 1.0.27
 - Add eventscript for iscsi
* Thu Jan 31 2008 : Version 1.0.26
 - Fix crashbug in tdb transaction code
* Tue Jan 29 2008 : Version 1.0.25
 - added async recovery code
 - make event scripts more portable
 - fixed ctdb dumpmemory
 - more efficient tdb allocation code
 - improved machine readable ctdb status output
 - added ctdb uptime
* Wed Jan 16 2008 : Version 1.0.24
 - added syslog support
 - documentation updates
* Wed Jan 16 2008 : Version 1.0.23
 - fixed a memory leak in the recoveryd
 - fixed a corruption bug in the new transaction code
 - fixed a case where an packet for a disconnected client could be processed
 - added http event script
 - updated documentation
* Thu Jan 10 2008 : Version 1.0.22
 - auto-run vacuum and repack ops
* Wed Jan 09 2008 : Version 1.0.21
 - added ctdb vacuum and ctdb repack code
* Sun Jan 06 2008 : Version 1.0.20
 - new transaction based recovery code
* Sat Jan 05 2008 : Version 1.0.19
 - fixed non-master bug
 - big speedup in recovery for large databases
 - lots of changes to improve tdb and ctdb for high churn databases
* Thu Dec 27 2007 : Version 1.0.18
 - fixed crash bug in monitor_handler
* Tue Dec 04 2007 : Version 1.0.17
 - fixed bugs related to ban/unban of nodes
 - fixed a race condition that could lead to monitoring being permanently disabled,
   which would lead to long recovery times
 - make deterministic IPs the default
 - fixed a bug related to continuous recovery 
 - added a debugging option --node-ip<|MERGE_RESOLUTION|>--- conflicted
+++ resolved
@@ -119,11 +119,7 @@
 
 %changelog
 * Mon Aug 11 2008 : Version 1.0.56
-<<<<<<< HEAD
- - Fixed a memory leak in the recovery daemon
-=======
  - fix a memory leak in the recovery daemon.
->>>>>>> 0e3baef6
 * Mon Aug 11 2008 : Version 1.0.55
  - Fix the releaseip message we seond to samba.
 * Fri Aug 8 2008 : Version 1.0.54
